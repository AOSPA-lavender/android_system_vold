--- conflicted
+++ resolved
@@ -113,15 +113,9 @@
     explicit operator bool() { return (bool)securityLevel; }
     // Generate a key using keystore2 from the given params.
     bool generateKey(const km::AuthorizationSet& inParams, std::string* key);
-<<<<<<< HEAD
-    // Exports a keymaster key with STORAGE_KEY tag wrapped with a per-boot ephemeral key
+    // Exports a keystore2 key with STORAGE_KEY tag wrapped with a per-boot ephemeral key
     km::ErrorCode exportKey(const KeyBuffer& kmKey, std::string* key);
-    // If the keymaster supports it, permanently delete a key.
-=======
-    // Exports a keystore2 key with STORAGE_KEY tag wrapped with a per-boot ephemeral key
-    bool exportKey(const KeyBuffer& kmKey, std::string* key);
     // If supported, permanently delete a key from the keymint device it belongs to.
->>>>>>> b83991b5
     bool deleteKey(const std::string& key);
     // Begin a new cryptographic operation, collecting output parameters if pointer is non-null
     // If the key was upgraded as a result of a call to this method, the returned KeymasterOperation
