--- conflicted
+++ resolved
@@ -114,14 +114,8 @@
     explicit operator bool() { return mDevice.get() != nullptr; }
     // Generate a key in the keymaster from the given params.
     bool generateKey(const km::AuthorizationSet& inParams, std::string* key);
-<<<<<<< HEAD
-    // Export a key from keymaster.
-    km::ErrorCode exportKey(km::KeyFormat format, KeyBuffer& kmKey, const std::string& clientId,
-                   const std::string& appData, std::string* key);
-=======
     // Exports a keymaster key with STORAGE_KEY tag wrapped with a per-boot ephemeral key
     bool exportKey(const KeyBuffer& kmKey, std::string* key);
->>>>>>> 0d9516ab
     // If the keymaster supports it, permanently delete a key.
     bool deleteKey(const std::string& key);
     // Replace stored key blob in response to KM_ERROR_KEY_REQUIRES_UPGRADE.
