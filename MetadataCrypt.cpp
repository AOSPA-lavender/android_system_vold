--- conflicted
+++ resolved
@@ -204,12 +204,7 @@
     uint64_t nr_sec;
     if (!get_number_of_sectors(data_rec->blk_device, &nr_sec)) return false;
     std::string crypto_blkdev;
-<<<<<<< HEAD
-    if (!create_crypto_blk_dev(kDmNameUserdata, nr_sec, DEFAULT_KEY_TARGET_TYPE,
-                               default_key_params(blk_device, key), &crypto_blkdev))
-=======
-    if (!create_crypto_blk_dev(kDmNameUserdata, nr_sec, data_rec->blk_device, key, &crypto_blkdev))
->>>>>>> 589932c3
+    if (!create_crypto_blk_dev(kDmNameUserdata, nr_sec, blk_device, key, &crypto_blkdev))
         return false;
 
     // FIXME handle the corrupt case
@@ -241,8 +236,7 @@
     memcpy(reinterpret_cast<void*>(key_buf.data()), key.c_str(), key.size());
     uint64_t nr_sec;
     if (!get_number_of_sectors(real_blkdev, &nr_sec)) return -1;
-    if (!create_crypto_blk_dev(dm_name, nr_sec, DEFAULT_KEY_TARGET_TYPE,
-                               default_key_params(real_blkdev, key_buf), &crypto_blkdev))
+    if (!create_crypto_blk_dev(dm_name, nr_sec, real_blkdev, key_buf, &crypto_blkdev))
         return -1;
 
     return 0;
