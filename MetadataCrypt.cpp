--- conflicted
+++ resolved
@@ -142,7 +142,6 @@
     LOG(INFO) << "Old Key deleted: " << dir;
 }
 
-<<<<<<< HEAD
 static bool retrieveMetadataKey(bool create_if_absent, const std::string& key_path,
                                 const std::string& tmp_path, KeyBuffer* key, bool keepOld) {
     if (pathExists(key_path)) {
@@ -172,13 +171,9 @@
     return true;
 }
 
-static bool read_key(const FstabEntry& data_rec, bool create_if_absent, KeyBuffer* key) {
-    if (data_rec.metadata_key_dir.empty()) {
-=======
 static bool read_key(const std::string& metadata_key_dir, const KeyGeneration& gen,
                      KeyBuffer* key) {
     if (metadata_key_dir.empty()) {
->>>>>>> 7f0809d4
         LOG(ERROR) << "Failed to get metadata_key_dir";
         return false;
     }
