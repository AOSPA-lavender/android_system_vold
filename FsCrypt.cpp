/*
 * Copyright (C) 2015 The Android Open Source Project
 *
 * Licensed under the Apache License, Version 2.0 (the "License");
 * you may not use this file except in compliance with the License.
 * You may obtain a copy of the License at
 *
 *      http://www.apache.org/licenses/LICENSE-2.0
 *
 * Unless required by applicable law or agreed to in writing, software
 * distributed under the License is distributed on an "AS IS" BASIS,
 * WITHOUT WARRANTIES OR CONDITIONS OF ANY KIND, either express or implied.
 * See the License for the specific language governing permissions and
 * limitations under the License.
 */

#include "FsCrypt.h"

#include "Keystore.h"
#include "KeyStorage.h"
#include "KeyUtil.h"
#include "Utils.h"
#include "VoldUtil.h"

#include <algorithm>
#include <map>
#include <optional>
#include <set>
#include <sstream>
#include <string>
#include <vector>

#include <dirent.h>
#include <errno.h>
#include <fcntl.h>
#include <limits.h>
#include <selinux/android.h>
#include <sys/mount.h>
#include <sys/stat.h>
#include <sys/types.h>
#include <unistd.h>

#include <private/android_filesystem_config.h>
#include <private/android_projectid_config.h>

#include "android/os/IVold.h"

#define EMULATED_USES_SELINUX 0
#define MANAGE_MISC_DIRS 0

#include <cutils/fs.h>
#include <cutils/properties.h>

#include <fscrypt/fscrypt.h>
#include <keyutils.h>
#include <libdm/dm.h>

#include <android-base/file.h>
#include <android-base/logging.h>
#include <android-base/properties.h>
#include <android-base/stringprintf.h>
#include <android-base/strings.h>
#include <android-base/unique_fd.h>

using android::base::Basename;
using android::base::Realpath;
using android::base::StartsWith;
using android::base::StringPrintf;
using android::fs_mgr::GetEntryForMountPoint;
using android::vold::BuildDataPath;
using android::vold::IsDotOrDotDot;
using android::vold::IsFilesystemSupported;
using android::vold::kEmptyAuthentication;
using android::vold::KeyBuffer;
using android::vold::KeyGeneration;
using android::vold::retrieveKey;
using android::vold::retrieveOrGenerateKey;
using android::vold::SetDefaultAcl;
using android::vold::SetQuotaInherit;
using android::vold::SetQuotaProjectId;
using android::vold::writeStringToFile;
using namespace android::fscrypt;
using namespace android::dm;

namespace {

const std::string device_key_dir = std::string() + DATA_MNT_POINT + fscrypt_unencrypted_folder;
const std::string device_key_path = device_key_dir + "/key";
const std::string device_key_temp = device_key_dir + "/temp";

const std::string user_key_dir = std::string() + DATA_MNT_POINT + "/misc/vold/user_keys";
const std::string user_key_temp = user_key_dir + "/temp";
const std::string prepare_subdirs_path = "/system/bin/vold_prepare_subdirs";

const std::string systemwide_volume_key_dir =
    std::string() + DATA_MNT_POINT + "/misc/vold/volume_keys";

const std::string data_data_dir = std::string() + DATA_MNT_POINT + "/data";
const std::string data_user_0_dir = std::string() + DATA_MNT_POINT + "/user/0";
const std::string media_obb_dir = std::string() + DATA_MNT_POINT + "/media/obb";

// Some users are ephemeral, don't try to wipe their keys from disk
std::set<userid_t> s_ephemeral_users;

// The system DE encryption policy
EncryptionPolicy s_device_policy;

// Map user ids to encryption policies
std::map<userid_t, EncryptionPolicy> s_de_policies;
std::map<userid_t, EncryptionPolicy> s_ce_policies;

}  // namespace

// Returns KeyGeneration suitable for key as described in EncryptionOptions
static KeyGeneration makeGen(const EncryptionOptions& options) {
    return KeyGeneration{FSCRYPT_MAX_KEY_SIZE, true, options.use_hw_wrapped_key};
}

static bool fscrypt_is_emulated() {
    return property_get_bool("persist.sys.emulate_fbe", false);
}

static const char* escape_empty(const std::string& value) {
    return value.empty() ? "null" : value.c_str();
}

static std::string get_de_key_path(userid_t user_id) {
    return StringPrintf("%s/de/%d", user_key_dir.c_str(), user_id);
}

static std::string get_ce_key_directory_path(userid_t user_id) {
    return StringPrintf("%s/ce/%d", user_key_dir.c_str(), user_id);
}

// Returns the keys newest first
static std::vector<std::string> get_ce_key_paths(const std::string& directory_path) {
    auto dirp = std::unique_ptr<DIR, int (*)(DIR*)>(opendir(directory_path.c_str()), closedir);
    if (!dirp) {
        PLOG(ERROR) << "Unable to open ce key directory: " + directory_path;
        return std::vector<std::string>();
    }
    std::vector<std::string> result;
    for (;;) {
        errno = 0;
        auto const entry = readdir(dirp.get());
        if (!entry) {
            if (errno) {
                PLOG(ERROR) << "Unable to read ce key directory: " + directory_path;
                return std::vector<std::string>();
            }
            break;
        }
        if (IsDotOrDotDot(*entry)) continue;
        if (entry->d_type != DT_DIR || entry->d_name[0] != 'c') {
            LOG(DEBUG) << "Skipping non-key " << entry->d_name;
            continue;
        }
        result.emplace_back(directory_path + "/" + entry->d_name);
    }
    std::sort(result.begin(), result.end());
    std::reverse(result.begin(), result.end());
    return result;
}

static std::string get_ce_key_current_path(const std::string& directory_path) {
    return directory_path + "/current";
}

static bool get_ce_key_new_path(const std::string& directory_path,
                                const std::vector<std::string>& paths, std::string* ce_key_path) {
    if (paths.empty()) {
        *ce_key_path = get_ce_key_current_path(directory_path);
        return true;
    }
    for (unsigned int i = 0; i < UINT_MAX; i++) {
        auto const candidate = StringPrintf("%s/cx%010u", directory_path.c_str(), i);
        if (paths[0] < candidate) {
            *ce_key_path = candidate;
            return true;
        }
    }
    return false;
}

// Discard all keys but the named one; rename it to canonical name.
// No point in acting on errors in this; ignore them.
static void fixate_user_ce_key(const std::string& directory_path, const std::string& to_fix,
                               const std::vector<std::string>& paths) {
    for (auto const other_path : paths) {
        if (other_path != to_fix) {
            android::vold::destroyKey(other_path);
        }
    }
    auto const current_path = get_ce_key_current_path(directory_path);
    if (to_fix != current_path) {
        LOG(DEBUG) << "Renaming " << to_fix << " to " << current_path;
        if (!android::vold::RenameKeyDir(to_fix, current_path)) return;
    }
    android::vold::FsyncDirectory(directory_path);
}

static bool read_and_fixate_user_ce_key(userid_t user_id,
                                        const android::vold::KeyAuthentication& auth,
                                        KeyBuffer* ce_key) {
    auto const directory_path = get_ce_key_directory_path(user_id);
    auto const paths = get_ce_key_paths(directory_path);
    for (auto const ce_key_path : paths) {
        LOG(DEBUG) << "Trying user CE key " << ce_key_path;
        if (retrieveKey(ce_key_path, auth, ce_key)) {
            LOG(DEBUG) << "Successfully retrieved key";
            fixate_user_ce_key(directory_path, ce_key_path, paths);
            return true;
        }
    }
    LOG(ERROR) << "Failed to find working ce key for user " << user_id;
    return false;
}

static bool MightBeEmmcStorage(const std::string& blk_device) {
    // Handle symlinks.
    std::string real_path;
    if (!Realpath(blk_device, &real_path)) {
        real_path = blk_device;
    }

    // Handle logical volumes.
    auto& dm = DeviceMapper::Instance();
    for (;;) {
        auto parent = dm.GetParentBlockDeviceByPath(real_path);
        if (!parent.has_value()) break;
        real_path = *parent;
    }

    // Now we should have the "real" block device.
    LOG(DEBUG) << "MightBeEmmcStorage(): blk_device = " << blk_device
               << ", real_path=" << real_path;
    std::string name = Basename(real_path);
    return StartsWith(name, "mmcblk") ||
           // virtio devices may provide inline encryption support that is
           // backed by eMMC inline encryption on the host, thus inheriting the
           // DUN size limitation.  So virtio devices must be allowed here too.
           // TODO(b/207390665): check the maximum DUN size directly instead.
           StartsWith(name, "vd");
}

// Retrieve the options to use for encryption policies on the /data filesystem.
static bool get_data_file_encryption_options(EncryptionOptions* options) {
    auto entry = GetEntryForMountPoint(&fstab_default, DATA_MNT_POINT);
    if (entry == nullptr) {
        LOG(ERROR) << "No mount point entry for " << DATA_MNT_POINT;
        return false;
    }
    if (!ParseOptions(entry->encryption_options, options)) {
        LOG(ERROR) << "Unable to parse encryption options for " << DATA_MNT_POINT ": "
                   << entry->encryption_options;
        return false;
    }
    if ((options->flags & FSCRYPT_POLICY_FLAG_IV_INO_LBLK_32) &&
        !MightBeEmmcStorage(entry->blk_device)) {
        LOG(ERROR) << "The emmc_optimized encryption flag is only allowed on eMMC storage.  Remove "
                      "this flag from the device's fstab";
        return false;
    }
    if (options->version == 1) {
        options->use_hw_wrapped_key =
            GetEntryForMountPoint(&fstab_default, DATA_MNT_POINT)->fs_mgr_flags.wrapped_key;
    }
    return true;
}

static bool install_storage_key(const std::string& mountpoint, const EncryptionOptions& options,
                                const KeyBuffer& key, EncryptionPolicy* policy) {
    KeyBuffer ephemeral_wrapped_key;
    if (options.use_hw_wrapped_key) {
        if (!exportWrappedStorageKey(key, &ephemeral_wrapped_key)) {
            LOG(ERROR) << "Failed to get ephemeral wrapped key";
            return false;
        }
    }
    return installKey(mountpoint, options, options.use_hw_wrapped_key ? ephemeral_wrapped_key : key,
                      policy);
}

// Retrieve the options to use for encryption policies on adoptable storage.
static bool get_volume_file_encryption_options(EncryptionOptions* options) {
    // If we give the empty string, libfscrypt will use the default (currently XTS)
    auto contents_mode = android::base::GetProperty("ro.crypto.volume.contents_mode", "");
    // HEH as default was always a mistake. Use the libfscrypt default (CTS)
    // for devices launching on versions above Android 10.
    auto first_api_level = GetFirstApiLevel();
    auto filenames_mode =
            android::base::GetProperty("ro.crypto.volume.filenames_mode",
                                       first_api_level > __ANDROID_API_Q__ ? "" : "aes-256-heh");
    auto options_string = android::base::GetProperty("ro.crypto.volume.options",
                                                     contents_mode + ":" + filenames_mode);
    if (!ParseOptionsForApiLevel(first_api_level, options_string, options)) {
        LOG(ERROR) << "Unable to parse volume encryption options: " << options_string;
        return false;
    }
    if (options->flags & FSCRYPT_POLICY_FLAG_IV_INO_LBLK_32) {
        LOG(ERROR) << "The emmc_optimized encryption flag is only allowed on eMMC storage.  Remove "
                      "this flag from ro.crypto.volume.options";
        return false;
    }
    return true;
}

bool is_metadata_wrapped_key_supported() {
    return GetEntryForMountPoint(&fstab_default, METADATA_MNT_POINT)->fs_mgr_flags.wrapped_key;
}

static bool read_and_install_user_ce_key(userid_t user_id,
                                         const android::vold::KeyAuthentication& auth) {
    if (s_ce_policies.count(user_id) != 0) return true;
    EncryptionOptions options;
    if (!get_data_file_encryption_options(&options)) return false;
    KeyBuffer ce_key;
    if (!read_and_fixate_user_ce_key(user_id, auth, &ce_key)) return false;
    EncryptionPolicy ce_policy;
    if (!install_storage_key(DATA_MNT_POINT, options, ce_key, &ce_policy)) return false;
    s_ce_policies[user_id] = ce_policy;
    LOG(DEBUG) << "Installed ce key for user " << user_id;
    return true;
}

// Prepare a directory without assigning it an encryption policy.  The directory
// will inherit the encryption policy of its parent directory, or will be
// unencrypted if the parent directory is unencrypted.
static bool prepare_dir(const std::string& dir, mode_t mode, uid_t uid, gid_t gid) {
    LOG(DEBUG) << "Preparing: " << dir;
    if (android::vold::PrepareDir(dir, mode, uid, gid, 0) != 0) {
        PLOG(ERROR) << "Failed to prepare " << dir;
        return false;
    }
    return true;
}

// Prepare a directory and assign it the given encryption policy.
static bool prepare_dir_with_policy(const std::string& dir, mode_t mode, uid_t uid, gid_t gid,
                                    const EncryptionPolicy& policy) {
    if (!prepare_dir(dir, mode, uid, gid)) return false;
    if (fscrypt_is_native() && !EnsurePolicy(policy, dir)) return false;
    return true;
}

static bool destroy_dir(const std::string& dir) {
    LOG(DEBUG) << "Destroying: " << dir;
    if (rmdir(dir.c_str()) != 0 && errno != ENOENT) {
        PLOG(ERROR) << "Failed to destroy " << dir;
        return false;
    }
    return true;
}

// NB this assumes that there is only one thread listening for crypt commands, because
// it creates keys in a fixed location.
static bool create_and_install_user_keys(userid_t user_id, bool create_ephemeral) {
    EncryptionOptions options;
    if (!get_data_file_encryption_options(&options)) return false;
    KeyBuffer de_key, ce_key;
    if (!generateStorageKey(makeGen(options), &de_key)) return false;
    if (!generateStorageKey(makeGen(options), &ce_key)) return false;
    if (create_ephemeral) {
        // If the key should be created as ephemeral, don't store it.
        s_ephemeral_users.insert(user_id);
    } else {
        auto const directory_path = get_ce_key_directory_path(user_id);
        if (!prepare_dir(directory_path, 0700, AID_ROOT, AID_ROOT)) return false;
        auto const paths = get_ce_key_paths(directory_path);
        std::string ce_key_path;
        if (!get_ce_key_new_path(directory_path, paths, &ce_key_path)) return false;
        if (!android::vold::storeKeyAtomically(ce_key_path, user_key_temp, kEmptyAuthentication,
                                               ce_key))
            return false;
        fixate_user_ce_key(directory_path, ce_key_path, paths);
        // Write DE key second; once this is written, all is good.
        if (!android::vold::storeKeyAtomically(get_de_key_path(user_id), user_key_temp,
                                               kEmptyAuthentication, de_key))
            return false;
    }
    EncryptionPolicy de_policy;
    if (!install_storage_key(DATA_MNT_POINT, options, de_key, &de_policy)) return false;
    s_de_policies[user_id] = de_policy;
    EncryptionPolicy ce_policy;
    if (!install_storage_key(DATA_MNT_POINT, options, ce_key, &ce_policy)) return false;
    s_ce_policies[user_id] = ce_policy;
    LOG(DEBUG) << "Created keys for user " << user_id;
    return true;
}

static bool lookup_policy(const std::map<userid_t, EncryptionPolicy>& key_map, userid_t user_id,
                          EncryptionPolicy* policy) {
    auto refi = key_map.find(user_id);
    if (refi == key_map.end()) {
        return false;
    }
    *policy = refi->second;
    return true;
}

static bool is_numeric(const char* name) {
    for (const char* p = name; *p != '\0'; p++) {
        if (!isdigit(*p)) return false;
    }
    return true;
}

static bool load_all_de_keys() {
    EncryptionOptions options;
    if (!get_data_file_encryption_options(&options)) return false;
    auto de_dir = user_key_dir + "/de";
    auto dirp = std::unique_ptr<DIR, int (*)(DIR*)>(opendir(de_dir.c_str()), closedir);
    if (!dirp) {
        PLOG(ERROR) << "Unable to read de key directory";
        return false;
    }
    for (;;) {
        errno = 0;
        auto entry = readdir(dirp.get());
        if (!entry) {
            if (errno) {
                PLOG(ERROR) << "Unable to read de key directory";
                return false;
            }
            break;
        }
        if (IsDotOrDotDot(*entry)) continue;
        if (entry->d_type != DT_DIR || !is_numeric(entry->d_name)) {
            LOG(DEBUG) << "Skipping non-de-key " << entry->d_name;
            continue;
        }
        userid_t user_id = std::stoi(entry->d_name);
        auto key_path = de_dir + "/" + entry->d_name;
        KeyBuffer de_key;
        if (!retrieveKey(key_path, kEmptyAuthentication, &de_key)) return false;
        EncryptionPolicy de_policy;
        if (!install_storage_key(DATA_MNT_POINT, options, de_key, &de_policy)) return false;
        auto ret = s_de_policies.insert({user_id, de_policy});
        if (!ret.second && ret.first->second != de_policy) {
            LOG(ERROR) << "DE policy for user" << user_id << " changed";
            return false;
        }
        LOG(DEBUG) << "Installed de key for user " << user_id;
    }
    // fscrypt:TODO: go through all DE directories, ensure that all user dirs have the
    // correct policy set on them, and that no rogue ones exist.
    return true;
}

// Attempt to reinstall CE keys for users that we think are unlocked.
static bool try_reload_ce_keys() {
    for (const auto& it : s_ce_policies) {
        if (!android::vold::reloadKeyFromSessionKeyring(DATA_MNT_POINT, it.second)) {
            LOG(ERROR) << "Failed to load CE key from session keyring for user " << it.first;
            return false;
        }
    }
    return true;
}

bool fscrypt_initialize_systemwide_keys() {
    LOG(INFO) << "fscrypt_initialize_systemwide_keys";

    EncryptionOptions options;
    if (!get_data_file_encryption_options(&options)) return false;

    KeyBuffer device_key;
    if (!retrieveOrGenerateKey(device_key_path, device_key_temp, kEmptyAuthentication,
                               makeGen(options), &device_key))
        return false;

    // This initializes s_device_policy, which is a global variable so that
    // fscrypt_init_user0() can access it later.
    if (!install_storage_key(DATA_MNT_POINT, options, device_key, &s_device_policy)) return false;

    std::string options_string;
    if (!OptionsToString(s_device_policy.options, &options_string)) {
        LOG(ERROR) << "Unable to serialize options";
        return false;
    }
    std::string options_filename = std::string(DATA_MNT_POINT) + fscrypt_key_mode;
    if (!android::vold::writeStringToFile(options_string, options_filename)) return false;

    std::string ref_filename = std::string(DATA_MNT_POINT) + fscrypt_key_ref;
    if (!android::vold::writeStringToFile(s_device_policy.key_raw_ref, ref_filename)) return false;
    LOG(INFO) << "Wrote system DE key reference to:" << ref_filename;

    KeyBuffer per_boot_key;
    if (!generateStorageKey(makeGen(options), &per_boot_key)) return false;
    EncryptionPolicy per_boot_policy;
    if (!install_storage_key(DATA_MNT_POINT, options, per_boot_key, &per_boot_policy)) return false;
    std::string per_boot_ref_filename = std::string("/data") + fscrypt_key_per_boot_ref;
    if (!android::vold::writeStringToFile(per_boot_policy.key_raw_ref, per_boot_ref_filename))
        return false;
    LOG(INFO) << "Wrote per boot key reference to:" << per_boot_ref_filename;

    return true;
}

static bool prepare_special_dirs() {
    // Ensure that /data/data and its "alias" /data/user/0 exist, and create the
    // bind mount of /data/data onto /data/user/0.  This *should* happen in
    // fscrypt_prepare_user_storage().  However, it actually must be done early,
    // before the rest of user 0's CE storage is prepared.  This is because
    // zygote may need to set up app data isolation before then, which requires
    // mounting a tmpfs over /data/data to ensure it remains hidden.  This issue
    // arises due to /data/data being in the top-level directory.

    // /data/user/0 used to be a symlink to /data/data, so we must first delete
    // the old symlink if present.
    if (android::vold::IsSymlink(data_user_0_dir) && android::vold::Unlink(data_user_0_dir) != 0)
        return false;
    // On first boot, we'll be creating /data/data for the first time, and user
    // 0's CE key will be installed already since it was just created.  Take the
    // opportunity to also set the encryption policy of /data/data right away.
    EncryptionPolicy ce_policy;
    if (lookup_policy(s_ce_policies, 0, &ce_policy)) {
        if (!prepare_dir_with_policy(data_data_dir, 0771, AID_SYSTEM, AID_SYSTEM, ce_policy))
            return false;
    } else {
        if (!prepare_dir(data_data_dir, 0771, AID_SYSTEM, AID_SYSTEM)) return false;
        // EnsurePolicy() will have to happen later, in fscrypt_prepare_user_storage().
    }
    if (!prepare_dir(data_user_0_dir, 0700, AID_SYSTEM, AID_SYSTEM)) return false;
    if (android::vold::BindMount(data_data_dir, data_user_0_dir) != 0) return false;

    // If /data/media/obb doesn't exist, create it and encrypt it with the
    // device policy.  Normally, device-policy-encrypted directories are created
    // and encrypted by init; /data/media/obb is special because it is located
    // in /data/media.  Since /data/media also contains per-user encrypted
    // directories, by design only vold can write to it.  As a side effect of
    // that, vold must create /data/media/obb.
    //
    // We must tolerate /data/media/obb being unencrypted if it already exists
    // on-disk, since it used to be unencrypted (b/64566063).
    if (android::vold::pathExists(media_obb_dir)) {
        if (!prepare_dir(media_obb_dir, 0770, AID_MEDIA_RW, AID_MEDIA_RW)) return false;
    } else {
        if (!prepare_dir_with_policy(media_obb_dir, 0770, AID_MEDIA_RW, AID_MEDIA_RW,
                                     s_device_policy))
            return false;
    }
    return true;
}

bool fscrypt_init_user0_done;

bool fscrypt_init_user0() {
    LOG(DEBUG) << "fscrypt_init_user0";

    if (fscrypt_is_native()) {
        if (!prepare_dir(user_key_dir, 0700, AID_ROOT, AID_ROOT)) return false;
        if (!prepare_dir(user_key_dir + "/ce", 0700, AID_ROOT, AID_ROOT)) return false;
        if (!prepare_dir(user_key_dir + "/de", 0700, AID_ROOT, AID_ROOT)) return false;
        if (!android::vold::pathExists(get_de_key_path(0))) {
            if (!create_and_install_user_keys(0, false)) return false;
        }
        // TODO: switch to loading only DE_0 here once framework makes
        // explicit calls to install DE keys for secondary users
        if (!load_all_de_keys()) return false;
    }

    // Now that user 0's CE key has been created, we can prepare /data/data.
    if (!prepare_special_dirs()) return false;

    // With the exception of what is done by prepare_special_dirs() above, we
    // only prepare DE storage here, since user 0's CE key won't be installed
    // yet unless it was just created.  The framework will prepare the user's CE
    // storage later, once their CE key is installed.
    if (!fscrypt_prepare_user_storage("", 0, 0, android::os::IVold::STORAGE_FLAG_DE)) {
        LOG(ERROR) << "Failed to prepare user 0 storage";
        return false;
    }

    // If this is a non-FBE device that recently left an emulated mode,
    // restore user data directories to known-good state.
    if (!fscrypt_is_native() && !fscrypt_is_emulated()) {
        fscrypt_unlock_user_key(0, 0, "!");
    }

    // In some scenarios (e.g. userspace reboot) we might unmount userdata
    // without doing a hard reboot. If CE keys were stored in fs keyring then
    // they will be lost after unmount. Attempt to re-install them.
    if (fscrypt_is_native() && android::vold::isFsKeyringSupported()) {
        if (!try_reload_ce_keys()) return false;
    }

    fscrypt_init_user0_done = true;
    return true;
}

bool fscrypt_vold_create_user_key(userid_t user_id, int serial, bool ephemeral) {
    LOG(DEBUG) << "fscrypt_vold_create_user_key for " << user_id << " serial " << serial;
    if (!fscrypt_is_native()) {
        return true;
    }
    // FIXME test for existence of key that is not loaded yet
    if (s_ce_policies.count(user_id) != 0) {
        LOG(ERROR) << "Already exists, can't fscrypt_vold_create_user_key for " << user_id
                   << " serial " << serial;
        // FIXME should we fail the command?
        return true;
    }
    if (!create_and_install_user_keys(user_id, ephemeral)) {
        return false;
    }
    return true;
}

// "Lock" all encrypted directories whose key has been removed.  This is needed
// in the case where the keys are being put in the session keyring (rather in
// the newer filesystem-level keyrings), because removing a key from the session
// keyring doesn't affect inodes in the kernel's inode cache whose per-file key
// was already set up.  So to remove the per-file keys and make the files
// "appear encrypted", these inodes must be evicted.
//
// To do this, sync() to clean all dirty inodes, then drop all reclaimable slab
// objects systemwide.  This is overkill, but it's the best available method
// currently.  Don't use drop_caches mode "3" because that also evicts pagecache
// for in-use files; all files relevant here are already closed and sync'ed.
static void drop_caches_if_needed() {
    if (android::vold::isFsKeyringSupported()) {
        return;
    }
    sync();
    if (!writeStringToFile("2", "/proc/sys/vm/drop_caches")) {
        PLOG(ERROR) << "Failed to drop caches during key eviction";
    }
}

static bool evict_ce_key(userid_t user_id) {
    bool success = true;
    EncryptionPolicy policy;
    // If we haven't loaded the CE key, no need to evict it.
    if (lookup_policy(s_ce_policies, user_id, &policy)) {
        success &= android::vold::evictKey(DATA_MNT_POINT, policy);
        drop_caches_if_needed();
    }
    s_ce_policies.erase(user_id);
    return success;
}

bool fscrypt_destroy_user_key(userid_t user_id) {
    LOG(DEBUG) << "fscrypt_destroy_user_key(" << user_id << ")";
    if (!fscrypt_is_native()) {
        return true;
    }
    bool success = true;
    success &= evict_ce_key(user_id);
    EncryptionPolicy de_policy;
    success &= lookup_policy(s_de_policies, user_id, &de_policy) &&
               android::vold::evictKey(DATA_MNT_POINT, de_policy);
    s_de_policies.erase(user_id);
    auto it = s_ephemeral_users.find(user_id);
    if (it != s_ephemeral_users.end()) {
        s_ephemeral_users.erase(it);
    } else {
        auto ce_path = get_ce_key_directory_path(user_id);
        for (auto const path : get_ce_key_paths(ce_path)) {
            success &= android::vold::destroyKey(path);
        }
        success &= destroy_dir(ce_path);

        auto de_key_path = get_de_key_path(user_id);
        if (android::vold::pathExists(de_key_path)) {
            success &= android::vold::destroyKey(de_key_path);
        } else {
            LOG(INFO) << "Not present so not erasing: " << de_key_path;
        }
    }
    return success;
}

static bool emulated_lock(const std::string& path) {
    if (chmod(path.c_str(), 0000) != 0) {
        PLOG(ERROR) << "Failed to chmod " << path;
        return false;
    }
#if EMULATED_USES_SELINUX
    if (setfilecon(path.c_str(), "u:object_r:storage_stub_file:s0") != 0) {
        PLOG(WARNING) << "Failed to setfilecon " << path;
        return false;
    }
#endif
    return true;
}

static bool emulated_unlock(const std::string& path, mode_t mode) {
    if (chmod(path.c_str(), mode) != 0) {
        PLOG(ERROR) << "Failed to chmod " << path;
        // FIXME temporary workaround for b/26713622
        if (fscrypt_is_emulated()) return false;
    }
#if EMULATED_USES_SELINUX
    if (selinux_android_restorecon(path.c_str(), SELINUX_ANDROID_RESTORECON_FORCE) != 0) {
        PLOG(WARNING) << "Failed to restorecon " << path;
        // FIXME temporary workaround for b/26713622
        if (fscrypt_is_emulated()) return false;
    }
#endif
    return true;
}

static bool parse_hex(const std::string& hex, std::string* result) {
    if (hex == "!") {
        *result = "";
        return true;
    }
    if (android::vold::HexToStr(hex, *result) != 0) {
        LOG(ERROR) << "Invalid FBE hex string";  // Don't log the string for security reasons
        return false;
    }
    return true;
}

static std::optional<android::vold::KeyAuthentication> authentication_from_hex(
        const std::string& secret_hex) {
    std::string secret;
    if (!parse_hex(secret_hex, &secret)) return std::optional<android::vold::KeyAuthentication>();
    if (secret.empty()) {
        return kEmptyAuthentication;
    } else {
        return android::vold::KeyAuthentication(secret);
    }
}

static std::string volkey_path(const std::string& misc_path, const std::string& volume_uuid) {
    return misc_path + "/vold/volume_keys/" + volume_uuid + "/default";
}

static std::string volume_secdiscardable_path(const std::string& volume_uuid) {
    return systemwide_volume_key_dir + "/" + volume_uuid + "/secdiscardable";
}

static bool read_or_create_volkey(const std::string& misc_path, const std::string& volume_uuid,
                                  EncryptionPolicy* policy, int flags) {
    auto secdiscardable_path = volume_secdiscardable_path(volume_uuid);
    std::string secdiscardable_hash;
    if (android::vold::pathExists(secdiscardable_path)) {
        if (!android::vold::readSecdiscardable(secdiscardable_path, &secdiscardable_hash))
            return false;
    } else {
        if (!android::vold::MkdirsSync(secdiscardable_path, 0700)) return false;
        if (!android::vold::createSecdiscardable(secdiscardable_path, &secdiscardable_hash))
            return false;
    }
    auto key_path = volkey_path(misc_path, volume_uuid);
    if (!android::vold::MkdirsSync(key_path, 0700)) return false;
    android::vold::KeyAuthentication auth(secdiscardable_hash);

    EncryptionOptions options;
    if (!get_volume_file_encryption_options(&options)) return false;
    KeyBuffer key;
    if (!retrieveOrGenerateKey(key_path, key_path + "_tmp", auth, makeGen(options), &key))
        return false;
    if (!install_storage_key(BuildDataPath(volume_uuid), options, key, policy)) return false;
    return true;
}

static bool destroy_volkey(const std::string& misc_path, const std::string& volume_uuid) {
    auto path = volkey_path(misc_path, volume_uuid);
    if (!android::vold::pathExists(path)) return true;
    return android::vold::destroyKey(path);
}

static bool fscrypt_rewrap_user_key(userid_t user_id, int serial,
                                    const android::vold::KeyAuthentication& retrieve_auth,
                                    const android::vold::KeyAuthentication& store_auth) {
    if (s_ephemeral_users.count(user_id) != 0) return true;
    auto const directory_path = get_ce_key_directory_path(user_id);
    KeyBuffer ce_key;
    std::string ce_key_current_path = get_ce_key_current_path(directory_path);
    if (retrieveKey(ce_key_current_path, retrieve_auth, &ce_key)) {
        LOG(DEBUG) << "Successfully retrieved key";
        // TODO(147732812): Remove this once Locksettingservice is fixed.
        // Currently it calls fscrypt_clear_user_key_auth with a secret when lockscreen is
        // changed from swipe to none or vice-versa
    } else if (retrieveKey(ce_key_current_path, kEmptyAuthentication, &ce_key)) {
        LOG(DEBUG) << "Successfully retrieved key with empty auth";
    } else {
        LOG(ERROR) << "Failed to retrieve key for user " << user_id;
        return false;
    }
    auto const paths = get_ce_key_paths(directory_path);

    std::string ce_key_path;
    if (!get_ce_key_new_path(directory_path, paths, &ce_key_path)) return false;
    if (!android::vold::storeKeyAtomically(ce_key_path, user_key_temp, store_auth, ce_key))
        return false;
    return true;
}

bool fscrypt_add_user_key_auth(userid_t user_id, int serial, const std::string& secret_hex) {
    LOG(DEBUG) << "fscrypt_add_user_key_auth " << user_id << " serial=" << serial;
    if (!fscrypt_is_native()) return true;
    auto auth = authentication_from_hex(secret_hex);
    if (!auth) return false;
    return fscrypt_rewrap_user_key(user_id, serial, kEmptyAuthentication, *auth);
}

bool fscrypt_clear_user_key_auth(userid_t user_id, int serial, const std::string& secret_hex) {
    LOG(DEBUG) << "fscrypt_clear_user_key_auth " << user_id << " serial=" << serial;
    if (!fscrypt_is_native()) return true;
    auto auth = authentication_from_hex(secret_hex);
    if (!auth) return false;
    return fscrypt_rewrap_user_key(user_id, serial, *auth, kEmptyAuthentication);
}

bool fscrypt_fixate_newest_user_key_auth(userid_t user_id) {
    LOG(DEBUG) << "fscrypt_fixate_newest_user_key_auth " << user_id;
    if (!fscrypt_is_native()) return true;
    if (s_ephemeral_users.count(user_id) != 0) return true;
    auto const directory_path = get_ce_key_directory_path(user_id);
    auto const paths = get_ce_key_paths(directory_path);
    if (paths.empty()) {
        LOG(ERROR) << "No ce keys present, cannot fixate for user " << user_id;
        return false;
    }
    fixate_user_ce_key(directory_path, paths[0], paths);
    return true;
}

std::vector<int> fscrypt_get_unlocked_users() {
    std::vector<int> user_ids;
    for (const auto& it : s_ce_policies) {
        user_ids.push_back(it.first);
    }
    return user_ids;
}

// TODO: rename to 'install' for consistency, and take flags to know which keys to install
bool fscrypt_unlock_user_key(userid_t user_id, int serial, const std::string& secret_hex) {
    LOG(DEBUG) << "fscrypt_unlock_user_key " << user_id << " serial=" << serial;
    if (fscrypt_is_native()) {
        if (s_ce_policies.count(user_id) != 0) {
            LOG(WARNING) << "Tried to unlock already-unlocked key for user " << user_id;
            return true;
        }
        auto auth = authentication_from_hex(secret_hex);
        if (!auth) return false;
        if (!read_and_install_user_ce_key(user_id, *auth)) {
            LOG(ERROR) << "Couldn't read key for " << user_id;
            return false;
        }
    } else {
        // When in emulation mode, we just use chmod. However, we also
        // unlock directories when not in emulation mode, to bring devices
        // back into a known-good state.
        if (!emulated_unlock(android::vold::BuildDataSystemCePath(user_id), 0771) ||
            !emulated_unlock(android::vold::BuildDataMiscCePath("", user_id), 01771) ||
            !emulated_unlock(android::vold::BuildDataMediaCePath("", user_id), 0770) ||
            !emulated_unlock(android::vold::BuildDataUserCePath("", user_id), 0771)) {
            LOG(ERROR) << "Failed to unlock user " << user_id;
            return false;
        }
    }
    return true;
}

// TODO: rename to 'evict' for consistency
bool fscrypt_lock_user_key(userid_t user_id) {
    LOG(DEBUG) << "fscrypt_lock_user_key " << user_id;
    if (fscrypt_is_native()) {
        return evict_ce_key(user_id);
    } else if (fscrypt_is_emulated()) {
        // When in emulation mode, we just use chmod
        if (!emulated_lock(android::vold::BuildDataSystemCePath(user_id)) ||
            !emulated_lock(android::vold::BuildDataMiscCePath("", user_id)) ||
            !emulated_lock(android::vold::BuildDataMediaCePath("", user_id)) ||
            !emulated_lock(android::vold::BuildDataUserCePath("", user_id))) {
            LOG(ERROR) << "Failed to lock user " << user_id;
            return false;
        }
    }

    return true;
}

static bool prepare_subdirs(const std::string& action, const std::string& volume_uuid,
                            userid_t user_id, int flags) {
    if (0 != android::vold::ForkExecvp(
                 std::vector<std::string>{prepare_subdirs_path, action, volume_uuid,
                                          std::to_string(user_id), std::to_string(flags)})) {
        LOG(ERROR) << "vold_prepare_subdirs failed";
        return false;
    }
    return true;
}

bool fscrypt_prepare_user_storage(const std::string& volume_uuid, userid_t user_id, int serial,
                                  int flags) {
    LOG(DEBUG) << "fscrypt_prepare_user_storage for volume " << escape_empty(volume_uuid)
               << ", user " << user_id << ", serial " << serial << ", flags " << flags;

    // Internal storage must be prepared before adoptable storage, since the
    // user's volume keys are stored in their internal storage.
    if (!volume_uuid.empty()) {
        if ((flags & android::os::IVold::STORAGE_FLAG_DE) &&
            !android::vold::pathExists(android::vold::BuildDataMiscDePath("", user_id))) {
            LOG(ERROR) << "Cannot prepare DE storage for user " << user_id << " on volume "
                       << volume_uuid << " before internal storage";
            return false;
        }
        if ((flags & android::os::IVold::STORAGE_FLAG_CE) &&
            !android::vold::pathExists(android::vold::BuildDataMiscCePath("", user_id))) {
            LOG(ERROR) << "Cannot prepare CE storage for user " << user_id << " on volume "
                       << volume_uuid << " before internal storage";
            return false;
        }
    }

    if (flags & android::os::IVold::STORAGE_FLAG_DE) {
        // DE_sys key
        auto system_legacy_path = android::vold::BuildDataSystemLegacyPath(user_id);
        auto misc_legacy_path = android::vold::BuildDataMiscLegacyPath(user_id);
        auto profiles_de_path = android::vold::BuildDataProfilesDePath(user_id);

        // DE_n key
        EncryptionPolicy de_policy;
        auto system_de_path = android::vold::BuildDataSystemDePath(user_id);
        auto misc_de_path = android::vold::BuildDataMiscDePath(volume_uuid, user_id);
        auto vendor_de_path = android::vold::BuildDataVendorDePath(user_id);
        auto user_de_path = android::vold::BuildDataUserDePath(volume_uuid, user_id);

        if (fscrypt_is_native()) {
            if (volume_uuid.empty()) {
                if (!lookup_policy(s_de_policies, user_id, &de_policy)) {
                    LOG(ERROR) << "Cannot find DE policy for user " << user_id;
                    return false;
                }
            } else {
                auto misc_de_empty_volume_path = android::vold::BuildDataMiscDePath("", user_id);
                if (!read_or_create_volkey(misc_de_empty_volume_path, volume_uuid, &de_policy)) {
                    return false;
                }
            }
        }

        if (volume_uuid.empty()) {
            if (!prepare_dir(system_legacy_path, 0700, AID_SYSTEM, AID_SYSTEM)) return false;
#if MANAGE_MISC_DIRS
            if (!prepare_dir(misc_legacy_path, 0750, multiuser_get_uid(user_id, AID_SYSTEM),
                             multiuser_get_uid(user_id, AID_EVERYBODY)))
                return false;
#endif
            if (!prepare_dir(profiles_de_path, 0771, AID_SYSTEM, AID_SYSTEM)) return false;

            if (!prepare_dir_with_policy(system_de_path, 0770, AID_SYSTEM, AID_SYSTEM, de_policy))
                return false;
            if (!prepare_dir_with_policy(vendor_de_path, 0771, AID_ROOT, AID_ROOT, de_policy))
                return false;
        }

<<<<<<< HEAD
        if (!prepare_dir(misc_de_path, 01771, AID_SYSTEM, AID_MISC)) return false;
        if (!prepare_dir(user_de_path, 0771, AID_SYSTEM, AID_SYSTEM)) return false;

        if (fscrypt_is_native()) {
            EncryptionPolicy de_policy;
            if (volume_uuid.empty()) {
                if (!lookup_policy(s_de_policies, user_id, &de_policy)) return false;
                if (!EnsurePolicy(de_policy, system_de_path)) return false;
                if (!EnsurePolicy(de_policy, vendor_de_path)) return false;
            } else {
                auto misc_de_empty_volume_path = android::vold::BuildDataMiscDePath("", user_id);
                if (!read_or_create_volkey(misc_de_empty_volume_path, volume_uuid, &de_policy, flags)) {
                    return false;
                }
            }
            if (!EnsurePolicy(de_policy, misc_de_path)) return false;
            if (!EnsurePolicy(de_policy, user_de_path)) return false;
        }
=======
        if (!prepare_dir_with_policy(misc_de_path, 01771, AID_SYSTEM, AID_MISC, de_policy))
            return false;
        if (!prepare_dir_with_policy(user_de_path, 0771, AID_SYSTEM, AID_SYSTEM, de_policy))
            return false;
>>>>>>> bbcdcfe3
    }

    if (flags & android::os::IVold::STORAGE_FLAG_CE) {
        // CE_n key
        EncryptionPolicy ce_policy;
        auto system_ce_path = android::vold::BuildDataSystemCePath(user_id);
        auto misc_ce_path = android::vold::BuildDataMiscCePath(volume_uuid, user_id);
        auto vendor_ce_path = android::vold::BuildDataVendorCePath(user_id);
        auto media_ce_path = android::vold::BuildDataMediaCePath(volume_uuid, user_id);
        auto user_ce_path = android::vold::BuildDataUserCePath(volume_uuid, user_id);

        if (fscrypt_is_native()) {
            if (volume_uuid.empty()) {
                if (!lookup_policy(s_ce_policies, user_id, &ce_policy)) {
                    LOG(ERROR) << "Cannot find CE policy for user " << user_id;
                    return false;
                }
            } else {
                auto misc_ce_empty_volume_path = android::vold::BuildDataMiscCePath("", user_id);
                if (!read_or_create_volkey(misc_ce_empty_volume_path, volume_uuid, &ce_policy)) {
                    return false;
                }
            }
        }

        if (volume_uuid.empty()) {
            if (!prepare_dir_with_policy(system_ce_path, 0770, AID_SYSTEM, AID_SYSTEM, ce_policy))
                return false;
            if (!prepare_dir_with_policy(vendor_ce_path, 0771, AID_ROOT, AID_ROOT, ce_policy))
                return false;
        }
        if (!prepare_dir_with_policy(media_ce_path, 02770, AID_MEDIA_RW, AID_MEDIA_RW, ce_policy))
            return false;
        // On devices without sdcardfs (kernel 5.4+), the path permissions aren't fixed
        // up automatically; therefore, use a default ACL, to ensure apps with MEDIA_RW
        // can keep reading external storage; in particular, this allows app cloning
        // scenarios to work correctly on such devices.
        int ret = SetDefaultAcl(media_ce_path, 02770, AID_MEDIA_RW, AID_MEDIA_RW, {AID_MEDIA_RW});
        if (ret != android::OK) {
            return false;
        }
<<<<<<< HEAD

        if (!prepare_dir(misc_ce_path, 01771, AID_SYSTEM, AID_MISC)) return false;
        if (!prepare_dir(user_ce_path, 0771, AID_SYSTEM, AID_SYSTEM)) return false;

        if (fscrypt_is_native()) {
            EncryptionPolicy ce_policy;
            if (volume_uuid.empty()) {
                if (!lookup_policy(s_ce_policies, user_id, &ce_policy)) return false;
                if (!EnsurePolicy(ce_policy, system_ce_path)) return false;
                if (!EnsurePolicy(ce_policy, vendor_ce_path)) return false;
            } else {
                auto misc_ce_empty_volume_path = android::vold::BuildDataMiscCePath("", user_id);
                if (!read_or_create_volkey(misc_ce_empty_volume_path, volume_uuid, &ce_policy, flags)) {
                    return false;
                }
            }
            if (!EnsurePolicy(ce_policy, media_ce_path)) return false;
            if (!EnsurePolicy(ce_policy, misc_ce_path)) return false;
            if (!EnsurePolicy(ce_policy, user_ce_path)) return false;
        }
=======
        if (!prepare_dir_with_policy(misc_ce_path, 01771, AID_SYSTEM, AID_MISC, ce_policy))
            return false;
        if (!prepare_dir_with_policy(user_ce_path, 0771, AID_SYSTEM, AID_SYSTEM, ce_policy))
            return false;
>>>>>>> bbcdcfe3

        if (volume_uuid.empty()) {
            // Now that credentials have been installed, we can run restorecon
            // over these paths
            // NOTE: these paths need to be kept in sync with libselinux
            android::vold::RestoreconRecursive(system_ce_path);
            android::vold::RestoreconRecursive(vendor_ce_path);
            android::vold::RestoreconRecursive(misc_ce_path);
        }
    }
    if (!prepare_subdirs("prepare", volume_uuid, user_id, flags)) return false;

    return true;
}

bool fscrypt_destroy_user_storage(const std::string& volume_uuid, userid_t user_id, int flags) {
    LOG(DEBUG) << "fscrypt_destroy_user_storage for volume " << escape_empty(volume_uuid)
               << ", user " << user_id << ", flags " << flags;
    bool res = true;

    res &= prepare_subdirs("destroy", volume_uuid, user_id, flags);

    if (flags & android::os::IVold::STORAGE_FLAG_CE) {
        // CE_n key
        auto system_ce_path = android::vold::BuildDataSystemCePath(user_id);
        auto misc_ce_path = android::vold::BuildDataMiscCePath(volume_uuid, user_id);
        auto vendor_ce_path = android::vold::BuildDataVendorCePath(user_id);
        auto media_ce_path = android::vold::BuildDataMediaCePath(volume_uuid, user_id);
        auto user_ce_path = android::vold::BuildDataUserCePath(volume_uuid, user_id);

        res &= destroy_dir(media_ce_path);
        res &= destroy_dir(misc_ce_path);
        res &= destroy_dir(user_ce_path);
        if (volume_uuid.empty()) {
            res &= destroy_dir(system_ce_path);
            res &= destroy_dir(vendor_ce_path);
        } else {
            if (fscrypt_is_native()) {
                auto misc_ce_empty_volume_path = android::vold::BuildDataMiscCePath("", user_id);
                res &= destroy_volkey(misc_ce_empty_volume_path, volume_uuid);
            }
        }
    }

    if (flags & android::os::IVold::STORAGE_FLAG_DE) {
        // DE_sys key
        auto system_legacy_path = android::vold::BuildDataSystemLegacyPath(user_id);
        auto misc_legacy_path = android::vold::BuildDataMiscLegacyPath(user_id);
        auto profiles_de_path = android::vold::BuildDataProfilesDePath(user_id);

        // DE_n key
        auto system_de_path = android::vold::BuildDataSystemDePath(user_id);
        auto misc_de_path = android::vold::BuildDataMiscDePath(volume_uuid, user_id);
        auto vendor_de_path = android::vold::BuildDataVendorDePath(user_id);
        auto user_de_path = android::vold::BuildDataUserDePath(volume_uuid, user_id);

        res &= destroy_dir(user_de_path);
        res &= destroy_dir(misc_de_path);
        if (volume_uuid.empty()) {
            res &= destroy_dir(system_legacy_path);
#if MANAGE_MISC_DIRS
            res &= destroy_dir(misc_legacy_path);
#endif
            res &= destroy_dir(profiles_de_path);
            res &= destroy_dir(system_de_path);
            res &= destroy_dir(vendor_de_path);
        } else {
            if (fscrypt_is_native()) {
                auto misc_de_empty_volume_path = android::vold::BuildDataMiscDePath("", user_id);
                res &= destroy_volkey(misc_de_empty_volume_path, volume_uuid);
            }
        }
    }

    return res;
}

static bool destroy_volume_keys(const std::string& directory_path, const std::string& volume_uuid) {
    auto dirp = std::unique_ptr<DIR, int (*)(DIR*)>(opendir(directory_path.c_str()), closedir);
    if (!dirp) {
        PLOG(ERROR) << "Unable to open directory: " + directory_path;
        return false;
    }
    bool res = true;
    for (;;) {
        errno = 0;
        auto const entry = readdir(dirp.get());
        if (!entry) {
            if (errno) {
                PLOG(ERROR) << "Unable to read directory: " + directory_path;
                return false;
            }
            break;
        }
        if (IsDotOrDotDot(*entry)) continue;
        if (entry->d_type != DT_DIR || entry->d_name[0] == '.') {
            LOG(DEBUG) << "Skipping non-user " << entry->d_name;
            continue;
        }
        res &= destroy_volkey(directory_path + "/" + entry->d_name, volume_uuid);
    }
    return res;
}

bool fscrypt_destroy_volume_keys(const std::string& volume_uuid) {
    bool res = true;
    LOG(DEBUG) << "fscrypt_destroy_volume_keys for volume " << escape_empty(volume_uuid);
    auto secdiscardable_path = volume_secdiscardable_path(volume_uuid);
    res &= android::vold::runSecdiscardSingle(secdiscardable_path);
    res &= destroy_volume_keys("/data/misc_ce", volume_uuid);
    res &= destroy_volume_keys("/data/misc_de", volume_uuid);
    return res;
}<|MERGE_RESOLUTION|>--- conflicted
+++ resolved
@@ -930,7 +930,7 @@
                 }
             } else {
                 auto misc_de_empty_volume_path = android::vold::BuildDataMiscDePath("", user_id);
-                if (!read_or_create_volkey(misc_de_empty_volume_path, volume_uuid, &de_policy)) {
+                if (!read_or_create_volkey(misc_de_empty_volume_path, volume_uuid, &de_policy, flags)) {
                     return false;
                 }
             }
@@ -951,31 +951,10 @@
                 return false;
         }
 
-<<<<<<< HEAD
-        if (!prepare_dir(misc_de_path, 01771, AID_SYSTEM, AID_MISC)) return false;
-        if (!prepare_dir(user_de_path, 0771, AID_SYSTEM, AID_SYSTEM)) return false;
-
-        if (fscrypt_is_native()) {
-            EncryptionPolicy de_policy;
-            if (volume_uuid.empty()) {
-                if (!lookup_policy(s_de_policies, user_id, &de_policy)) return false;
-                if (!EnsurePolicy(de_policy, system_de_path)) return false;
-                if (!EnsurePolicy(de_policy, vendor_de_path)) return false;
-            } else {
-                auto misc_de_empty_volume_path = android::vold::BuildDataMiscDePath("", user_id);
-                if (!read_or_create_volkey(misc_de_empty_volume_path, volume_uuid, &de_policy, flags)) {
-                    return false;
-                }
-            }
-            if (!EnsurePolicy(de_policy, misc_de_path)) return false;
-            if (!EnsurePolicy(de_policy, user_de_path)) return false;
-        }
-=======
         if (!prepare_dir_with_policy(misc_de_path, 01771, AID_SYSTEM, AID_MISC, de_policy))
             return false;
         if (!prepare_dir_with_policy(user_de_path, 0771, AID_SYSTEM, AID_SYSTEM, de_policy))
             return false;
->>>>>>> bbcdcfe3
     }
 
     if (flags & android::os::IVold::STORAGE_FLAG_CE) {
@@ -995,7 +974,7 @@
                 }
             } else {
                 auto misc_ce_empty_volume_path = android::vold::BuildDataMiscCePath("", user_id);
-                if (!read_or_create_volkey(misc_ce_empty_volume_path, volume_uuid, &ce_policy)) {
+                if (!read_or_create_volkey(misc_ce_empty_volume_path, volume_uuid, &ce_policy, flags)) {
                     return false;
                 }
             }
@@ -1017,33 +996,10 @@
         if (ret != android::OK) {
             return false;
         }
-<<<<<<< HEAD
-
-        if (!prepare_dir(misc_ce_path, 01771, AID_SYSTEM, AID_MISC)) return false;
-        if (!prepare_dir(user_ce_path, 0771, AID_SYSTEM, AID_SYSTEM)) return false;
-
-        if (fscrypt_is_native()) {
-            EncryptionPolicy ce_policy;
-            if (volume_uuid.empty()) {
-                if (!lookup_policy(s_ce_policies, user_id, &ce_policy)) return false;
-                if (!EnsurePolicy(ce_policy, system_ce_path)) return false;
-                if (!EnsurePolicy(ce_policy, vendor_ce_path)) return false;
-            } else {
-                auto misc_ce_empty_volume_path = android::vold::BuildDataMiscCePath("", user_id);
-                if (!read_or_create_volkey(misc_ce_empty_volume_path, volume_uuid, &ce_policy, flags)) {
-                    return false;
-                }
-            }
-            if (!EnsurePolicy(ce_policy, media_ce_path)) return false;
-            if (!EnsurePolicy(ce_policy, misc_ce_path)) return false;
-            if (!EnsurePolicy(ce_policy, user_ce_path)) return false;
-        }
-=======
         if (!prepare_dir_with_policy(misc_ce_path, 01771, AID_SYSTEM, AID_MISC, ce_policy))
             return false;
         if (!prepare_dir_with_policy(user_ce_path, 0771, AID_SYSTEM, AID_SYSTEM, ce_policy))
             return false;
->>>>>>> bbcdcfe3
 
         if (volume_uuid.empty()) {
             // Now that credentials have been installed, we can run restorecon
