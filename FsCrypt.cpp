/*
 * Copyright (C) 2015 The Android Open Source Project
 *
 * Licensed under the Apache License, Version 2.0 (the "License");
 * you may not use this file except in compliance with the License.
 * You may obtain a copy of the License at
 *
 *      http://www.apache.org/licenses/LICENSE-2.0
 *
 * Unless required by applicable law or agreed to in writing, software
 * distributed under the License is distributed on an "AS IS" BASIS,
 * WITHOUT WARRANTIES OR CONDITIONS OF ANY KIND, either express or implied.
 * See the License for the specific language governing permissions and
 * limitations under the License.
 */

#include "FsCrypt.h"

#include "Keymaster.h"
#include "KeyStorage.h"
#include "KeyUtil.h"
#include "Utils.h"
#include "VoldUtil.h"

#include <algorithm>
#include <map>
#include <optional>
#include <set>
#include <sstream>
#include <string>
#include <vector>

#include <dirent.h>
#include <errno.h>
#include <fcntl.h>
#include <limits.h>
#include <selinux/android.h>
#include <sys/mount.h>
#include <sys/stat.h>
#include <sys/types.h>
#include <unistd.h>

#include <private/android_filesystem_config.h>

#include "android/os/IVold.h"

#define EMULATED_USES_SELINUX 0
#define MANAGE_MISC_DIRS 0

#include <cutils/fs.h>
#include <cutils/properties.h>

#include <fscrypt/fscrypt.h>
#include <keyutils.h>

#include <android-base/file.h>
#include <android-base/logging.h>
#include <android-base/properties.h>
#include <android-base/stringprintf.h>
#include <android-base/strings.h>
#include <android-base/unique_fd.h>

using android::base::StringPrintf;
using android::fs_mgr::GetEntryForMountPoint;
using android::vold::BuildDataPath;
using android::vold::IsFilesystemSupported;
using android::vold::kEmptyAuthentication;
using android::vold::KeyBuffer;
<<<<<<< HEAD
using android::vold::Keymaster;
using android::hardware::keymaster::V4_0::KeyFormat;
=======
using android::vold::SetQuotaInherit;
using android::vold::SetQuotaProjectId;
>>>>>>> 0d9516ab
using android::vold::writeStringToFile;
using namespace android::fscrypt;

namespace {

const std::string device_key_dir = std::string() + DATA_MNT_POINT + fscrypt_unencrypted_folder;
const std::string device_key_path = device_key_dir + "/key";
const std::string device_key_temp = device_key_dir + "/temp";

const std::string user_key_dir = std::string() + DATA_MNT_POINT + "/misc/vold/user_keys";
const std::string user_key_temp = user_key_dir + "/temp";
const std::string prepare_subdirs_path = "/system/bin/vold_prepare_subdirs";

const std::string systemwide_volume_key_dir =
    std::string() + DATA_MNT_POINT + "/misc/vold/volume_keys";

bool s_systemwide_keys_initialized = false;

// Some users are ephemeral, don't try to wipe their keys from disk
std::set<userid_t> s_ephemeral_users;

// Map user ids to encryption policies
std::map<userid_t, EncryptionPolicy> s_de_policies;
std::map<userid_t, EncryptionPolicy> s_ce_policies;

}  // namespace

static bool fscrypt_is_emulated() {
    return property_get_bool("persist.sys.emulate_fbe", false);
}

static const char* escape_empty(const std::string& value) {
    return value.empty() ? "null" : value.c_str();
}

static std::string get_de_key_path(userid_t user_id) {
    return StringPrintf("%s/de/%d", user_key_dir.c_str(), user_id);
}

static std::string get_ce_key_directory_path(userid_t user_id) {
    return StringPrintf("%s/ce/%d", user_key_dir.c_str(), user_id);
}

// Returns the keys newest first
static std::vector<std::string> get_ce_key_paths(const std::string& directory_path) {
    auto dirp = std::unique_ptr<DIR, int (*)(DIR*)>(opendir(directory_path.c_str()), closedir);
    if (!dirp) {
        PLOG(ERROR) << "Unable to open ce key directory: " + directory_path;
        return std::vector<std::string>();
    }
    std::vector<std::string> result;
    for (;;) {
        errno = 0;
        auto const entry = readdir(dirp.get());
        if (!entry) {
            if (errno) {
                PLOG(ERROR) << "Unable to read ce key directory: " + directory_path;
                return std::vector<std::string>();
            }
            break;
        }
        if (entry->d_type != DT_DIR || entry->d_name[0] != 'c') {
            LOG(DEBUG) << "Skipping non-key " << entry->d_name;
            continue;
        }
        result.emplace_back(directory_path + "/" + entry->d_name);
    }
    std::sort(result.begin(), result.end());
    std::reverse(result.begin(), result.end());
    return result;
}

static std::string get_ce_key_current_path(const std::string& directory_path) {
    return directory_path + "/current";
}

static bool get_ce_key_new_path(const std::string& directory_path,
                                const std::vector<std::string>& paths, std::string* ce_key_path) {
    if (paths.empty()) {
        *ce_key_path = get_ce_key_current_path(directory_path);
        return true;
    }
    for (unsigned int i = 0; i < UINT_MAX; i++) {
        auto const candidate = StringPrintf("%s/cx%010u", directory_path.c_str(), i);
        if (paths[0] < candidate) {
            *ce_key_path = candidate;
            return true;
        }
    }
    return false;
}

// Discard all keys but the named one; rename it to canonical name.
// No point in acting on errors in this; ignore them.
static void fixate_user_ce_key(const std::string& directory_path, const std::string& to_fix,
                               const std::vector<std::string>& paths) {
    for (auto const other_path : paths) {
        if (other_path != to_fix) {
            android::vold::destroyKey(other_path);
        }
    }
    auto const current_path = get_ce_key_current_path(directory_path);
    if (to_fix != current_path) {
        LOG(DEBUG) << "Renaming " << to_fix << " to " << current_path;
        if (rename(to_fix.c_str(), current_path.c_str()) != 0) {
            PLOG(WARNING) << "Unable to rename " << to_fix << " to " << current_path;
            return;
        }
    }
    android::vold::FsyncDirectory(directory_path);
}

static bool read_and_fixate_user_ce_key(userid_t user_id,
                                        const android::vold::KeyAuthentication& auth,
                                        KeyBuffer* ce_key) {
    auto const directory_path = get_ce_key_directory_path(user_id);
    auto const paths = get_ce_key_paths(directory_path);
    for (auto const ce_key_path : paths) {
        LOG(DEBUG) << "Trying user CE key " << ce_key_path;
        if (android::vold::retrieveKey(ce_key_path, auth, ce_key)) {
            LOG(DEBUG) << "Successfully retrieved key";
            fixate_user_ce_key(directory_path, ce_key_path, paths);
            return true;
        }
    }
    LOG(ERROR) << "Failed to find working ce key for user " << user_id;
    return false;
}

// Retrieve the options to use for encryption policies on the /data filesystem.
static bool get_data_file_encryption_options(EncryptionOptions* options) {
    auto entry = GetEntryForMountPoint(&fstab_default, DATA_MNT_POINT);
    if (entry == nullptr) {
        LOG(ERROR) << "No mount point entry for " << DATA_MNT_POINT;
        return false;
    }
    if (!ParseOptions(entry->encryption_options, options)) {
        LOG(ERROR) << "Unable to parse encryption options for " << DATA_MNT_POINT ": "
                   << entry->encryption_options;
        return false;
    }
    return true;
}

static bool install_storage_key(const std::string& mountpoint, const EncryptionOptions& options,
                                const KeyBuffer& key, EncryptionPolicy* policy) {
    KeyBuffer ephemeral_wrapped_key;
    if (options.use_hw_wrapped_key) {
        if (!exportWrappedStorageKey(key, &ephemeral_wrapped_key)) {
            LOG(ERROR) << "Failed to get ephemeral wrapped key";
            return false;
        }
    }
    return installKey(mountpoint, options, options.use_hw_wrapped_key ? ephemeral_wrapped_key : key,
                      policy);
}

// Retrieve the options to use for encryption policies on adoptable storage.
static bool get_volume_file_encryption_options(EncryptionOptions* options) {
    auto contents_mode =
            android::base::GetProperty("ro.crypto.volume.contents_mode", "aes-256-xts");
    auto filenames_mode =
            android::base::GetProperty("ro.crypto.volume.filenames_mode", "aes-256-heh");
    auto options_string = android::base::GetProperty("ro.crypto.volume.options",
                                                     contents_mode + ":" + filenames_mode + ":v1");
    if (!ParseOptions(options_string, options)) {
        LOG(ERROR) << "Unable to parse volume encryption options: " << options_string;
        return false;
    }
    return true;
}

bool is_wrapped_key_supported() {
    return GetEntryForMountPoint(&fstab_default, DATA_MNT_POINT)->fs_mgr_flags.wrapped_key;
}

bool is_metadata_wrapped_key_supported() {
    return GetEntryForMountPoint(&fstab_default, METADATA_MNT_POINT)->fs_mgr_flags.wrapped_key;
}

static bool read_and_install_user_ce_key(userid_t user_id,
                                         const android::vold::KeyAuthentication& auth) {
    if (s_ce_policies.count(user_id) != 0) return true;
    EncryptionOptions options;
    if (!get_data_file_encryption_options(&options)) return false;
    KeyBuffer ce_key;
    if (!read_and_fixate_user_ce_key(user_id, auth, &ce_key)) return false;
    if (is_wrapped_key_supported()) {
        KeyBuffer ephemeral_wrapped_key;
        if (!getEphemeralWrappedKey(KeyFormat::RAW, ce_key, &ephemeral_wrapped_key)) {
           LOG(ERROR) << "Failed to export ce key";
           return false;
        }
        ce_key = std::move(ephemeral_wrapped_key);
    }
    EncryptionPolicy ce_policy;
    if (!install_storage_key(DATA_MNT_POINT, options, ce_key, &ce_policy)) return false;
    s_ce_policies[user_id] = ce_policy;
    LOG(DEBUG) << "Installed ce key for user " << user_id;
    return true;
}

static bool prepare_dir(const std::string& dir, mode_t mode, uid_t uid, gid_t gid) {
    LOG(DEBUG) << "Preparing: " << dir;
    if (fs_prepare_dir(dir.c_str(), mode, uid, gid) != 0) {
        PLOG(ERROR) << "Failed to prepare " << dir;
        return false;
    }
    return true;
}

static bool destroy_dir(const std::string& dir) {
    LOG(DEBUG) << "Destroying: " << dir;
    if (rmdir(dir.c_str()) != 0 && errno != ENOENT) {
        PLOG(ERROR) << "Failed to destroy " << dir;
        return false;
    }
    return true;
}

// NB this assumes that there is only one thread listening for crypt commands, because
// it creates keys in a fixed location.
static bool create_and_install_user_keys(userid_t user_id, bool create_ephemeral) {
    EncryptionOptions options;
    if (!get_data_file_encryption_options(&options)) return false;
    KeyBuffer de_key, ce_key;
<<<<<<< HEAD

    if(is_wrapped_key_supported()) {
        if (!generateWrappedKey(user_id, android::vold::KeyType::DE_USER, &de_key)) return false;
        if (!generateWrappedKey(user_id, android::vold::KeyType::CE_USER, &ce_key)) return false;
    } else {
        if (!android::vold::randomKey(&de_key)) return false;
        if (!android::vold::randomKey(&ce_key)) return false;
    }

=======
    if (!generateStorageKey(options, &de_key)) return false;
    if (!generateStorageKey(options, &ce_key)) return false;
>>>>>>> 0d9516ab
    if (create_ephemeral) {
        // If the key should be created as ephemeral, don't store it.
        s_ephemeral_users.insert(user_id);
    } else {
        auto const directory_path = get_ce_key_directory_path(user_id);
        if (!prepare_dir(directory_path, 0700, AID_ROOT, AID_ROOT)) return false;
        auto const paths = get_ce_key_paths(directory_path);
        std::string ce_key_path;
        if (!get_ce_key_new_path(directory_path, paths, &ce_key_path)) return false;
        if (!android::vold::storeKeyAtomically(ce_key_path, user_key_temp, kEmptyAuthentication,
                                               ce_key))
            return false;
        fixate_user_ce_key(directory_path, ce_key_path, paths);
        // Write DE key second; once this is written, all is good.
        if (!android::vold::storeKeyAtomically(get_de_key_path(user_id), user_key_temp,
                                               kEmptyAuthentication, de_key))
            return false;
    }
    if (is_wrapped_key_supported()) {
        KeyBuffer ephemeral_wrapped_de_key;
        KeyBuffer ephemeral_wrapped_ce_key;

        /* Export and install the DE keys */
        if (!getEphemeralWrappedKey(KeyFormat::RAW, de_key, &ephemeral_wrapped_de_key)) {
           LOG(ERROR) << "Failed to export de_key";
           return false;
        }
        /* Export and install the CE keys */
        if (!getEphemeralWrappedKey(KeyFormat::RAW, ce_key, &ephemeral_wrapped_ce_key)) {
           LOG(ERROR) << "Failed to export de_key";
           return false;
        }

        de_key = std::move(ephemeral_wrapped_de_key);
        ce_key = std::move(ephemeral_wrapped_ce_key);
    }
    EncryptionPolicy de_policy;
    if (!install_storage_key(DATA_MNT_POINT, options, de_key, &de_policy)) return false;
    s_de_policies[user_id] = de_policy;
    EncryptionPolicy ce_policy;
    if (!install_storage_key(DATA_MNT_POINT, options, ce_key, &ce_policy)) return false;
    s_ce_policies[user_id] = ce_policy;
    LOG(DEBUG) << "Created keys for user " << user_id;
    return true;
}

static bool lookup_policy(const std::map<userid_t, EncryptionPolicy>& key_map, userid_t user_id,
                          EncryptionPolicy* policy) {
    auto refi = key_map.find(user_id);
    if (refi == key_map.end()) {
        LOG(DEBUG) << "Cannot find key for " << user_id;
        return false;
    }
    *policy = refi->second;
    return true;
}

static bool is_numeric(const char* name) {
    for (const char* p = name; *p != '\0'; p++) {
        if (!isdigit(*p)) return false;
    }
    return true;
}

static bool load_all_de_keys() {
    EncryptionOptions options;
    if (!get_data_file_encryption_options(&options)) return false;
    auto de_dir = user_key_dir + "/de";
    auto dirp = std::unique_ptr<DIR, int (*)(DIR*)>(opendir(de_dir.c_str()), closedir);
    if (!dirp) {
        PLOG(ERROR) << "Unable to read de key directory";
        return false;
    }
    for (;;) {
        errno = 0;
        auto entry = readdir(dirp.get());
        if (!entry) {
            if (errno) {
                PLOG(ERROR) << "Unable to read de key directory";
                return false;
            }
            break;
        }
        if (entry->d_type != DT_DIR || !is_numeric(entry->d_name)) {
            LOG(DEBUG) << "Skipping non-de-key " << entry->d_name;
            continue;
        }
        userid_t user_id = std::stoi(entry->d_name);
        if (s_de_policies.count(user_id) == 0) {
            auto key_path = de_dir + "/" + entry->d_name;
            KeyBuffer de_key;
            if (!android::vold::retrieveKey(key_path, kEmptyAuthentication, &de_key)) return false;
            if (is_wrapped_key_supported()) {
                KeyBuffer ephemeral_wrapped_key;
                if (!getEphemeralWrappedKey(KeyFormat::RAW, de_key, &ephemeral_wrapped_key)) {
                   LOG(ERROR) << "Failed to export de_key in create_and_install_user_keys";
                   return false;
                }
                de_key = std::move(ephemeral_wrapped_key);
            }
            EncryptionPolicy de_policy;
            if (!install_storage_key(DATA_MNT_POINT, options, de_key, &de_policy)) return false;
            s_de_policies[user_id] = de_policy;
            LOG(DEBUG) << "Installed de key for user " << user_id;
        }
    }
    // fscrypt:TODO: go through all DE directories, ensure that all user dirs have the
    // correct policy set on them, and that no rogue ones exist.
    return true;
}

bool fscrypt_initialize_systemwide_keys() {
    LOG(INFO) << "fscrypt_initialize_systemwide_keys";
    bool wrapped_key_supported = false;

    if (s_systemwide_keys_initialized) {
        LOG(INFO) << "Already initialized";
        return true;
    }
    EncryptionOptions options;
    if (!get_data_file_encryption_options(&options)) return false;

    KeyBuffer device_key;
    if (!android::vold::retrieveKey(true, kEmptyAuthentication, device_key_path, device_key_temp,
<<<<<<< HEAD
                                    is_wrapped_key_supported(), &device_key))
=======
                                    options, &device_key))
>>>>>>> 0d9516ab
        return false;

    EncryptionPolicy device_policy;
    if (!install_storage_key(DATA_MNT_POINT, options, device_key, &device_policy)) return false;

    std::string options_string;
    if (!OptionsToString(device_policy.options, &options_string)) {
        LOG(ERROR) << "Unable to serialize options";
        return false;
    }
    std::string options_filename = std::string(DATA_MNT_POINT) + fscrypt_key_mode;
    if (!android::vold::writeStringToFile(options_string, options_filename)) return false;

    std::string ref_filename = std::string(DATA_MNT_POINT) + fscrypt_key_ref;
    if (!android::vold::writeStringToFile(device_policy.key_raw_ref, ref_filename)) return false;
    LOG(INFO) << "Wrote system DE key reference to:" << ref_filename;

    KeyBuffer per_boot_key;
    if (!generateStorageKey(options, &per_boot_key)) return false;
    EncryptionPolicy per_boot_policy;
    if (!install_storage_key(DATA_MNT_POINT, options, per_boot_key, &per_boot_policy)) return false;
    std::string per_boot_ref_filename = std::string("/data") + fscrypt_key_per_boot_ref;
    if (!android::vold::writeStringToFile(per_boot_policy.key_raw_ref, per_boot_ref_filename))
        return false;
    LOG(INFO) << "Wrote per boot key reference to:" << per_boot_ref_filename;

    if (!android::vold::FsyncDirectory(device_key_dir)) return false;
    s_systemwide_keys_initialized = true;
    return true;
}

bool fscrypt_init_user0() {
    LOG(DEBUG) << "fscrypt_init_user0";
    if (fscrypt_is_native()) {
        if (!prepare_dir(user_key_dir, 0700, AID_ROOT, AID_ROOT)) return false;
        if (!prepare_dir(user_key_dir + "/ce", 0700, AID_ROOT, AID_ROOT)) return false;
        if (!prepare_dir(user_key_dir + "/de", 0700, AID_ROOT, AID_ROOT)) return false;
        if (!android::vold::pathExists(get_de_key_path(0))) {
            if (!create_and_install_user_keys(0, false)) return false;
        }
        // TODO: switch to loading only DE_0 here once framework makes
        // explicit calls to install DE keys for secondary users
        if (!load_all_de_keys()) return false;
    }
    // We can only safely prepare DE storage here, since CE keys are probably
    // entangled with user credentials.  The framework will always prepare CE
    // storage once CE keys are installed.
    if (!fscrypt_prepare_user_storage("", 0, 0, android::os::IVold::STORAGE_FLAG_DE)) {
        LOG(ERROR) << "Failed to prepare user 0 storage";
        return false;
    }

    // If this is a non-FBE device that recently left an emulated mode,
    // restore user data directories to known-good state.
    if (!fscrypt_is_native() && !fscrypt_is_emulated()) {
        fscrypt_unlock_user_key(0, 0, "!", "!");
    }

    return true;
}

bool fscrypt_vold_create_user_key(userid_t user_id, int serial, bool ephemeral) {
    LOG(DEBUG) << "fscrypt_vold_create_user_key for " << user_id << " serial " << serial;
    if (!fscrypt_is_native()) {
        return true;
    }
    // FIXME test for existence of key that is not loaded yet
    if (s_ce_policies.count(user_id) != 0) {
        LOG(ERROR) << "Already exists, can't fscrypt_vold_create_user_key for " << user_id
                   << " serial " << serial;
        // FIXME should we fail the command?
        return true;
    }
    if (!create_and_install_user_keys(user_id, ephemeral)) {
        return false;
    }
    return true;
}

// "Lock" all encrypted directories whose key has been removed.  This is needed
// in the case where the keys are being put in the session keyring (rather in
// the newer filesystem-level keyrings), because removing a key from the session
// keyring doesn't affect inodes in the kernel's inode cache whose per-file key
// was already set up.  So to remove the per-file keys and make the files
// "appear encrypted", these inodes must be evicted.
//
// To do this, sync() to clean all dirty inodes, then drop all reclaimable slab
// objects systemwide.  This is overkill, but it's the best available method
// currently.  Don't use drop_caches mode "3" because that also evicts pagecache
// for in-use files; all files relevant here are already closed and sync'ed.
static void drop_caches_if_needed() {
    if (android::vold::isFsKeyringSupported()) {
        return;
    }
    sync();
    if (!writeStringToFile("2", "/proc/sys/vm/drop_caches")) {
        PLOG(ERROR) << "Failed to drop caches during key eviction";
    }
}

static bool evict_ce_key(userid_t user_id) {
    bool success = true;
    EncryptionPolicy policy;
    // If we haven't loaded the CE key, no need to evict it.
    if (lookup_policy(s_ce_policies, user_id, &policy)) {
        success &= android::vold::evictKey(DATA_MNT_POINT, policy);
        drop_caches_if_needed();
    }
    s_ce_policies.erase(user_id);
    return success;
}

bool fscrypt_destroy_user_key(userid_t user_id) {
    LOG(DEBUG) << "fscrypt_destroy_user_key(" << user_id << ")";
    if (!fscrypt_is_native()) {
        return true;
    }
    bool success = true;
    success &= evict_ce_key(user_id);
    EncryptionPolicy de_policy;
    success &= lookup_policy(s_de_policies, user_id, &de_policy) &&
               android::vold::evictKey(DATA_MNT_POINT, de_policy);
    s_de_policies.erase(user_id);
    auto it = s_ephemeral_users.find(user_id);
    if (it != s_ephemeral_users.end()) {
        s_ephemeral_users.erase(it);
    } else {
        for (auto const path : get_ce_key_paths(get_ce_key_directory_path(user_id))) {
            success &= android::vold::destroyKey(path);
        }
        auto de_key_path = get_de_key_path(user_id);
        if (android::vold::pathExists(de_key_path)) {
            success &= android::vold::destroyKey(de_key_path);
        } else {
            LOG(INFO) << "Not present so not erasing: " << de_key_path;
        }
    }
    return success;
}

static bool emulated_lock(const std::string& path) {
    if (chmod(path.c_str(), 0000) != 0) {
        PLOG(ERROR) << "Failed to chmod " << path;
        return false;
    }
#if EMULATED_USES_SELINUX
    if (setfilecon(path.c_str(), "u:object_r:storage_stub_file:s0") != 0) {
        PLOG(WARNING) << "Failed to setfilecon " << path;
        return false;
    }
#endif
    return true;
}

static bool emulated_unlock(const std::string& path, mode_t mode) {
    if (chmod(path.c_str(), mode) != 0) {
        PLOG(ERROR) << "Failed to chmod " << path;
        // FIXME temporary workaround for b/26713622
        if (fscrypt_is_emulated()) return false;
    }
#if EMULATED_USES_SELINUX
    if (selinux_android_restorecon(path.c_str(), SELINUX_ANDROID_RESTORECON_FORCE) != 0) {
        PLOG(WARNING) << "Failed to restorecon " << path;
        // FIXME temporary workaround for b/26713622
        if (fscrypt_is_emulated()) return false;
    }
#endif
    return true;
}

static bool parse_hex(const std::string& hex, std::string* result) {
    if (hex == "!") {
        *result = "";
        return true;
    }
    if (android::vold::HexToStr(hex, *result) != 0) {
        LOG(ERROR) << "Invalid FBE hex string";  // Don't log the string for security reasons
        return false;
    }
    return true;
}

static std::optional<android::vold::KeyAuthentication> authentication_from_hex(
        const std::string& token_hex, const std::string& secret_hex) {
    std::string token, secret;
    if (!parse_hex(token_hex, &token)) return std::optional<android::vold::KeyAuthentication>();
    if (!parse_hex(secret_hex, &secret)) return std::optional<android::vold::KeyAuthentication>();
    if (secret.empty()) {
        return kEmptyAuthentication;
    } else {
        return android::vold::KeyAuthentication(token, secret);
    }
}

static std::string volkey_path(const std::string& misc_path, const std::string& volume_uuid) {
    return misc_path + "/vold/volume_keys/" + volume_uuid + "/default";
}

static std::string volume_secdiscardable_path(const std::string& volume_uuid) {
    return systemwide_volume_key_dir + "/" + volume_uuid + "/secdiscardable";
}

static bool read_or_create_volkey(const std::string& misc_path, const std::string& volume_uuid,
                                  EncryptionPolicy* policy, int flags) {
    auto secdiscardable_path = volume_secdiscardable_path(volume_uuid);
    std::string secdiscardable_hash;
    bool wrapped_key_supported = false;
    if (android::vold::pathExists(secdiscardable_path)) {
        if (!android::vold::readSecdiscardable(secdiscardable_path, &secdiscardable_hash))
            return false;
    } else {
        if (fs_mkdirs(secdiscardable_path.c_str(), 0700) != 0) {
            PLOG(ERROR) << "Creating directories for: " << secdiscardable_path;
            return false;
        }
        if (!android::vold::createSecdiscardable(secdiscardable_path, &secdiscardable_hash))
            return false;
    }
    auto key_path = volkey_path(misc_path, volume_uuid);
    if (fs_mkdirs(key_path.c_str(), 0700) != 0) {
        PLOG(ERROR) << "Creating directories for: " << key_path;
        return false;
    }
    android::vold::KeyAuthentication auth("", secdiscardable_hash);

    EncryptionOptions options;
    if (!get_volume_file_encryption_options(&options)) return false;
    KeyBuffer key;
<<<<<<< HEAD
    if (!android::vold::retrieveKey(true, auth, key_path, key_path + "_tmp", false, &key)) return false;
    if (!android::vold::installKey(BuildDataPath(volume_uuid), options, key, policy)) return false;
=======
    if (!android::vold::retrieveKey(true, auth, key_path, key_path + "_tmp", options, &key))
        return false;
    if (!install_storage_key(BuildDataPath(volume_uuid), options, key, policy)) return false;
>>>>>>> 0d9516ab
    return true;
}

static bool destroy_volkey(const std::string& misc_path, const std::string& volume_uuid) {
    auto path = volkey_path(misc_path, volume_uuid);
    if (!android::vold::pathExists(path)) return true;
    return android::vold::destroyKey(path);
}

static bool fscrypt_rewrap_user_key(userid_t user_id, int serial,
                                    const android::vold::KeyAuthentication& retrieve_auth,
                                    const android::vold::KeyAuthentication& store_auth) {
    if (s_ephemeral_users.count(user_id) != 0) return true;
    auto const directory_path = get_ce_key_directory_path(user_id);
    KeyBuffer ce_key;
    std::string ce_key_current_path = get_ce_key_current_path(directory_path);
    if (android::vold::retrieveKey(ce_key_current_path, retrieve_auth, &ce_key)) {
        LOG(DEBUG) << "Successfully retrieved key";
        // TODO(147732812): Remove this once Locksettingservice is fixed.
        // Currently it calls fscrypt_clear_user_key_auth with a secret when lockscreen is
        // changed from swipe to none or vice-versa
    } else if (android::vold::retrieveKey(ce_key_current_path, kEmptyAuthentication, &ce_key)) {
        LOG(DEBUG) << "Successfully retrieved key with empty auth";
    } else {
        LOG(ERROR) << "Failed to retrieve key for user " << user_id;
        return false;
    }
    auto const paths = get_ce_key_paths(directory_path);

    std::string ce_key_path;
    if (!get_ce_key_new_path(directory_path, paths, &ce_key_path)) return false;
    if (!android::vold::storeKeyAtomically(ce_key_path, user_key_temp, store_auth, ce_key))
        return false;
    if (!android::vold::FsyncDirectory(directory_path)) return false;
    return true;
}

bool fscrypt_add_user_key_auth(userid_t user_id, int serial, const std::string& token_hex,
                               const std::string& secret_hex) {
    LOG(DEBUG) << "fscrypt_add_user_key_auth " << user_id << " serial=" << serial
               << " token_present=" << (token_hex != "!");
    if (!fscrypt_is_native()) return true;
    auto auth = authentication_from_hex(token_hex, secret_hex);
    if (!auth) return false;
    return fscrypt_rewrap_user_key(user_id, serial, kEmptyAuthentication, *auth);
}

bool fscrypt_clear_user_key_auth(userid_t user_id, int serial, const std::string& token_hex,
                                 const std::string& secret_hex) {
    LOG(DEBUG) << "fscrypt_clear_user_key_auth " << user_id << " serial=" << serial
               << " token_present=" << (token_hex != "!");
    if (!fscrypt_is_native()) return true;
    auto auth = authentication_from_hex(token_hex, secret_hex);
    if (!auth) return false;
    return fscrypt_rewrap_user_key(user_id, serial, *auth, kEmptyAuthentication);
}

bool fscrypt_fixate_newest_user_key_auth(userid_t user_id) {
    LOG(DEBUG) << "fscrypt_fixate_newest_user_key_auth " << user_id;
    if (!fscrypt_is_native()) return true;
    if (s_ephemeral_users.count(user_id) != 0) return true;
    auto const directory_path = get_ce_key_directory_path(user_id);
    auto const paths = get_ce_key_paths(directory_path);
    if (paths.empty()) {
        LOG(ERROR) << "No ce keys present, cannot fixate for user " << user_id;
        return false;
    }
    fixate_user_ce_key(directory_path, paths[0], paths);
    return true;
}

// TODO: rename to 'install' for consistency, and take flags to know which keys to install
bool fscrypt_unlock_user_key(userid_t user_id, int serial, const std::string& token_hex,
                             const std::string& secret_hex) {
    LOG(DEBUG) << "fscrypt_unlock_user_key " << user_id << " serial=" << serial
               << " token_present=" << (token_hex != "!");
    if (fscrypt_is_native()) {
        if (s_ce_policies.count(user_id) != 0) {
            LOG(WARNING) << "Tried to unlock already-unlocked key for user " << user_id;
            return true;
        }
        auto auth = authentication_from_hex(token_hex, secret_hex);
        if (!auth) return false;
        if (!read_and_install_user_ce_key(user_id, *auth)) {
            LOG(ERROR) << "Couldn't read key for " << user_id;
            return false;
        }
    } else {
        // When in emulation mode, we just use chmod. However, we also
        // unlock directories when not in emulation mode, to bring devices
        // back into a known-good state.
        if (!emulated_unlock(android::vold::BuildDataSystemCePath(user_id), 0771) ||
            !emulated_unlock(android::vold::BuildDataMiscCePath(user_id), 01771) ||
            !emulated_unlock(android::vold::BuildDataMediaCePath("", user_id), 0770) ||
            !emulated_unlock(android::vold::BuildDataUserCePath("", user_id), 0771)) {
            LOG(ERROR) << "Failed to unlock user " << user_id;
            return false;
        }
    }
    return true;
}

// TODO: rename to 'evict' for consistency
bool fscrypt_lock_user_key(userid_t user_id) {
    LOG(DEBUG) << "fscrypt_lock_user_key " << user_id;
    if (fscrypt_is_native()) {
        return evict_ce_key(user_id);
    } else if (fscrypt_is_emulated()) {
        // When in emulation mode, we just use chmod
        if (!emulated_lock(android::vold::BuildDataSystemCePath(user_id)) ||
            !emulated_lock(android::vold::BuildDataMiscCePath(user_id)) ||
            !emulated_lock(android::vold::BuildDataMediaCePath("", user_id)) ||
            !emulated_lock(android::vold::BuildDataUserCePath("", user_id))) {
            LOG(ERROR) << "Failed to lock user " << user_id;
            return false;
        }
    }

    return true;
}

static bool prepare_subdirs(const std::string& action, const std::string& volume_uuid,
                            userid_t user_id, int flags) {
    if (0 != android::vold::ForkExecvp(
                 std::vector<std::string>{prepare_subdirs_path, action, volume_uuid,
                                          std::to_string(user_id), std::to_string(flags)})) {
        LOG(ERROR) << "vold_prepare_subdirs failed";
        return false;
    }
    return true;
}

bool fscrypt_prepare_user_storage(const std::string& volume_uuid, userid_t user_id, int serial,
                                  int flags) {
    LOG(DEBUG) << "fscrypt_prepare_user_storage for volume " << escape_empty(volume_uuid)
               << ", user " << user_id << ", serial " << serial << ", flags " << flags;

    if (flags & android::os::IVold::STORAGE_FLAG_DE) {
        // DE_sys key
        auto system_legacy_path = android::vold::BuildDataSystemLegacyPath(user_id);
        auto misc_legacy_path = android::vold::BuildDataMiscLegacyPath(user_id);
        auto profiles_de_path = android::vold::BuildDataProfilesDePath(user_id);

        // DE_n key
        auto system_de_path = android::vold::BuildDataSystemDePath(user_id);
        auto misc_de_path = android::vold::BuildDataMiscDePath(user_id);
        auto vendor_de_path = android::vold::BuildDataVendorDePath(user_id);
        auto user_de_path = android::vold::BuildDataUserDePath(volume_uuid, user_id);

        if (volume_uuid.empty()) {
            if (!prepare_dir(system_legacy_path, 0700, AID_SYSTEM, AID_SYSTEM)) return false;
#if MANAGE_MISC_DIRS
            if (!prepare_dir(misc_legacy_path, 0750, multiuser_get_uid(user_id, AID_SYSTEM),
                             multiuser_get_uid(user_id, AID_EVERYBODY)))
                return false;
#endif
            if (!prepare_dir(profiles_de_path, 0771, AID_SYSTEM, AID_SYSTEM)) return false;

            if (!prepare_dir(system_de_path, 0770, AID_SYSTEM, AID_SYSTEM)) return false;
            if (!prepare_dir(misc_de_path, 01771, AID_SYSTEM, AID_MISC)) return false;
            if (!prepare_dir(vendor_de_path, 0771, AID_ROOT, AID_ROOT)) return false;
        }
        if (!prepare_dir(user_de_path, 0771, AID_SYSTEM, AID_SYSTEM)) return false;

        if (fscrypt_is_native()) {
            EncryptionPolicy de_policy;
            if (volume_uuid.empty()) {
                if (!lookup_policy(s_de_policies, user_id, &de_policy)) return false;
                if (!EnsurePolicy(de_policy, system_de_path)) return false;
                if (!EnsurePolicy(de_policy, misc_de_path)) return false;
                if (!EnsurePolicy(de_policy, vendor_de_path)) return false;
            } else {
                if (!read_or_create_volkey(misc_de_path, volume_uuid, &de_policy, flags)) return false;
            }
            if (!EnsurePolicy(de_policy, user_de_path)) return false;
        }
    }

    if (flags & android::os::IVold::STORAGE_FLAG_CE) {
        // CE_n key
        auto system_ce_path = android::vold::BuildDataSystemCePath(user_id);
        auto misc_ce_path = android::vold::BuildDataMiscCePath(user_id);
        auto vendor_ce_path = android::vold::BuildDataVendorCePath(user_id);
        auto media_ce_path = android::vold::BuildDataMediaCePath(volume_uuid, user_id);
        auto user_ce_path = android::vold::BuildDataUserCePath(volume_uuid, user_id);

        if (volume_uuid.empty()) {
            if (!prepare_dir(system_ce_path, 0770, AID_SYSTEM, AID_SYSTEM)) return false;
            if (!prepare_dir(misc_ce_path, 01771, AID_SYSTEM, AID_MISC)) return false;
            if (!prepare_dir(vendor_ce_path, 0771, AID_ROOT, AID_ROOT)) return false;
        }
        if (!prepare_dir(media_ce_path, 0770, AID_MEDIA_RW, AID_MEDIA_RW)) return false;
        // Setup quota project ID and inheritance policy
        if (!IsFilesystemSupported("sdcardfs")) {
            if (SetQuotaInherit(media_ce_path) != 0) return false;
            if (SetQuotaProjectId(media_ce_path, multiuser_get_uid(user_id, AID_MEDIA_RW)) != 0) {
                return false;
            }
        }

        if (!prepare_dir(user_ce_path, 0771, AID_SYSTEM, AID_SYSTEM)) return false;

        if (fscrypt_is_native()) {
            EncryptionPolicy ce_policy;
            if (volume_uuid.empty()) {
                if (!lookup_policy(s_ce_policies, user_id, &ce_policy)) return false;
                if (!EnsurePolicy(ce_policy, system_ce_path)) return false;
                if (!EnsurePolicy(ce_policy, misc_ce_path)) return false;
                if (!EnsurePolicy(ce_policy, vendor_ce_path)) return false;
            } else {
                if (!read_or_create_volkey(misc_ce_path, volume_uuid, &ce_policy, flags)) return false;
            }
            if (!EnsurePolicy(ce_policy, media_ce_path)) return false;
            if (!EnsurePolicy(ce_policy, user_ce_path)) return false;
        }

        if (volume_uuid.empty()) {
            // Now that credentials have been installed, we can run restorecon
            // over these paths
            // NOTE: these paths need to be kept in sync with libselinux
            android::vold::RestoreconRecursive(system_ce_path);
            android::vold::RestoreconRecursive(vendor_ce_path);
            android::vold::RestoreconRecursive(misc_ce_path);
        }
    }
    if (!prepare_subdirs("prepare", volume_uuid, user_id, flags)) return false;

    return true;
}

bool fscrypt_destroy_user_storage(const std::string& volume_uuid, userid_t user_id, int flags) {
    LOG(DEBUG) << "fscrypt_destroy_user_storage for volume " << escape_empty(volume_uuid)
               << ", user " << user_id << ", flags " << flags;
    bool res = true;

    res &= prepare_subdirs("destroy", volume_uuid, user_id, flags);

    if (flags & android::os::IVold::STORAGE_FLAG_CE) {
        // CE_n key
        auto system_ce_path = android::vold::BuildDataSystemCePath(user_id);
        auto misc_ce_path = android::vold::BuildDataMiscCePath(user_id);
        auto vendor_ce_path = android::vold::BuildDataVendorCePath(user_id);
        auto media_ce_path = android::vold::BuildDataMediaCePath(volume_uuid, user_id);
        auto user_ce_path = android::vold::BuildDataUserCePath(volume_uuid, user_id);

        res &= destroy_dir(media_ce_path);
        res &= destroy_dir(user_ce_path);
        if (volume_uuid.empty()) {
            res &= destroy_dir(system_ce_path);
            res &= destroy_dir(misc_ce_path);
            res &= destroy_dir(vendor_ce_path);
        } else {
            if (fscrypt_is_native()) {
                res &= destroy_volkey(misc_ce_path, volume_uuid);
            }
        }
    }

    if (flags & android::os::IVold::STORAGE_FLAG_DE) {
        // DE_sys key
        auto system_legacy_path = android::vold::BuildDataSystemLegacyPath(user_id);
        auto misc_legacy_path = android::vold::BuildDataMiscLegacyPath(user_id);
        auto profiles_de_path = android::vold::BuildDataProfilesDePath(user_id);

        // DE_n key
        auto system_de_path = android::vold::BuildDataSystemDePath(user_id);
        auto misc_de_path = android::vold::BuildDataMiscDePath(user_id);
        auto vendor_de_path = android::vold::BuildDataVendorDePath(user_id);
        auto user_de_path = android::vold::BuildDataUserDePath(volume_uuid, user_id);

        res &= destroy_dir(user_de_path);
        if (volume_uuid.empty()) {
            res &= destroy_dir(system_legacy_path);
#if MANAGE_MISC_DIRS
            res &= destroy_dir(misc_legacy_path);
#endif
            res &= destroy_dir(profiles_de_path);
            res &= destroy_dir(system_de_path);
            res &= destroy_dir(misc_de_path);
            res &= destroy_dir(vendor_de_path);
        } else {
            if (fscrypt_is_native()) {
                res &= destroy_volkey(misc_de_path, volume_uuid);
            }
        }
    }

    return res;
}

static bool destroy_volume_keys(const std::string& directory_path, const std::string& volume_uuid) {
    auto dirp = std::unique_ptr<DIR, int (*)(DIR*)>(opendir(directory_path.c_str()), closedir);
    if (!dirp) {
        PLOG(ERROR) << "Unable to open directory: " + directory_path;
        return false;
    }
    bool res = true;
    for (;;) {
        errno = 0;
        auto const entry = readdir(dirp.get());
        if (!entry) {
            if (errno) {
                PLOG(ERROR) << "Unable to read directory: " + directory_path;
                return false;
            }
            break;
        }
        if (entry->d_type != DT_DIR || entry->d_name[0] == '.') {
            LOG(DEBUG) << "Skipping non-user " << entry->d_name;
            continue;
        }
        res &= destroy_volkey(directory_path + "/" + entry->d_name, volume_uuid);
    }
    return res;
}

bool fscrypt_destroy_volume_keys(const std::string& volume_uuid) {
    bool res = true;
    LOG(DEBUG) << "fscrypt_destroy_volume_keys for volume " << escape_empty(volume_uuid);
    auto secdiscardable_path = volume_secdiscardable_path(volume_uuid);
    res &= android::vold::runSecdiscardSingle(secdiscardable_path);
    res &= destroy_volume_keys("/data/misc_ce", volume_uuid);
    res &= destroy_volume_keys("/data/misc_de", volume_uuid);
    return res;
}<|MERGE_RESOLUTION|>--- conflicted
+++ resolved
@@ -66,13 +66,8 @@
 using android::vold::IsFilesystemSupported;
 using android::vold::kEmptyAuthentication;
 using android::vold::KeyBuffer;
-<<<<<<< HEAD
-using android::vold::Keymaster;
-using android::hardware::keymaster::V4_0::KeyFormat;
-=======
 using android::vold::SetQuotaInherit;
 using android::vold::SetQuotaProjectId;
->>>>>>> 0d9516ab
 using android::vold::writeStringToFile;
 using namespace android::fscrypt;
 
@@ -214,6 +209,10 @@
                    << entry->encryption_options;
         return false;
     }
+    if (options->version == 1) {
+        options->use_hw_wrapped_key =
+            GetEntryForMountPoint(&fstab_default, DATA_MNT_POINT)->fs_mgr_flags.wrapped_key;
+    }
     return true;
 }
 
@@ -245,10 +244,6 @@
     return true;
 }
 
-bool is_wrapped_key_supported() {
-    return GetEntryForMountPoint(&fstab_default, DATA_MNT_POINT)->fs_mgr_flags.wrapped_key;
-}
-
 bool is_metadata_wrapped_key_supported() {
     return GetEntryForMountPoint(&fstab_default, METADATA_MNT_POINT)->fs_mgr_flags.wrapped_key;
 }
@@ -260,14 +255,6 @@
     if (!get_data_file_encryption_options(&options)) return false;
     KeyBuffer ce_key;
     if (!read_and_fixate_user_ce_key(user_id, auth, &ce_key)) return false;
-    if (is_wrapped_key_supported()) {
-        KeyBuffer ephemeral_wrapped_key;
-        if (!getEphemeralWrappedKey(KeyFormat::RAW, ce_key, &ephemeral_wrapped_key)) {
-           LOG(ERROR) << "Failed to export ce key";
-           return false;
-        }
-        ce_key = std::move(ephemeral_wrapped_key);
-    }
     EncryptionPolicy ce_policy;
     if (!install_storage_key(DATA_MNT_POINT, options, ce_key, &ce_policy)) return false;
     s_ce_policies[user_id] = ce_policy;
@@ -299,20 +286,8 @@
     EncryptionOptions options;
     if (!get_data_file_encryption_options(&options)) return false;
     KeyBuffer de_key, ce_key;
-<<<<<<< HEAD
-
-    if(is_wrapped_key_supported()) {
-        if (!generateWrappedKey(user_id, android::vold::KeyType::DE_USER, &de_key)) return false;
-        if (!generateWrappedKey(user_id, android::vold::KeyType::CE_USER, &ce_key)) return false;
-    } else {
-        if (!android::vold::randomKey(&de_key)) return false;
-        if (!android::vold::randomKey(&ce_key)) return false;
-    }
-
-=======
     if (!generateStorageKey(options, &de_key)) return false;
     if (!generateStorageKey(options, &ce_key)) return false;
->>>>>>> 0d9516ab
     if (create_ephemeral) {
         // If the key should be created as ephemeral, don't store it.
         s_ephemeral_users.insert(user_id);
@@ -331,24 +306,6 @@
                                                kEmptyAuthentication, de_key))
             return false;
     }
-    if (is_wrapped_key_supported()) {
-        KeyBuffer ephemeral_wrapped_de_key;
-        KeyBuffer ephemeral_wrapped_ce_key;
-
-        /* Export and install the DE keys */
-        if (!getEphemeralWrappedKey(KeyFormat::RAW, de_key, &ephemeral_wrapped_de_key)) {
-           LOG(ERROR) << "Failed to export de_key";
-           return false;
-        }
-        /* Export and install the CE keys */
-        if (!getEphemeralWrappedKey(KeyFormat::RAW, ce_key, &ephemeral_wrapped_ce_key)) {
-           LOG(ERROR) << "Failed to export de_key";
-           return false;
-        }
-
-        de_key = std::move(ephemeral_wrapped_de_key);
-        ce_key = std::move(ephemeral_wrapped_ce_key);
-    }
     EncryptionPolicy de_policy;
     if (!install_storage_key(DATA_MNT_POINT, options, de_key, &de_policy)) return false;
     s_de_policies[user_id] = de_policy;
@@ -405,14 +362,6 @@
             auto key_path = de_dir + "/" + entry->d_name;
             KeyBuffer de_key;
             if (!android::vold::retrieveKey(key_path, kEmptyAuthentication, &de_key)) return false;
-            if (is_wrapped_key_supported()) {
-                KeyBuffer ephemeral_wrapped_key;
-                if (!getEphemeralWrappedKey(KeyFormat::RAW, de_key, &ephemeral_wrapped_key)) {
-                   LOG(ERROR) << "Failed to export de_key in create_and_install_user_keys";
-                   return false;
-                }
-                de_key = std::move(ephemeral_wrapped_key);
-            }
             EncryptionPolicy de_policy;
             if (!install_storage_key(DATA_MNT_POINT, options, de_key, &de_policy)) return false;
             s_de_policies[user_id] = de_policy;
@@ -426,7 +375,6 @@
 
 bool fscrypt_initialize_systemwide_keys() {
     LOG(INFO) << "fscrypt_initialize_systemwide_keys";
-    bool wrapped_key_supported = false;
 
     if (s_systemwide_keys_initialized) {
         LOG(INFO) << "Already initialized";
@@ -437,11 +385,7 @@
 
     KeyBuffer device_key;
     if (!android::vold::retrieveKey(true, kEmptyAuthentication, device_key_path, device_key_temp,
-<<<<<<< HEAD
-                                    is_wrapped_key_supported(), &device_key))
-=======
                                     options, &device_key))
->>>>>>> 0d9516ab
         return false;
 
     EncryptionPolicy device_policy;
@@ -648,7 +592,6 @@
                                   EncryptionPolicy* policy, int flags) {
     auto secdiscardable_path = volume_secdiscardable_path(volume_uuid);
     std::string secdiscardable_hash;
-    bool wrapped_key_supported = false;
     if (android::vold::pathExists(secdiscardable_path)) {
         if (!android::vold::readSecdiscardable(secdiscardable_path, &secdiscardable_hash))
             return false;
@@ -670,14 +613,9 @@
     EncryptionOptions options;
     if (!get_volume_file_encryption_options(&options)) return false;
     KeyBuffer key;
-<<<<<<< HEAD
-    if (!android::vold::retrieveKey(true, auth, key_path, key_path + "_tmp", false, &key)) return false;
-    if (!android::vold::installKey(BuildDataPath(volume_uuid), options, key, policy)) return false;
-=======
     if (!android::vold::retrieveKey(true, auth, key_path, key_path + "_tmp", options, &key))
         return false;
     if (!install_storage_key(BuildDataPath(volume_uuid), options, key, policy)) return false;
->>>>>>> 0d9516ab
     return true;
 }
 
