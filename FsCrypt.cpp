--- conflicted
+++ resolved
@@ -16,11 +16,8 @@
 
 #include "FsCrypt.h"
 
-<<<<<<< HEAD
+#include "Checkpoint.h"
 #include "Keystore.h"
-=======
-#include "Checkpoint.h"
->>>>>>> 2c7dc5c9
 #include "KeyStorage.h"
 #include "KeyUtil.h"
 #include "Utils.h"
