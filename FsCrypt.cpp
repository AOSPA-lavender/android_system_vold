/*
 * Copyright (C) 2015 The Android Open Source Project
 *
 * Licensed under the Apache License, Version 2.0 (the "License");
 * you may not use this file except in compliance with the License.
 * You may obtain a copy of the License at
 *
 *      http://www.apache.org/licenses/LICENSE-2.0
 *
 * Unless required by applicable law or agreed to in writing, software
 * distributed under the License is distributed on an "AS IS" BASIS,
 * WITHOUT WARRANTIES OR CONDITIONS OF ANY KIND, either express or implied.
 * See the License for the specific language governing permissions and
 * limitations under the License.
 */

#include "FsCrypt.h"

#include "Keymaster.h"
#include "KeyStorage.h"
#include "KeyUtil.h"
#include "Utils.h"
#include "VoldUtil.h"
#include "model/Disk.h"

#include <algorithm>
#include <map>
#include <set>
#include <sstream>
#include <string>
#include <vector>

#include <dirent.h>
#include <errno.h>
#include <fcntl.h>
#include <limits.h>
#include <selinux/android.h>
#include <sys/mount.h>
#include <sys/stat.h>
#include <sys/types.h>
#include <unistd.h>

#include <private/android_filesystem_config.h>

#include "android/os/IVold.h"

#include "cryptfs.h"

#define EMULATED_USES_SELINUX 0
#define MANAGE_MISC_DIRS 0

#include <cutils/fs.h>
#include <cutils/properties.h>

#include <fscrypt/fscrypt.h>
#include <keyutils.h>

#include <android-base/file.h>
#include <android-base/logging.h>
#include <android-base/properties.h>
#include <android-base/stringprintf.h>
#include <android-base/unique_fd.h>

using android::base::StringPrintf;
using android::fs_mgr::GetEntryForMountPoint;
using android::vold::kEmptyAuthentication;
using android::vold::KeyBuffer;
using android::vold::Keymaster;
using android::hardware::keymaster::V4_0::KeyFormat;
using android::vold::writeStringToFile;

namespace {

struct PolicyKeyRef {
    std::string contents_mode;
    std::string filenames_mode;
    std::string key_raw_ref;
};

const std::string device_key_dir = std::string() + DATA_MNT_POINT + fscrypt_unencrypted_folder;
const std::string device_key_path = device_key_dir + "/key";
const std::string device_key_temp = device_key_dir + "/temp";

const std::string user_key_dir = std::string() + DATA_MNT_POINT + "/misc/vold/user_keys";
const std::string user_key_temp = user_key_dir + "/temp";
const std::string prepare_subdirs_path = "/system/bin/vold_prepare_subdirs";

const std::string systemwide_volume_key_dir =
    std::string() + DATA_MNT_POINT + "/misc/vold/volume_keys";

bool s_systemwide_keys_initialized = false;

// Some users are ephemeral, don't try to wipe their keys from disk
std::set<userid_t> s_ephemeral_users;

// Map user ids to key references
std::map<userid_t, std::string> s_de_key_raw_refs;
std::map<userid_t, std::string> s_ce_key_raw_refs;
// TODO abolish this map, per b/26948053
std::map<userid_t, KeyBuffer> s_ce_keys;

}  // namespace

static bool fscrypt_is_emulated() {
    return property_get_bool("persist.sys.emulate_fbe", false);
}

static const char* escape_empty(const std::string& value) {
    return value.empty() ? "null" : value.c_str();
}

static std::string get_de_key_path(userid_t user_id) {
    return StringPrintf("%s/de/%d", user_key_dir.c_str(), user_id);
}

static std::string get_ce_key_directory_path(userid_t user_id) {
    return StringPrintf("%s/ce/%d", user_key_dir.c_str(), user_id);
}

// Returns the keys newest first
static std::vector<std::string> get_ce_key_paths(const std::string& directory_path) {
    auto dirp = std::unique_ptr<DIR, int (*)(DIR*)>(opendir(directory_path.c_str()), closedir);
    if (!dirp) {
        PLOG(ERROR) << "Unable to open ce key directory: " + directory_path;
        return std::vector<std::string>();
    }
    std::vector<std::string> result;
    for (;;) {
        errno = 0;
        auto const entry = readdir(dirp.get());
        if (!entry) {
            if (errno) {
                PLOG(ERROR) << "Unable to read ce key directory: " + directory_path;
                return std::vector<std::string>();
            }
            break;
        }
        if (entry->d_type != DT_DIR || entry->d_name[0] != 'c') {
            LOG(DEBUG) << "Skipping non-key " << entry->d_name;
            continue;
        }
        result.emplace_back(directory_path + "/" + entry->d_name);
    }
    std::sort(result.begin(), result.end());
    std::reverse(result.begin(), result.end());
    return result;
}

static std::string get_ce_key_current_path(const std::string& directory_path) {
    return directory_path + "/current";
}

static bool get_ce_key_new_path(const std::string& directory_path,
                                const std::vector<std::string>& paths, std::string* ce_key_path) {
    if (paths.empty()) {
        *ce_key_path = get_ce_key_current_path(directory_path);
        return true;
    }
    for (unsigned int i = 0; i < UINT_MAX; i++) {
        auto const candidate = StringPrintf("%s/cx%010u", directory_path.c_str(), i);
        if (paths[0] < candidate) {
            *ce_key_path = candidate;
            return true;
        }
    }
    return false;
}

// Discard all keys but the named one; rename it to canonical name.
// No point in acting on errors in this; ignore them.
static void fixate_user_ce_key(const std::string& directory_path, const std::string& to_fix,
                               const std::vector<std::string>& paths) {
    for (auto const other_path : paths) {
        if (other_path != to_fix) {
            android::vold::destroyKey(other_path);
        }
    }
    auto const current_path = get_ce_key_current_path(directory_path);
    if (to_fix != current_path) {
        LOG(DEBUG) << "Renaming " << to_fix << " to " << current_path;
        if (rename(to_fix.c_str(), current_path.c_str()) != 0) {
            PLOG(WARNING) << "Unable to rename " << to_fix << " to " << current_path;
            return;
        }
    }
    android::vold::FsyncDirectory(directory_path);
}

static bool read_and_fixate_user_ce_key(userid_t user_id,
                                        const android::vold::KeyAuthentication& auth,
                                        KeyBuffer* ce_key) {
    auto const directory_path = get_ce_key_directory_path(user_id);
    auto const paths = get_ce_key_paths(directory_path);
    for (auto const ce_key_path : paths) {
        LOG(DEBUG) << "Trying user CE key " << ce_key_path;
        if (android::vold::retrieveKey(ce_key_path, auth, ce_key)) {
            LOG(DEBUG) << "Successfully retrieved key";
            fixate_user_ce_key(directory_path, ce_key_path, paths);
            return true;
        }
    }
    LOG(ERROR) << "Failed to find working ce key for user " << user_id;
    return false;
}

bool is_ice_supported_external(int flags) {
    /*
     * Logic can be changed when more card controllers start supporting ICE.
     * Until then, checking only for UFS card.
     */
    if ((flags & android::vold::Disk::Flags::kUfsCard) ==
                           android::vold::Disk::Flags::kUfsCard)
        return true;
    return false;
}

bool is_wrapped_key_supported() {
    return GetEntryForMountPoint(&fstab_default, DATA_MNT_POINT)->fs_mgr_flags.wrapped_key;
}

bool is_wrapped_key_supported_external(int flags) {
    if (is_ice_supported_external(flags))
        return GetEntryForMountPoint(&fstab_default, DATA_MNT_POINT)->fs_mgr_flags.wrapped_key;
    return false;
}

bool is_metadata_wrapped_key_supported() {
    return GetEntryForMountPoint(&fstab_default, METADATA_MNT_POINT)->fs_mgr_flags.wrapped_key;
}

static bool read_and_install_user_ce_key(userid_t user_id,
                                         const android::vold::KeyAuthentication& auth) {
    if (s_ce_key_raw_refs.count(user_id) != 0) return true;
    KeyBuffer ce_key;
    if (!read_and_fixate_user_ce_key(user_id, auth, &ce_key)) return false;
    std::string ce_raw_ref;

    if (is_wrapped_key_supported()) {
        KeyBuffer ephemeral_wrapped_key;
        if (!getEphemeralWrappedKey(KeyFormat::RAW, ce_key, &ephemeral_wrapped_key)) {
           LOG(ERROR) << "Failed to export ce key";
           return false;
        }
        ce_key = std::move(ephemeral_wrapped_key);
    }
    if (!android::vold::installKey(ce_key, &ce_raw_ref)) return false;
    s_ce_keys[user_id] = std::move(ce_key);
    s_ce_key_raw_refs[user_id] = ce_raw_ref;
    LOG(DEBUG) << "Installed ce key for user " << user_id;
    return true;
}

static bool prepare_dir(const std::string& dir, mode_t mode, uid_t uid, gid_t gid) {
    LOG(DEBUG) << "Preparing: " << dir;
    if (fs_prepare_dir(dir.c_str(), mode, uid, gid) != 0) {
        PLOG(ERROR) << "Failed to prepare " << dir;
        return false;
    }
    return true;
}

static bool destroy_dir(const std::string& dir) {
    LOG(DEBUG) << "Destroying: " << dir;
    if (rmdir(dir.c_str()) != 0 && errno != ENOENT) {
        PLOG(ERROR) << "Failed to destroy " << dir;
        return false;
    }
    return true;
}

// NB this assumes that there is only one thread listening for crypt commands, because
// it creates keys in a fixed location.
static bool create_and_install_user_keys(userid_t user_id, bool create_ephemeral) {
    KeyBuffer de_key, ce_key;

    if(is_wrapped_key_supported()) {
        if (!generateWrappedKey(user_id, android::vold::KeyType::DE_USER, &de_key)) return false;
        if (!generateWrappedKey(user_id, android::vold::KeyType::CE_USER, &ce_key)) return false;
    } else {
        if (!android::vold::randomKey(&de_key)) return false;
        if (!android::vold::randomKey(&ce_key)) return false;
    }

    if (create_ephemeral) {
        // If the key should be created as ephemeral, don't store it.
        s_ephemeral_users.insert(user_id);
    } else {
        auto const directory_path = get_ce_key_directory_path(user_id);
        if (!prepare_dir(directory_path, 0700, AID_ROOT, AID_ROOT)) return false;
        auto const paths = get_ce_key_paths(directory_path);
        std::string ce_key_path;
        if (!get_ce_key_new_path(directory_path, paths, &ce_key_path)) return false;
        if (!android::vold::storeKeyAtomically(ce_key_path, user_key_temp, kEmptyAuthentication,
                                               ce_key))
            return false;
        fixate_user_ce_key(directory_path, ce_key_path, paths);
        // Write DE key second; once this is written, all is good.
        if (!android::vold::storeKeyAtomically(get_de_key_path(user_id), user_key_temp,
                                               kEmptyAuthentication, de_key))
            return false;
    }

    /* Install the DE keys */
    std::string de_raw_ref;
    std::string ce_raw_ref;

    if (is_wrapped_key_supported()) {
        KeyBuffer ephemeral_wrapped_de_key;
        KeyBuffer ephemeral_wrapped_ce_key;

        /* Export and install the DE keys */
        if (!getEphemeralWrappedKey(KeyFormat::RAW, de_key, &ephemeral_wrapped_de_key)) {
           LOG(ERROR) << "Failed to export de_key";
           return false;
        }
        /* Export and install the CE keys */
        if (!getEphemeralWrappedKey(KeyFormat::RAW, ce_key, &ephemeral_wrapped_ce_key)) {
           LOG(ERROR) << "Failed to export de_key";
           return false;
        }

        de_key = std::move(ephemeral_wrapped_de_key);
        ce_key = std::move(ephemeral_wrapped_ce_key);
    }
    if (!android::vold::installKey(de_key, &de_raw_ref)) return false;
    if (!android::vold::installKey(ce_key, &ce_raw_ref)) return false;
    s_ce_keys[user_id] = std::move(ce_key);

    s_de_key_raw_refs[user_id] = de_raw_ref;
    s_ce_key_raw_refs[user_id] = ce_raw_ref;

    LOG(DEBUG) << "Created keys for user " << user_id;
    return true;
}

static bool lookup_key_ref(const std::map<userid_t, std::string>& key_map, userid_t user_id,
                           std::string* raw_ref) {
    auto refi = key_map.find(user_id);
    if (refi == key_map.end()) {
        LOG(DEBUG) << "Cannot find key for " << user_id;
        return false;
    }
    *raw_ref = refi->second;
    return true;
}

static void get_data_file_encryption_modes(PolicyKeyRef* key_ref) {
    auto entry = GetEntryForMountPoint(&fstab_default, DATA_MNT_POINT);
    if (entry == nullptr) {
        return;
    }
    key_ref->contents_mode = entry->file_contents_mode;
    key_ref->filenames_mode = entry->file_names_mode;
}

static bool ensure_policy(const PolicyKeyRef& key_ref, const std::string& path) {
    return fscrypt_policy_ensure(path.c_str(), key_ref.key_raw_ref.data(),
                                 key_ref.key_raw_ref.size(), key_ref.contents_mode.c_str(),
                                 key_ref.filenames_mode.c_str()) == 0;
}

static bool is_numeric(const char* name) {
    for (const char* p = name; *p != '\0'; p++) {
        if (!isdigit(*p)) return false;
    }
    return true;
}

static bool load_all_de_keys() {
    auto de_dir = user_key_dir + "/de";
    auto dirp = std::unique_ptr<DIR, int (*)(DIR*)>(opendir(de_dir.c_str()), closedir);
    if (!dirp) {
        PLOG(ERROR) << "Unable to read de key directory";
        return false;
    }
    for (;;) {
        errno = 0;
        auto entry = readdir(dirp.get());
        if (!entry) {
            if (errno) {
                PLOG(ERROR) << "Unable to read de key directory";
                return false;
            }
            break;
        }
        if (entry->d_type != DT_DIR || !is_numeric(entry->d_name)) {
            LOG(DEBUG) << "Skipping non-de-key " << entry->d_name;
            continue;
        }
        userid_t user_id = std::stoi(entry->d_name);
        if (s_de_key_raw_refs.count(user_id) == 0) {
            auto key_path = de_dir + "/" + entry->d_name;
            KeyBuffer key;
            if (!android::vold::retrieveKey(key_path, kEmptyAuthentication, &key)) return false;
            std::string raw_ref;
            if (is_wrapped_key_supported()) {
                KeyBuffer ephemeral_wrapped_key;
                if (!getEphemeralWrappedKey(KeyFormat::RAW, key, &ephemeral_wrapped_key)) {
                   LOG(ERROR) << "Failed to export de_key in create_and_install_user_keys";
                   return false;
                }
                key = std::move(ephemeral_wrapped_key);
            }
            if (!android::vold::installKey(key, &raw_ref)) return false;
            s_de_key_raw_refs[user_id] = raw_ref;
            LOG(DEBUG) << "Installed de key for user " << user_id;
        }
    }
    // fscrypt:TODO: go through all DE directories, ensure that all user dirs have the
    // correct policy set on them, and that no rogue ones exist.
    return true;
}

<<<<<<< HEAD
bool fscrypt_initialize_global_de() {
    LOG(INFO) << "fscrypt_initialize_global_de";
    bool wrapped_key_supported = false;
=======
bool fscrypt_initialize_systemwide_keys() {
    LOG(INFO) << "fscrypt_initialize_systemwide_keys";
>>>>>>> 9982334a

    if (s_systemwide_keys_initialized) {
        LOG(INFO) << "Already initialized";
        return true;
    }

    PolicyKeyRef device_ref;
    wrapped_key_supported = is_wrapped_key_supported();

    if (!android::vold::retrieveAndInstallKey(true, kEmptyAuthentication,
                       device_key_path, device_key_temp,
                           &device_ref.key_raw_ref, wrapped_key_supported))
        return false;
    get_data_file_encryption_modes(&device_ref);

    std::string modestring = device_ref.contents_mode + ":" + device_ref.filenames_mode;
    std::string mode_filename = std::string("/data") + fscrypt_key_mode;
    if (!android::vold::writeStringToFile(modestring, mode_filename)) return false;

    std::string ref_filename = std::string("/data") + fscrypt_key_ref;
    if (!android::vold::writeStringToFile(device_ref.key_raw_ref, ref_filename)) return false;
    LOG(INFO) << "Wrote system DE key reference to:" << ref_filename;

    KeyBuffer per_boot_key;
    if (!android::vold::randomKey(&per_boot_key)) return false;
    std::string per_boot_raw_ref;
    if (!android::vold::installKey(per_boot_key, &per_boot_raw_ref)) return false;
    std::string per_boot_ref_filename = std::string("/data") + fscrypt_key_per_boot_ref;
    if (!android::vold::writeStringToFile(per_boot_raw_ref, per_boot_ref_filename)) return false;
    LOG(INFO) << "Wrote per boot key reference to:" << per_boot_ref_filename;

    if (!android::vold::FsyncDirectory(device_key_dir)) return false;
    s_systemwide_keys_initialized = true;
    return true;
}

bool fscrypt_init_user0() {
    LOG(DEBUG) << "fscrypt_init_user0";
    if (fscrypt_is_native()) {
        if (!prepare_dir(user_key_dir, 0700, AID_ROOT, AID_ROOT)) return false;
        if (!prepare_dir(user_key_dir + "/ce", 0700, AID_ROOT, AID_ROOT)) return false;
        if (!prepare_dir(user_key_dir + "/de", 0700, AID_ROOT, AID_ROOT)) return false;
        if (!android::vold::pathExists(get_de_key_path(0))) {
            if (!create_and_install_user_keys(0, false)) return false;
        }
        // TODO: switch to loading only DE_0 here once framework makes
        // explicit calls to install DE keys for secondary users
        if (!load_all_de_keys()) return false;
    }
    // We can only safely prepare DE storage here, since CE keys are probably
    // entangled with user credentials.  The framework will always prepare CE
    // storage once CE keys are installed.
    if (!fscrypt_prepare_user_storage("", 0, 0, android::os::IVold::STORAGE_FLAG_DE)) {
        LOG(ERROR) << "Failed to prepare user 0 storage";
        return false;
    }

    // If this is a non-FBE device that recently left an emulated mode,
    // restore user data directories to known-good state.
    if (!fscrypt_is_native() && !fscrypt_is_emulated()) {
        fscrypt_unlock_user_key(0, 0, "!", "!");
    }

    return true;
}

bool fscrypt_vold_create_user_key(userid_t user_id, int serial, bool ephemeral) {
    LOG(DEBUG) << "fscrypt_vold_create_user_key for " << user_id << " serial " << serial;
    if (!fscrypt_is_native()) {
        return true;
    }
    // FIXME test for existence of key that is not loaded yet
    if (s_ce_key_raw_refs.count(user_id) != 0) {
        LOG(ERROR) << "Already exists, can't fscrypt_vold_create_user_key for " << user_id
                   << " serial " << serial;
        // FIXME should we fail the command?
        return true;
    }
    if (!create_and_install_user_keys(user_id, ephemeral)) {
        return false;
    }
    return true;
}

// "Lock" all encrypted directories whose key has been removed.  This is needed
// because merely removing the keyring key doesn't affect inodes in the kernel's
// inode cache whose per-file key was already set up.  So to remove the per-file
// keys and make the files "appear encrypted", these inodes must be evicted.
//
// To do this, sync() to clean all dirty inodes, then drop all reclaimable slab
// objects systemwide.  This is overkill, but it's the best available method
// currently.  Don't use drop_caches mode "3" because that also evicts pagecache
// for in-use files; all files relevant here are already closed and sync'ed.
static void drop_caches() {
    sync();
    if (!writeStringToFile("2", "/proc/sys/vm/drop_caches")) {
        PLOG(ERROR) << "Failed to drop caches during key eviction";
    }
}

static bool evict_ce_key(userid_t user_id) {
    bool success = true;
    std::string raw_ref;
    // If we haven't loaded the CE key, no need to evict it.
    if (lookup_key_ref(s_ce_key_raw_refs, user_id, &raw_ref)) {
        success &= android::vold::evictKey(raw_ref);
        drop_caches();
    }

    if(is_wrapped_key_supported()) {
        KeyBuffer key;
        key = s_ce_keys[user_id];

        std::string keystr(key.data(), key.size());
        Keymaster keymaster;

        if (!keymaster) {
            s_ce_keys.erase(user_id);
            s_ce_key_raw_refs.erase(user_id);
            return false;
        }
        keymaster.deleteKey(keystr);
    }

    s_ce_keys.erase(user_id);
    s_ce_key_raw_refs.erase(user_id);
    return success;
}

bool fscrypt_destroy_user_key(userid_t user_id) {
    LOG(DEBUG) << "fscrypt_destroy_user_key(" << user_id << ")";
    if (!fscrypt_is_native()) {
        return true;
    }
    bool success = true;
    std::string raw_ref;
    success &= evict_ce_key(user_id);
    success &=
        lookup_key_ref(s_de_key_raw_refs, user_id, &raw_ref) && android::vold::evictKey(raw_ref);
    s_de_key_raw_refs.erase(user_id);
    auto it = s_ephemeral_users.find(user_id);
    if (it != s_ephemeral_users.end()) {
        s_ephemeral_users.erase(it);
    } else {
        for (auto const path : get_ce_key_paths(get_ce_key_directory_path(user_id))) {
            success &= android::vold::destroyKey(path);
        }
        auto de_key_path = get_de_key_path(user_id);
        if (android::vold::pathExists(de_key_path)) {
            success &= android::vold::destroyKey(de_key_path);
        } else {
            LOG(INFO) << "Not present so not erasing: " << de_key_path;
        }
    }
    return success;
}

static bool emulated_lock(const std::string& path) {
    if (chmod(path.c_str(), 0000) != 0) {
        PLOG(ERROR) << "Failed to chmod " << path;
        return false;
    }
#if EMULATED_USES_SELINUX
    if (setfilecon(path.c_str(), "u:object_r:storage_stub_file:s0") != 0) {
        PLOG(WARNING) << "Failed to setfilecon " << path;
        return false;
    }
#endif
    return true;
}

static bool emulated_unlock(const std::string& path, mode_t mode) {
    if (chmod(path.c_str(), mode) != 0) {
        PLOG(ERROR) << "Failed to chmod " << path;
        // FIXME temporary workaround for b/26713622
        if (fscrypt_is_emulated()) return false;
    }
#if EMULATED_USES_SELINUX
    if (selinux_android_restorecon(path.c_str(), SELINUX_ANDROID_RESTORECON_FORCE) != 0) {
        PLOG(WARNING) << "Failed to restorecon " << path;
        // FIXME temporary workaround for b/26713622
        if (fscrypt_is_emulated()) return false;
    }
#endif
    return true;
}

static bool parse_hex(const std::string& hex, std::string* result) {
    if (hex == "!") {
        *result = "";
        return true;
    }
    if (android::vold::HexToStr(hex, *result) != 0) {
        LOG(ERROR) << "Invalid FBE hex string";  // Don't log the string for security reasons
        return false;
    }
    return true;
}

static std::string volkey_path(const std::string& misc_path, const std::string& volume_uuid) {
    return misc_path + "/vold/volume_keys/" + volume_uuid + "/default";
}

static std::string volume_secdiscardable_path(const std::string& volume_uuid) {
    return systemwide_volume_key_dir + "/" + volume_uuid + "/secdiscardable";
}

static bool read_or_create_volkey(const std::string& misc_path, const std::string& volume_uuid,
                                  PolicyKeyRef* key_ref, int flags) {
    auto secdiscardable_path = volume_secdiscardable_path(volume_uuid);
    std::string secdiscardable_hash;
    bool wrapped_key_supported = false;
    if (android::vold::pathExists(secdiscardable_path)) {
        if (!android::vold::readSecdiscardable(secdiscardable_path, &secdiscardable_hash))
            return false;
    } else {
        if (fs_mkdirs(secdiscardable_path.c_str(), 0700) != 0) {
            PLOG(ERROR) << "Creating directories for: " << secdiscardable_path;
            return false;
        }
        if (!android::vold::createSecdiscardable(secdiscardable_path, &secdiscardable_hash))
            return false;
    }
    auto key_path = volkey_path(misc_path, volume_uuid);
    if (fs_mkdirs(key_path.c_str(), 0700) != 0) {
        PLOG(ERROR) << "Creating directories for: " << key_path;
        return false;
    }
    android::vold::KeyAuthentication auth("", secdiscardable_hash);
    wrapped_key_supported = is_wrapped_key_supported_external(flags);

    if (!android::vold::retrieveAndInstallKey(true, auth, key_path, key_path + "_tmp",
                                              &key_ref->key_raw_ref, wrapped_key_supported))
        return false;

    if (is_ice_supported_external(flags)) {
        key_ref->contents_mode =
             android::base::GetProperty("ro.crypto.volume.contents_mode", "ice");
    } else {
        key_ref->contents_mode =
             android::base::GetProperty("ro.crypto.volume.contents_mode", "aes-256-xts");
    }

    key_ref->filenames_mode =
        android::base::GetProperty("ro.crypto.volume.filenames_mode", "aes-256-heh");
    return true;
}

static bool destroy_volkey(const std::string& misc_path, const std::string& volume_uuid) {
    auto path = volkey_path(misc_path, volume_uuid);
    if (!android::vold::pathExists(path)) return true;
    return android::vold::destroyKey(path);
}

bool fscrypt_add_user_key_auth(userid_t user_id, int serial, const std::string& token_hex,
                               const std::string& secret_hex) {
    LOG(DEBUG) << "fscrypt_add_user_key_auth " << user_id << " serial=" << serial
               << " token_present=" << (token_hex != "!");
    if (!fscrypt_is_native()) return true;
    if (s_ephemeral_users.count(user_id) != 0) return true;
    std::string token, secret;
    if (!parse_hex(token_hex, &token)) return false;
    if (!parse_hex(secret_hex, &secret)) return false;
    auto auth =
        secret.empty() ? kEmptyAuthentication : android::vold::KeyAuthentication(token, secret);
    auto const directory_path = get_ce_key_directory_path(user_id);
    auto const paths = get_ce_key_paths(directory_path);

    KeyBuffer ce_key;
    if(is_wrapped_key_supported()) {
        std::string ce_key_current_path = get_ce_key_current_path(directory_path);
        if (android::vold::retrieveKey(ce_key_current_path, kEmptyAuthentication, &ce_key)) {
            LOG(DEBUG) << "Successfully retrieved key";
        } else {
            if (android::vold::retrieveKey(ce_key_current_path, auth, &ce_key)) {
                LOG(DEBUG) << "Successfully retrieved key";
            }
        }
    } else {
        auto it = s_ce_keys.find(user_id);
        if (it == s_ce_keys.end()) {
            LOG(ERROR) << "Key not loaded into memory, can't change for user " << user_id;
            return false;
        }
        ce_key = it->second;
    }

    std::string ce_key_path;
    if (!get_ce_key_new_path(directory_path, paths, &ce_key_path)) return false;
    if (!android::vold::storeKeyAtomically(ce_key_path, user_key_temp, auth, ce_key)) return false;
    if (!android::vold::FsyncDirectory(directory_path)) return false;
    return true;
}

bool fscrypt_clear_user_key_auth(userid_t user_id, int serial, const std::string& token_hex,
                                 const std::string& secret_hex) {
    LOG(DEBUG) << "fscrypt_clear_user_key_auth " << user_id << " serial=" << serial
               << " token_present=" << (token_hex != "!");
    if (!fscrypt_is_native()) return true;
    if (s_ephemeral_users.count(user_id) != 0) return true;
    std::string token, secret;

    if (!parse_hex(token_hex, &token)) return false;
    if (!parse_hex(secret_hex, &secret)) return false;

    if (is_wrapped_key_supported()) {
        auto const directory_path = get_ce_key_directory_path(user_id);
        auto const paths = get_ce_key_paths(directory_path);

        KeyBuffer ce_key;
        std::string ce_key_current_path = get_ce_key_current_path(directory_path);

        auto auth = android::vold::KeyAuthentication(token, secret);
        /* Retrieve key while removing a pin. A secret is needed */
        if (android::vold::retrieveKey(ce_key_current_path, auth, &ce_key)) {
            LOG(DEBUG) << "Successfully retrieved key";
        } else {
            /* Retrieve key when going None to swipe and vice versa when a
               synthetic password is present */
            if (android::vold::retrieveKey(ce_key_current_path, kEmptyAuthentication, &ce_key)) {
                LOG(DEBUG) << "Successfully retrieved key";
            }
        }

        std::string ce_key_path;
        if (!get_ce_key_new_path(directory_path, paths, &ce_key_path)) return false;
        if (!android::vold::storeKeyAtomically(ce_key_path, user_key_temp, kEmptyAuthentication, ce_key))
            return false;
    } else {
        if(!fscrypt_add_user_key_auth(user_id, serial, "!", "!")) return false;
    }
    return true;
}

bool fscrypt_fixate_newest_user_key_auth(userid_t user_id) {
    LOG(DEBUG) << "fscrypt_fixate_newest_user_key_auth " << user_id;
    if (!fscrypt_is_native()) return true;
    if (s_ephemeral_users.count(user_id) != 0) return true;
    auto const directory_path = get_ce_key_directory_path(user_id);
    auto const paths = get_ce_key_paths(directory_path);
    if (paths.empty()) {
        LOG(ERROR) << "No ce keys present, cannot fixate for user " << user_id;
        return false;
    }
    fixate_user_ce_key(directory_path, paths[0], paths);
    return true;
}

// TODO: rename to 'install' for consistency, and take flags to know which keys to install
bool fscrypt_unlock_user_key(userid_t user_id, int serial, const std::string& token_hex,
                             const std::string& secret_hex) {
    LOG(DEBUG) << "fscrypt_unlock_user_key " << user_id << " serial=" << serial
               << " token_present=" << (token_hex != "!");
    if (fscrypt_is_native()) {
        if (s_ce_key_raw_refs.count(user_id) != 0) {
            LOG(WARNING) << "Tried to unlock already-unlocked key for user " << user_id;
            return true;
        }
        std::string token, secret;
        if (!parse_hex(token_hex, &token)) return false;
        if (!parse_hex(secret_hex, &secret)) return false;
        android::vold::KeyAuthentication auth(token, secret);
        if (!read_and_install_user_ce_key(user_id, auth)) {
            LOG(ERROR) << "Couldn't read key for " << user_id;
            return false;
        }
    } else {
        // When in emulation mode, we just use chmod. However, we also
        // unlock directories when not in emulation mode, to bring devices
        // back into a known-good state.
        if (!emulated_unlock(android::vold::BuildDataSystemCePath(user_id), 0771) ||
            !emulated_unlock(android::vold::BuildDataMiscCePath(user_id), 01771) ||
            !emulated_unlock(android::vold::BuildDataMediaCePath("", user_id), 0770) ||
            !emulated_unlock(android::vold::BuildDataUserCePath("", user_id), 0771)) {
            LOG(ERROR) << "Failed to unlock user " << user_id;
            return false;
        }
    }
    return true;
}

// TODO: rename to 'evict' for consistency
bool fscrypt_lock_user_key(userid_t user_id) {
    LOG(DEBUG) << "fscrypt_lock_user_key " << user_id;
    if (fscrypt_is_native()) {
        return evict_ce_key(user_id);
    } else if (fscrypt_is_emulated()) {
        // When in emulation mode, we just use chmod
        if (!emulated_lock(android::vold::BuildDataSystemCePath(user_id)) ||
            !emulated_lock(android::vold::BuildDataMiscCePath(user_id)) ||
            !emulated_lock(android::vold::BuildDataMediaCePath("", user_id)) ||
            !emulated_lock(android::vold::BuildDataUserCePath("", user_id))) {
            LOG(ERROR) << "Failed to lock user " << user_id;
            return false;
        }
    }

    return true;
}

static bool prepare_subdirs(const std::string& action, const std::string& volume_uuid,
                            userid_t user_id, int flags) {
    if (0 != android::vold::ForkExecvp(
                 std::vector<std::string>{prepare_subdirs_path, action, volume_uuid,
                                          std::to_string(user_id), std::to_string(flags)})) {
        LOG(ERROR) << "vold_prepare_subdirs failed";
        return false;
    }
    return true;
}

bool fscrypt_prepare_user_storage(const std::string& volume_uuid, userid_t user_id, int serial,
                                  int flags) {
    LOG(DEBUG) << "fscrypt_prepare_user_storage for volume " << escape_empty(volume_uuid)
               << ", user " << user_id << ", serial " << serial << ", flags " << flags;

    if (flags & android::os::IVold::STORAGE_FLAG_DE) {
        // DE_sys key
        auto system_legacy_path = android::vold::BuildDataSystemLegacyPath(user_id);
        auto misc_legacy_path = android::vold::BuildDataMiscLegacyPath(user_id);
        auto profiles_de_path = android::vold::BuildDataProfilesDePath(user_id);

        // DE_n key
        auto system_de_path = android::vold::BuildDataSystemDePath(user_id);
        auto misc_de_path = android::vold::BuildDataMiscDePath(user_id);
        auto vendor_de_path = android::vold::BuildDataVendorDePath(user_id);
        auto user_de_path = android::vold::BuildDataUserDePath(volume_uuid, user_id);

        if (volume_uuid.empty()) {
            if (!prepare_dir(system_legacy_path, 0700, AID_SYSTEM, AID_SYSTEM)) return false;
#if MANAGE_MISC_DIRS
            if (!prepare_dir(misc_legacy_path, 0750, multiuser_get_uid(user_id, AID_SYSTEM),
                             multiuser_get_uid(user_id, AID_EVERYBODY)))
                return false;
#endif
            if (!prepare_dir(profiles_de_path, 0771, AID_SYSTEM, AID_SYSTEM)) return false;

            if (!prepare_dir(system_de_path, 0770, AID_SYSTEM, AID_SYSTEM)) return false;
            if (!prepare_dir(misc_de_path, 01771, AID_SYSTEM, AID_MISC)) return false;
            if (!prepare_dir(vendor_de_path, 0771, AID_ROOT, AID_ROOT)) return false;
        }
        if (!prepare_dir(user_de_path, 0771, AID_SYSTEM, AID_SYSTEM)) return false;

        if (fscrypt_is_native()) {
            PolicyKeyRef de_ref;
            if (volume_uuid.empty()) {
                if (!lookup_key_ref(s_de_key_raw_refs, user_id, &de_ref.key_raw_ref)) return false;
                get_data_file_encryption_modes(&de_ref);
                if (!ensure_policy(de_ref, system_de_path)) return false;
                if (!ensure_policy(de_ref, misc_de_path)) return false;
                if (!ensure_policy(de_ref, vendor_de_path)) return false;
            } else {
                if (!read_or_create_volkey(misc_de_path, volume_uuid, &de_ref, flags)) return false;
            }
            if (!ensure_policy(de_ref, user_de_path)) return false;
        }
    }

    if (flags & android::os::IVold::STORAGE_FLAG_CE) {
        // CE_n key
        auto system_ce_path = android::vold::BuildDataSystemCePath(user_id);
        auto misc_ce_path = android::vold::BuildDataMiscCePath(user_id);
        auto vendor_ce_path = android::vold::BuildDataVendorCePath(user_id);
        auto media_ce_path = android::vold::BuildDataMediaCePath(volume_uuid, user_id);
        auto user_ce_path = android::vold::BuildDataUserCePath(volume_uuid, user_id);

        if (volume_uuid.empty()) {
            if (!prepare_dir(system_ce_path, 0770, AID_SYSTEM, AID_SYSTEM)) return false;
            if (!prepare_dir(misc_ce_path, 01771, AID_SYSTEM, AID_MISC)) return false;
            if (!prepare_dir(vendor_ce_path, 0771, AID_ROOT, AID_ROOT)) return false;
        }
        if (!prepare_dir(media_ce_path, 0770, AID_MEDIA_RW, AID_MEDIA_RW)) return false;
        if (!prepare_dir(user_ce_path, 0771, AID_SYSTEM, AID_SYSTEM)) return false;

        if (fscrypt_is_native()) {
            PolicyKeyRef ce_ref;
            if (volume_uuid.empty()) {
                if (!lookup_key_ref(s_ce_key_raw_refs, user_id, &ce_ref.key_raw_ref)) return false;
                get_data_file_encryption_modes(&ce_ref);
                if (!ensure_policy(ce_ref, system_ce_path)) return false;
                if (!ensure_policy(ce_ref, misc_ce_path)) return false;
                if (!ensure_policy(ce_ref, vendor_ce_path)) return false;

            } else {
                if (!read_or_create_volkey(misc_ce_path, volume_uuid, &ce_ref, flags)) return false;
            }
            if (!ensure_policy(ce_ref, media_ce_path)) return false;
            if (!ensure_policy(ce_ref, user_ce_path)) return false;
        }

        if (volume_uuid.empty()) {
            // Now that credentials have been installed, we can run restorecon
            // over these paths
            // NOTE: these paths need to be kept in sync with libselinux
            android::vold::RestoreconRecursive(system_ce_path);
            android::vold::RestoreconRecursive(vendor_ce_path);
            android::vold::RestoreconRecursive(misc_ce_path);
        }
    }
    if (!prepare_subdirs("prepare", volume_uuid, user_id, flags)) return false;

    return true;
}

bool fscrypt_destroy_user_storage(const std::string& volume_uuid, userid_t user_id, int flags) {
    LOG(DEBUG) << "fscrypt_destroy_user_storage for volume " << escape_empty(volume_uuid)
               << ", user " << user_id << ", flags " << flags;
    bool res = true;

    res &= prepare_subdirs("destroy", volume_uuid, user_id, flags);

    if (flags & android::os::IVold::STORAGE_FLAG_CE) {
        // CE_n key
        auto system_ce_path = android::vold::BuildDataSystemCePath(user_id);
        auto misc_ce_path = android::vold::BuildDataMiscCePath(user_id);
        auto vendor_ce_path = android::vold::BuildDataVendorCePath(user_id);
        auto media_ce_path = android::vold::BuildDataMediaCePath(volume_uuid, user_id);
        auto user_ce_path = android::vold::BuildDataUserCePath(volume_uuid, user_id);

        res &= destroy_dir(media_ce_path);
        res &= destroy_dir(user_ce_path);
        if (volume_uuid.empty()) {
            res &= destroy_dir(system_ce_path);
            res &= destroy_dir(misc_ce_path);
            res &= destroy_dir(vendor_ce_path);
        } else {
            if (fscrypt_is_native()) {
                res &= destroy_volkey(misc_ce_path, volume_uuid);
            }
        }
    }

    if (flags & android::os::IVold::STORAGE_FLAG_DE) {
        // DE_sys key
        auto system_legacy_path = android::vold::BuildDataSystemLegacyPath(user_id);
        auto misc_legacy_path = android::vold::BuildDataMiscLegacyPath(user_id);
        auto profiles_de_path = android::vold::BuildDataProfilesDePath(user_id);

        // DE_n key
        auto system_de_path = android::vold::BuildDataSystemDePath(user_id);
        auto misc_de_path = android::vold::BuildDataMiscDePath(user_id);
        auto vendor_de_path = android::vold::BuildDataVendorDePath(user_id);
        auto user_de_path = android::vold::BuildDataUserDePath(volume_uuid, user_id);

        res &= destroy_dir(user_de_path);
        if (volume_uuid.empty()) {
            res &= destroy_dir(system_legacy_path);
#if MANAGE_MISC_DIRS
            res &= destroy_dir(misc_legacy_path);
#endif
            res &= destroy_dir(profiles_de_path);
            res &= destroy_dir(system_de_path);
            res &= destroy_dir(misc_de_path);
            res &= destroy_dir(vendor_de_path);
        } else {
            if (fscrypt_is_native()) {
                res &= destroy_volkey(misc_de_path, volume_uuid);
            }
        }
    }

    return res;
}

static bool destroy_volume_keys(const std::string& directory_path, const std::string& volume_uuid) {
    auto dirp = std::unique_ptr<DIR, int (*)(DIR*)>(opendir(directory_path.c_str()), closedir);
    if (!dirp) {
        PLOG(ERROR) << "Unable to open directory: " + directory_path;
        return false;
    }
    bool res = true;
    for (;;) {
        errno = 0;
        auto const entry = readdir(dirp.get());
        if (!entry) {
            if (errno) {
                PLOG(ERROR) << "Unable to read directory: " + directory_path;
                return false;
            }
            break;
        }
        if (entry->d_type != DT_DIR || entry->d_name[0] == '.') {
            LOG(DEBUG) << "Skipping non-user " << entry->d_name;
            continue;
        }
        res &= destroy_volkey(directory_path + "/" + entry->d_name, volume_uuid);
    }
    return res;
}

bool fscrypt_destroy_volume_keys(const std::string& volume_uuid) {
    bool res = true;
    LOG(DEBUG) << "fscrypt_destroy_volume_keys for volume " << escape_empty(volume_uuid);
    auto secdiscardable_path = volume_secdiscardable_path(volume_uuid);
    res &= android::vold::runSecdiscardSingle(secdiscardable_path);
    res &= destroy_volume_keys("/data/misc_ce", volume_uuid);
    res &= destroy_volume_keys("/data/misc_de", volume_uuid);
    return res;
}<|MERGE_RESOLUTION|>--- conflicted
+++ resolved
@@ -411,14 +411,9 @@
     return true;
 }
 
-<<<<<<< HEAD
-bool fscrypt_initialize_global_de() {
-    LOG(INFO) << "fscrypt_initialize_global_de";
-    bool wrapped_key_supported = false;
-=======
 bool fscrypt_initialize_systemwide_keys() {
     LOG(INFO) << "fscrypt_initialize_systemwide_keys";
->>>>>>> 9982334a
+    bool wrapped_key_supported = false;
 
     if (s_systemwide_keys_initialized) {
         LOG(INFO) << "Already initialized";
