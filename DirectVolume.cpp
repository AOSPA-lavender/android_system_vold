--- conflicted
+++ resolved
@@ -202,13 +202,8 @@
 #ifdef PARTITION_DEBUG
     SLOGD("Dv:partAdd: part_num = %d, minor = %d\n", part_num, minor);
 #endif
-<<<<<<< HEAD
-    if (part_num > MAX_PARTITIONS) {
-        SLOGE("Dv:partAdd: ignoring part_num = %d (max: %d)\n", part_num, MAX_PARTITIONS);
-=======
     if (part_num >= MAX_PARTITIONS) {
         SLOGE("Dv:partAdd: ignoring part_num = %d (max: %d)\n", part_num, MAX_PARTITIONS-1);
->>>>>>> 5284bcff
     } else {
         mPartMinors[part_num -1] = minor;
     }
