--- conflicted
+++ resolved
@@ -245,30 +245,7 @@
     if (setjmp(setjmp_env))  // NOLINT
         return kFilesystemNotFound;
 
-<<<<<<< HEAD
-    LOG(DEBUG) << "Opening" << crypto_blkdev;
-    if (!strncmp(real_blkdev, crypto_blkdev, strlen(real_blkdev)))
-        data.cryptofd = data.realfd;
-    else {
-        // Wait until the block device appears.  Re-use the mount retry values since it is reasonable.
-        while ((data.cryptofd = open(crypto_blkdev, O_WRONLY|O_CLOEXEC)) < 0) {
-            if (--retries) {
-                PLOG(ERROR) << "Error opening crypto_blkdev " << crypto_blkdev
-                            << " for ext4 inplace encrypt. err=" << errno
-                            << "(" << strerror(errno) << "), retrying";
-                sleep(RETRY_MOUNT_DELAY_SECONDS);
-            } else {
-                PLOG(ERROR) << "Error opening crypto_blkdev " << crypto_blkdev
-                            << " for ext4 inplace encrypt. err=" << errno
-                            << "(" << strerror(errno) << "), retrying";
-                rc = ENABLE_INPLACE_ERR_DEV;
-                goto errout;
-            }
-        }
-    }
-=======
     if (read_ext(realfd_, 0) != 0) return kFilesystemNotFound;
->>>>>>> 32b6efc2
 
     LOG(DEBUG) << "ext4 filesystem has " << aux_info.groups << " block groups";
 
@@ -298,20 +275,7 @@
                 ProcessUsedBlock(first_block_num + i);
         }
     }
-<<<<<<< HEAD
-
-    *size_already_done += data.completed ? size : data.last_written_sector;
-    rc = 0;
-
-errout:
-    close(data.realfd);
-    if (strncmp(real_blkdev, crypto_blkdev, strlen(real_blkdev)))
-       close(data.cryptofd);
-
-    return rc;
-=======
     return kSuccess;
->>>>>>> 32b6efc2
 }
 
 static int encrypt_f2fs_block(uint64_t block_num, void* _encrypter) {
@@ -353,98 +317,6 @@
                                       bool set_progress_properties) {
     struct timespec time_started = {0};
 
-<<<<<<< HEAD
-    if (previously_encrypted_upto > *size_already_done) {
-        LOG(DEBUG) << "Not fast encrypting since resuming part way through";
-        return ENABLE_INPLACE_ERR_OTHER;
-    }
-    memset(&data, 0, sizeof(data));
-    data.real_blkdev = real_blkdev;
-    data.crypto_blkdev = crypto_blkdev;
-    data.set_progress_properties = set_progress_properties;
-    data.realfd = -1;
-    data.cryptofd = -1;
-    if ((data.realfd = open64(real_blkdev, O_RDWR | O_CLOEXEC)) < 0) {
-        PLOG(ERROR) << "Error opening real_blkdev " << real_blkdev << " for f2fs inplace encrypt";
-        goto errout;
-    }
-    if (!strncmp(real_blkdev, crypto_blkdev, strlen(real_blkdev)))
-        data.cryptofd = data.realfd;
-    else {
-        if ((data.cryptofd = open64(crypto_blkdev, O_WRONLY|O_CLOEXEC)) < 0) {
-            PLOG(ERROR) << "Error opening crypto_blkdev " << crypto_blkdev
-                        << " for f2fs inplace encrypt. err=" << errno
-                        << "(" << strerror(errno) << "), retrying";
-            rc = ENABLE_INPLACE_ERR_DEV;
-            goto errout;
-        }
-    }
-
-    f2fs_info = generate_f2fs_info(data.realfd);
-    if (!f2fs_info) goto errout;
-
-    data.numblocks = size / CRYPT_SECTORS_PER_BUFSIZE;
-    data.tot_numblocks = tot_size / CRYPT_SECTORS_PER_BUFSIZE;
-    data.blocks_already_done = *size_already_done / CRYPT_SECTORS_PER_BUFSIZE;
-
-    data.tot_used_blocks = get_num_blocks_used(f2fs_info);
-
-    data.one_pct = data.tot_used_blocks / 100;
-    data.cur_pct = 0;
-    if (clock_gettime(CLOCK_MONOTONIC, &time_started)) {
-        LOG(WARNING) << "Error getting time at start";
-        // Note - continue anyway - we'll run with 0
-    }
-    data.time_started = time_started.tv_sec;
-    data.remaining_time = -1;
-
-
-    data.buffer = (char*)malloc(f2fs_info->block_size);
-    if (!data.buffer) {
-        LOG(ERROR) << "Failed to allocate crypto buffer";
-        goto errout;
-    }
-
-    data.count = 0;
-
-    /* Currently, this either runs to completion, or hits a nonrecoverable error */
-    rc = run_on_used_blocks(data.blocks_already_done, f2fs_info, &encrypt_one_block_f2fs, &data);
-
-    if (rc) {
-        LOG(ERROR) << "Error in running over f2fs blocks";
-        rc = ENABLE_INPLACE_ERR_OTHER;
-        goto errout;
-    }
-
-    *size_already_done += size;
-    rc = 0;
-
-errout:
-    if (rc) LOG(ERROR) << "Failed to encrypt f2fs filesystem on " << real_blkdev;
-
-    log_progress_f2fs(0, true);
-    free(f2fs_info);
-    free(data.buffer);
-    close(data.realfd);
-    if (strncmp(real_blkdev, crypto_blkdev, strlen(real_blkdev)))
-        close(data.cryptofd);
-
-    return rc;
-}
-
-static int cryptfs_enable_inplace_full(const char* crypto_blkdev, const char* real_blkdev,
-                                       off64_t size, off64_t* size_already_done, off64_t tot_size,
-                                       off64_t previously_encrypted_upto,
-                                       bool set_progress_properties) {
-    int realfd, cryptofd;
-    char* buf[CRYPT_INPLACE_BUFSIZE];
-    int rc = ENABLE_INPLACE_ERR_OTHER;
-    off64_t numblocks, i, remainder;
-    off64_t one_pct, cur_pct, new_pct;
-    off64_t blocks_already_done, tot_numblocks;
-
-    if ((realfd = open(real_blkdev, O_RDONLY | O_CLOEXEC)) < 0) {
-=======
     real_blkdev_ = real_blkdev;
     crypto_blkdev_ = crypto_blkdev;
     nr_sec_ = nr_sec;
@@ -452,28 +324,14 @@
 
     realfd_.reset(open64(real_blkdev.c_str(), O_RDONLY | O_CLOEXEC));
     if (realfd_ < 0) {
->>>>>>> 32b6efc2
         PLOG(ERROR) << "Error opening real_blkdev " << real_blkdev << " for inplace encrypt";
         return false;
     }
 
-<<<<<<< HEAD
-    if (!strncmp(real_blkdev, crypto_blkdev, strlen(real_blkdev)))
-        cryptofd = realfd;
-    else {
-        if ((cryptofd = open(crypto_blkdev, O_WRONLY|O_CLOEXEC)) < 0) {
-            PLOG(ERROR) << "Error opening crypto_blkdev " << crypto_blkdev
-                        << " for inplace encrypt. err=" << errno
-                        << "(" << strerror(errno) << "), retrying";
-            close(realfd);
-            return ENABLE_INPLACE_ERR_DEV;
-        }
-=======
     cryptofd_.reset(open64(crypto_blkdev.c_str(), O_WRONLY | O_CLOEXEC));
     if (cryptofd_ < 0) {
         PLOG(ERROR) << "Error opening crypto_blkdev " << crypto_blkdev << " for inplace encrypt";
         return false;
->>>>>>> 32b6efc2
     }
 
     if (clock_gettime(CLOCK_MONOTONIC, &time_started)) {
@@ -483,16 +341,7 @@
     time_started_ = time_started.tv_sec;
     remaining_time_ = -1;
 
-<<<<<<< HEAD
-    if (strncmp(real_blkdev, crypto_blkdev, strlen(real_blkdev))) {
-        if (lseek64(cryptofd, i * CRYPT_SECTOR_SIZE, SEEK_SET) < 0) {
-            PLOG(ERROR) << "Cannot seek to previously encrypted point on " << crypto_blkdev;
-            goto errout;
-        }
-    }
-=======
     bool success = DoEncryptInPlace();
->>>>>>> 32b6efc2
 
     if (success) success &= EncryptPendingData();
 
@@ -505,23 +354,10 @@
                      << ") was incorrect; we actually encrypted " << blocks_done_
                      << " blocks.  Encryption progress was inaccurate";
     }
-<<<<<<< HEAD
-
-    *size_already_done += size;
-    rc = 0;
-
-errout:
-    close(realfd);
-    if (strncmp(real_blkdev, crypto_blkdev, strlen(real_blkdev)))
-        close(cryptofd);
-
-    return rc;
-=======
     // Make sure vold.encrypt_progress gets set to 100.
     UpdateProgress(0, true);
     LOG(INFO) << "Successfully encrypted " << DescribeFilesystem();
     return true;
->>>>>>> 32b6efc2
 }
 
 // Encrypts |real_blkdev| in-place by reading the data from |real_blkdev| and
