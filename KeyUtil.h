--- conflicted
+++ resolved
@@ -61,11 +61,7 @@
 
 bool retrieveKey(bool create_if_absent, const KeyAuthentication& key_authentication,
                  const std::string& key_path, const std::string& tmp_path,
-<<<<<<< HEAD
-                 bool wrapped_key_supported, KeyBuffer* key, bool keepOld = true);
-=======
                  const EncryptionOptions& options, KeyBuffer* key, bool keepOld = true);
->>>>>>> 0d9516ab
 
 }  // namespace vold
 }  // namespace android
