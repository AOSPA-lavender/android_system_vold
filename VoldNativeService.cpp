--- conflicted
+++ resolved
@@ -550,114 +550,6 @@
     return Ok();
 }
 
-<<<<<<< HEAD
-// TODO(b/191796797) remove this once caller is removed
-binder::Status VoldNativeService::fdeCheckPassword(const std::string& password) {
-    ENFORCE_SYSTEM_OR_ROOT;
-    ACQUIRE_CRYPT_LOCK;
-
-    SLOGE("fdeCheckPassword is no longer supported");
-    return translate(-1);
-}
-
-// TODO(b/191796797) remove this once caller is removed
-binder::Status VoldNativeService::fdeRestart() {
-    ENFORCE_SYSTEM_OR_ROOT;
-    ACQUIRE_CRYPT_LOCK;
-
-    SLOGE("fdeRestart is no longer supported");
-    return Ok();
-}
-
-// TODO(b/191796797) remove this once caller is removed
-#define CRYPTO_COMPLETE_NOT_ENCRYPTED 1
-binder::Status VoldNativeService::fdeComplete(int32_t* _aidl_return) {
-    ENFORCE_SYSTEM_OR_ROOT;
-    ACQUIRE_CRYPT_LOCK;
-
-    SLOGE("fdeComplete is no longer supported");
-    *_aidl_return = CRYPTO_COMPLETE_NOT_ENCRYPTED;
-    return Ok();
-}
-
-// TODO(b/191796797) remove this once caller is removed
-binder::Status VoldNativeService::fdeEnable(int32_t passwordType, const std::string& password,
-                                            int32_t encryptionFlags) {
-    ENFORCE_SYSTEM_OR_ROOT;
-    ACQUIRE_CRYPT_LOCK;
-
-    SLOGE("fdeEnable is no longer supported");
-    return translate(-1);
-}
-
-// TODO(b/191796797) remove this once caller is removed
-binder::Status VoldNativeService::fdeChangePassword(int32_t passwordType,
-                                                    const std::string& currentPassword,
-                                                    const std::string& password) {
-    ENFORCE_SYSTEM_OR_ROOT;
-    ACQUIRE_CRYPT_LOCK;
-
-    SLOGE("fdeChangePassword is no longer supported");
-    return translate(-1);
-}
-
-// TODO(b/191796797) remove this once caller is removed
-binder::Status VoldNativeService::fdeVerifyPassword(const std::string& password) {
-    ENFORCE_SYSTEM_OR_ROOT;
-    ACQUIRE_CRYPT_LOCK;
-
-    SLOGE("fdeVerifyPassword is no longer supported");
-    return translate(-1);
-}
-
-// TODO(b/191796797) remove this once caller is removed
-binder::Status VoldNativeService::fdeGetField(const std::string& key, std::string* _aidl_return) {
-    ENFORCE_SYSTEM_OR_ROOT;
-    ACQUIRE_CRYPT_LOCK;
-
-    SLOGE("fdeGetField is no longer supported");
-    return translate(-1);
-}
-
-// TODO(b/191796797) remove this once caller is removed
-binder::Status VoldNativeService::fdeSetField(const std::string& key, const std::string& value) {
-    ENFORCE_SYSTEM_OR_ROOT;
-    ACQUIRE_CRYPT_LOCK;
-
-    SLOGE("fdeSetField is no longer supported");
-    return translate(-1);
-}
-
-// TODO(b/191796797) remove this once caller is removed
-binder::Status VoldNativeService::fdeGetPasswordType(int32_t* _aidl_return) {
-    ENFORCE_SYSTEM_OR_ROOT;
-    ACQUIRE_CRYPT_LOCK;
-
-    SLOGE("fdeGetPasswordType is no longer supported");
-    *_aidl_return = -1;
-    return Ok();
-}
-
-// TODO(b/191796797) remove this once caller is removed
-binder::Status VoldNativeService::fdeGetPassword(std::string* _aidl_return) {
-    ENFORCE_SYSTEM_OR_ROOT;
-    ACQUIRE_CRYPT_LOCK;
-
-    SLOGE("fdeGetPassword is no longer supported");
-    return Ok();
-}
-
-// TODO(b/191796797) remove this once caller is removed
-binder::Status VoldNativeService::fdeClearPassword() {
-    ENFORCE_SYSTEM_OR_ROOT;
-    ACQUIRE_CRYPT_LOCK;
-
-    SLOGE("fdeClearPassword is no longer supported");
-    return Ok();
-}
-
-=======
->>>>>>> 6bd51517
 binder::Status VoldNativeService::fbeEnable() {
     ENFORCE_SYSTEM_OR_ROOT;
     ACQUIRE_CRYPT_LOCK;
