--- conflicted
+++ resolved
@@ -31,10 +31,7 @@
         "libavb",
         "libbootloader_message",
         "libdm",
-<<<<<<< HEAD
-=======
         "libext2_uuid",
->>>>>>> 8f759a19
         "libfec",
         "libfec_rs",
         "libfs_avb",
@@ -154,7 +151,6 @@
         debuggable: {
             cppflags: ["-D__ANDROID_DEBUGGABLE__"],
         },
-<<<<<<< HEAD
         device_support_hwfde: {
             cflags: ["-DCONFIG_HW_DISK_ENCRYPTION"],
             header_libs: ["libcryptfs_hw_headers"],
@@ -163,8 +159,6 @@
         device_support_hwfde_perf: {
             cflags: ["-DCONFIG_HW_DISK_ENCRYPT_PERF"],
         },
-=======
->>>>>>> 8f759a19
     },
     shared_libs: [
         "android.hardware.health.storage@1.0",
