cc_defaults {
    name: "vold_default_flags",

    cflags: [
        "-Wall",
        "-Werror",
        "-Wextra",
        "-Wno-missing-field-initializers",
        "-Wno-unused-parameter",
        "-Wno-unused-variable",
    ],

    clang: true,

    tidy: true,
    tidy_checks: [
        "-*",
        "cert-*",
        "clang-analyzer-security*",
        "android-*",
    ],
    tidy_flags: [
        "-warnings-as-errors=clang-analyzer-security*,cert-*",
    ],
}

cc_defaults {
    name: "vold_default_libs",

    static_libs: [
        "libasync_safe",
        "libavb",
        "libbootloader_message",
        "libdm",
        "libext2_uuid",
        "libfec",
        "libfec_rs",
        "libfs_avb",
        "libfs_mgr",
        "libscrypt_static",
        "libsquashfs_utils",
        "libvold_binder",
    ],
    shared_libs: [
        "android.hardware.keymaster@3.0",
        "android.hardware.keymaster@4.0",
        "android.hardware.keymaster@4.1",
        "android.hardware.boot@1.0",
        "libbase",
        "libbinder",
        "libcrypto",
        "libcrypto_utils",
        "libcutils",
        "libdiskconfig",
        "libext4_utils",
        "libf2fs_sparseblock",
        "libhardware",
        "libhardware_legacy",
        "libincfs",
        "libhidlbase",
        "libkeymaster4support",
        "libkeymaster4_1support",
        "libkeyutils",
        "liblog",
        "liblogwrap",
        "libselinux",
        "libsysutils",
        "libutils",
    ],
}

cc_library_static {
    name: "libvold_binder",
    defaults: ["vold_default_flags"],

    srcs: [
        ":vold_aidl",
    ],
    shared_libs: [
        "libbinder",
        "libutils",
    ],
    aidl: {
        local_include_dirs: ["binder"],
        include_dirs: [
            "frameworks/native/aidl/binder",
            "frameworks/base/core/java",
        ],
        export_aidl_headers: true,
    },
    whole_static_libs: [
        "libincremental_aidl-cpp",
    ],
}

cc_library_headers {
    name: "libvold_headers",
    recovery_available: true,
    export_include_dirs: ["."],
}

// Static library factored out to support testing
cc_library_static {
    name: "libvold",
    defaults: [
        "vold_default_flags",
        "vold_default_libs",
    ],

    srcs: [
        "AppFuseUtil.cpp",
        "Benchmark.cpp",
        "Checkpoint.cpp",
        "CryptoType.cpp",
        "Devmapper.cpp",
        "EncryptInplace.cpp",
        "FileDeviceUtils.cpp",
        "FsCrypt.cpp",
        "IdleMaint.cpp",
        "KeyBuffer.cpp",
        "KeyStorage.cpp",
        "KeyUtil.cpp",
        "Keymaster.cpp",
        "Loop.cpp",
        "MetadataCrypt.cpp",
        "MoveStorage.cpp",
        "NetlinkHandler.cpp",
        "NetlinkManager.cpp",
        "Process.cpp",
        "ScryptParameters.cpp",
        "Utils.cpp",
        "VoldNativeService.cpp",
        "VoldNativeServiceValidation.cpp",
        "VoldUtil.cpp",
        "VolumeManager.cpp",
        "cryptfs.cpp",
        "fs/Exfat.cpp",
        "fs/Ext4.cpp",
        "fs/F2fs.cpp",
        "fs/Vfat.cpp",
        "model/Disk.cpp",
        "model/EmulatedVolume.cpp",
        "model/ObbVolume.cpp",
        "model/PrivateVolume.cpp",
        "model/PublicVolume.cpp",
        "model/StubVolume.cpp",
        "model/VolumeBase.cpp",
        "model/VolumeEncryption.cpp",
    ],
    product_variables: {
        debuggable: {
            cppflags: ["-D__ANDROID_DEBUGGABLE__"],
        },
        device_support_hwfde: {
            cflags: ["-DCONFIG_HW_DISK_ENCRYPTION"],
            header_libs: ["libcryptfs_hw_headers"],
            shared_libs: ["libcryptfs_hw"],
        },
        device_support_hwfde_perf: {
            cflags: ["-DCONFIG_HW_DISK_ENCRYPT_PERF"],
        },
    },
    shared_libs: [
        "android.hardware.health.storage@1.0",
    ],
    whole_static_libs: [
        "com.android.sysprop.apex",
        "libc++fs"
    ],
}

cc_binary {
    name: "vold",
    defaults: [
        "vold_default_flags",
        "vold_default_libs",
    ],

    srcs: ["main.cpp"],
    static_libs: ["libvold"],
<<<<<<< HEAD
    product_variables: {
        arc: {
            static_libs: [
                "arc_services_aidl",
                "libarcobbvolume",
            ],
        },
        device_support_hwfde: {
            shared_libs: ["libcryptfs_hw"],
        },
    },
=======
>>>>>>> ca5dcdc3
    init_rc: [
        "vold.rc",
        "wait_for_keymaster.rc",
    ],

    required: [
        "mke2fs",
        "vold_prepare_subdirs",
        "wait_for_keymaster",
    ],

    shared_libs: [
        "android.hardware.health.storage@1.0",
    ],
}

cc_binary {
    name: "vdc",
    defaults: ["vold_default_flags"],

    srcs: ["vdc.cpp"],
    shared_libs: [
        "libbase",
        "libbinder",
        "libcutils",
        "libutils",
    ],
    static_libs: [
        "libvold_binder",
    ],
    init_rc: ["vdc.rc"],
}

cc_binary {
    name: "wait_for_keymaster",
    defaults: ["vold_default_flags"],

    srcs: [
        "wait_for_keymaster.cpp",
        "Keymaster.cpp",
    ],
    shared_libs: [
        "libbase",
        "libbinder",

        "android.hardware.keymaster@3.0",
        "android.hardware.keymaster@4.0",
        "android.hardware.keymaster@4.1",
        "libhardware",
        "libhardware_legacy",
        "libhidlbase",
        "libkeymaster4support",
        "libkeymaster4_1support",
        "libutils",
    ],
}

cc_binary {
    name: "secdiscard",
    defaults: ["vold_default_flags"],

    srcs: [
        "FileDeviceUtils.cpp",
        "secdiscard.cpp",
    ],
    shared_libs: ["libbase"],
}

cc_binary {
    name: "vold_prepare_subdirs",
    defaults: ["vold_default_flags"],

    srcs: ["vold_prepare_subdirs.cpp", "Utils.cpp"],
    shared_libs: [
        "libbase",
        "libcutils",
        "liblogwrap",
        "libselinux",
        "libutils",
    ],
    static_libs: [
        "libvold_binder",
    ],
}

filegroup {
    name: "vold_aidl",
    srcs: [
        "binder/android/os/IVold.aidl",
        "binder/android/os/IVoldListener.aidl",
        "binder/android/os/IVoldMountCallback.aidl",
        "binder/android/os/IVoldTaskListener.aidl",
    ],
    path: "binder",
}<|MERGE_RESOLUTION|>--- conflicted
+++ resolved
@@ -178,20 +178,11 @@
 
     srcs: ["main.cpp"],
     static_libs: ["libvold"],
-<<<<<<< HEAD
     product_variables: {
-        arc: {
-            static_libs: [
-                "arc_services_aidl",
-                "libarcobbvolume",
-            ],
-        },
         device_support_hwfde: {
             shared_libs: ["libcryptfs_hw"],
         },
     },
-=======
->>>>>>> ca5dcdc3
     init_rc: [
         "vold.rc",
         "wait_for_keymaster.rc",
