--- conflicted
+++ resolved
@@ -90,10 +90,7 @@
 
     void addUserKeyAuth(int userId, int userSerial, @utf8InCpp String token,
                         @utf8InCpp String secret);
-<<<<<<< HEAD
     void clearUserKeyAuth(int userId, int userSerial, @utf8InCpp String token, @utf8InCpp String secret);
-=======
->>>>>>> 756cb7d3
     void fixateNewestUserKeyAuth(int userId);
 
     void unlockUserKey(int userId, int userSerial, @utf8InCpp String token,
@@ -155,12 +152,8 @@
     const int REMOUNT_MODE_DEFAULT = 1;
     const int REMOUNT_MODE_READ = 2;
     const int REMOUNT_MODE_WRITE = 3;
-<<<<<<< HEAD
-    const int REMOUNT_MODE_FULL = 4;
-=======
     const int REMOUNT_MODE_INSTALLER = 4;
     const int REMOUNT_MODE_FULL = 5;
->>>>>>> 756cb7d3
 
     const int VOLUME_STATE_UNMOUNTED = 0;
     const int VOLUME_STATE_CHECKING = 1;
