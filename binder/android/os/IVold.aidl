/*
 * Copyright (C) 2017 The Android Open Source Project
 *
 * Licensed under the Apache License, Version 2.0 (the "License");
 * you may not use this file except in compliance with the License.
 * You may obtain a copy of the License at
 *
 *      http://www.apache.org/licenses/LICENSE-2.0
 *
 * Unless required by applicable law or agreed to in writing, software
 * distributed under the License is distributed on an "AS IS" BASIS,
 * WITHOUT WARRANTIES OR CONDITIONS OF ANY KIND, either express or implied.
 * See the License for the specific language governing permissions and
 * limitations under the License.
 */

package android.os;

import android.os.incremental.IncrementalFileSystemControlParcel;
import android.os.IVoldListener;
import android.os.IVoldMountCallback;
import android.os.IVoldTaskListener;

/** {@hide} */
interface IVold {
    void setListener(IVoldListener listener);

    void abortFuse();
    void monitor();
    void reset();
    void shutdown();

    void onUserAdded(int userId, int userSerial);
    void onUserRemoved(int userId);
    void onUserStarted(int userId);
    void onUserStopped(int userId);

    void addAppIds(in @utf8InCpp String[] packageNames, in int[] appIds);
    void addSandboxIds(in int[] appIds, in @utf8InCpp String[] sandboxIds);

    void onSecureKeyguardStateChanged(boolean isShowing);

    void partition(@utf8InCpp String diskId, int partitionType, int ratio);
    void forgetPartition(@utf8InCpp String partGuid, @utf8InCpp String fsUuid);

    void mount(@utf8InCpp String volId, int mountFlags, int mountUserId,
         @nullable IVoldMountCallback callback);
    void unmount(@utf8InCpp String volId);
    void format(@utf8InCpp String volId, @utf8InCpp String fsType);
    void benchmark(@utf8InCpp String volId, IVoldTaskListener listener);

    void moveStorage(@utf8InCpp String fromVolId, @utf8InCpp String toVolId,
                     IVoldTaskListener listener);

    void remountUid(int uid, int remountMode);
    void remountAppStorageDirs(int uid, int pid, in @utf8InCpp String[] packageNames);
    void unmountAppStorageDirs(int uid, int pid, in @utf8InCpp String[] packageNames);

    void setupAppDir(@utf8InCpp String path, int appUid);
    void fixupAppDir(@utf8InCpp String path, int appUid);
    void ensureAppDirsCreated(in @utf8InCpp String[] paths, int appUid);

    @utf8InCpp String createObb(@utf8InCpp String sourcePath, int ownerGid);
    void destroyObb(@utf8InCpp String volId);

    void fstrim(int fstrimFlags, IVoldTaskListener listener);
    void runIdleMaint(boolean needGC, IVoldTaskListener listener);
    void abortIdleMaint(IVoldTaskListener listener);
    int getStorageLifeTime();
    void setGCUrgentPace(int neededSegments, int minSegmentThreshold,
                         float dirtyReclaimRate, float reclaimWeight);
    void refreshLatestWrite();
    int getWriteAmount();

    FileDescriptor mountAppFuse(int uid, int mountId);
    void unmountAppFuse(int uid, int mountId);

<<<<<<< HEAD
    void fdeCheckPassword(@utf8InCpp String password);
    void fdeRestart();
    int fdeComplete();
    void fdeEnable(int passwordType, @utf8InCpp String password, int encryptionFlags);
    void fdeChangePassword(int passwordType, @utf8InCpp String currentPassword, @utf8InCpp String password);
    void fdeVerifyPassword(@utf8InCpp String password);
    @utf8InCpp String fdeGetField(@utf8InCpp String key);
    void fdeSetField(@utf8InCpp String key, @utf8InCpp String value);
    int fdeGetPasswordType();
    @utf8InCpp String fdeGetPassword();
    void fdeClearPassword();

=======
>>>>>>> 6bd51517
    void fbeEnable();

    void initUser0();
    void mountFstab(@utf8InCpp String blkDevice, @utf8InCpp String mountPoint);
    void encryptFstab(@utf8InCpp String blkDevice, @utf8InCpp String mountPoint, boolean shouldFormat, @utf8InCpp String fsType);

    void setStorageBindingSeed(in byte[] seed);

    void createUserKey(int userId, int userSerial, boolean ephemeral);
    void destroyUserKey(int userId);

    void addUserKeyAuth(int userId, int userSerial, @utf8InCpp String secret);
    void clearUserKeyAuth(int userId, int userSerial, @utf8InCpp String secret);
    void fixateNewestUserKeyAuth(int userId);

    int[] getUnlockedUsers();
    void unlockUserKey(int userId, int userSerial, @utf8InCpp String secret);
    void lockUserKey(int userId);

    void prepareUserStorage(@nullable @utf8InCpp String uuid, int userId, int userSerial,
                            int storageFlags);
    void destroyUserStorage(@nullable @utf8InCpp String uuid, int userId, int storageFlags);

    void prepareSandboxForApp(in @utf8InCpp String packageName, int appId,
                              in @utf8InCpp String sandboxId, int userId);
    void destroySandboxForApp(in @utf8InCpp String packageName,
                              in @utf8InCpp String sandboxId, int userId);

    void startCheckpoint(int retry);
    boolean needsCheckpoint();
    boolean needsRollback();
    boolean isCheckpointing();
    void abortChanges(in @utf8InCpp String device, boolean retry);
    void commitChanges();
    void prepareCheckpoint();
    void restoreCheckpoint(@utf8InCpp String device);
    void restoreCheckpointPart(@utf8InCpp String device, int count);
    void markBootAttempt();
    boolean supportsCheckpoint();
    boolean supportsBlockCheckpoint();
    boolean supportsFileCheckpoint();
    void resetCheckpoint();

    void earlyBootEnded();
    @utf8InCpp String createStubVolume(@utf8InCpp String sourcePath,
            @utf8InCpp String mountPath, @utf8InCpp String fsType,
            @utf8InCpp String fsUuid, @utf8InCpp String fsLabel, int flags);
    void destroyStubVolume(@utf8InCpp String volId);

    FileDescriptor openAppFuseFile(int uid, int mountId, int fileId, int flags);

    boolean incFsEnabled();
    IncrementalFileSystemControlParcel mountIncFs(@utf8InCpp String backingPath, @utf8InCpp String targetDir, int flags, @utf8InCpp String sysfsName);
    void unmountIncFs(@utf8InCpp String dir);
    void setIncFsMountOptions(in IncrementalFileSystemControlParcel control, boolean enableReadLogs, boolean enableReadTimeouts, @utf8InCpp String sysfsName);
    void bindMount(@utf8InCpp String sourceDir, @utf8InCpp String targetDir);

    void destroyDsuMetadataKey(@utf8InCpp String dsuSlot);

    const int FSTRIM_FLAG_DEEP_TRIM = 1;

    const int MOUNT_FLAG_PRIMARY = 1;
    const int MOUNT_FLAG_VISIBLE_FOR_READ = 2;
    const int MOUNT_FLAG_VISIBLE_FOR_WRITE = 4;

    const int PARTITION_TYPE_PUBLIC = 0;
    const int PARTITION_TYPE_PRIVATE = 1;
    const int PARTITION_TYPE_MIXED = 2;

    const int STORAGE_FLAG_DE = 1;
    const int STORAGE_FLAG_CE = 2;

    const int REMOUNT_MODE_NONE = 0;
    const int REMOUNT_MODE_DEFAULT = 1;
    const int REMOUNT_MODE_INSTALLER = 2;
    const int REMOUNT_MODE_PASS_THROUGH = 3;
    const int REMOUNT_MODE_ANDROID_WRITABLE = 4;

    const int VOLUME_STATE_UNMOUNTED = 0;
    const int VOLUME_STATE_CHECKING = 1;
    const int VOLUME_STATE_MOUNTED = 2;
    const int VOLUME_STATE_MOUNTED_READ_ONLY = 3;
    const int VOLUME_STATE_FORMATTING = 4;
    const int VOLUME_STATE_EJECTING = 5;
    const int VOLUME_STATE_UNMOUNTABLE = 6;
    const int VOLUME_STATE_REMOVED = 7;
    const int VOLUME_STATE_BAD_REMOVAL = 8;

    const int VOLUME_TYPE_PUBLIC = 0;
    const int VOLUME_TYPE_PRIVATE = 1;
    const int VOLUME_TYPE_EMULATED = 2;
    const int VOLUME_TYPE_ASEC = 3;
    const int VOLUME_TYPE_OBB = 4;
    const int VOLUME_TYPE_STUB = 5;
}<|MERGE_RESOLUTION|>--- conflicted
+++ resolved
@@ -75,21 +75,6 @@
     FileDescriptor mountAppFuse(int uid, int mountId);
     void unmountAppFuse(int uid, int mountId);
 
-<<<<<<< HEAD
-    void fdeCheckPassword(@utf8InCpp String password);
-    void fdeRestart();
-    int fdeComplete();
-    void fdeEnable(int passwordType, @utf8InCpp String password, int encryptionFlags);
-    void fdeChangePassword(int passwordType, @utf8InCpp String currentPassword, @utf8InCpp String password);
-    void fdeVerifyPassword(@utf8InCpp String password);
-    @utf8InCpp String fdeGetField(@utf8InCpp String key);
-    void fdeSetField(@utf8InCpp String key, @utf8InCpp String value);
-    int fdeGetPasswordType();
-    @utf8InCpp String fdeGetPassword();
-    void fdeClearPassword();
-
-=======
->>>>>>> 6bd51517
     void fbeEnable();
 
     void initUser0();
