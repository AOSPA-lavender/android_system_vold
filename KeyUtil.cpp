/*
 * Copyright (C) 2016 The Android Open Source Project
 *
 * Licensed under the Apache License, Version 2.0 (the "License");
 * you may not use this file except in compliance with the License.
 * You may obtain a copy of the License at
 *
 *      http://www.apache.org/licenses/LICENSE-2.0
 *
 * Unless required by applicable law or agreed to in writing, software
 * distributed under the License is distributed on an "AS IS" BASIS,
 * WITHOUT WARRANTIES OR CONDITIONS OF ANY KIND, either express or implied.
 * See the License for the specific language governing permissions and
 * limitations under the License.
 */

#include "KeyUtil.h"

#include <iomanip>
#include <sstream>
#include <string>

#include <fcntl.h>
#include <linux/fscrypt.h>
#include <openssl/sha.h>
#include <sys/ioctl.h>

#include <android-base/file.h>
#include <android-base/logging.h>
#include <keyutils.h>

#include "FsCrypt.h"
#include "KeyStorage.h"
#include "Utils.h"

#define MAX_USER_ID 0xFFFFFFFF

using android::hardware::keymaster::V4_0::KeyFormat;
using android::vold::KeyType;
namespace android {
namespace vold {

bool randomKey(KeyBuffer* key) {
    *key = KeyBuffer(FSCRYPT_MAX_KEY_SIZE);
    if (ReadRandomBytes(key->size(), key->data()) != 0) {
        // TODO status_t plays badly with PLOG, fix it.
        LOG(ERROR) << "Random read failed";
        return false;
    }
    return true;
}

// Return true if the kernel supports the ioctls to add/remove fscrypt keys
// directly to/from the filesystem.
bool isFsKeyringSupported(void) {
    static bool initialized = false;
    static bool supported;

    if (!initialized) {
        android::base::unique_fd fd(open("/data", O_RDONLY | O_DIRECTORY | O_CLOEXEC));

        // FS_IOC_ADD_ENCRYPTION_KEY with a NULL argument will fail with ENOTTY
        // if the ioctl isn't supported.  Otherwise it will fail with another
        // error code such as EFAULT.
        errno = 0;
        (void)ioctl(fd, FS_IOC_ADD_ENCRYPTION_KEY, NULL);
        if (errno == ENOTTY) {
            LOG(INFO) << "Kernel doesn't support FS_IOC_ADD_ENCRYPTION_KEY.  Falling back to "
                         "session keyring";
            supported = false;
        } else {
            if (errno != EFAULT) {
                PLOG(WARNING) << "Unexpected error from FS_IOC_ADD_ENCRYPTION_KEY";
            }
            LOG(DEBUG) << "Detected support for FS_IOC_ADD_ENCRYPTION_KEY";
            supported = true;
        }
        // There's no need to check for FS_IOC_REMOVE_ENCRYPTION_KEY, since it's
        // guaranteed to be available if FS_IOC_ADD_ENCRYPTION_KEY is.  There's
        // also no need to check for support on external volumes separately from
        // /data, since either the kernel supports the ioctls on all
        // fscrypt-capable filesystems or it doesn't.

        initialized = true;
    }
    return supported;
}

// Get raw keyref - used to make keyname and to pass to ioctl
static std::string generateKeyRef(const uint8_t* key, int length) {
    SHA512_CTX c;

    SHA512_Init(&c);
    SHA512_Update(&c, key, length);
    unsigned char key_ref1[SHA512_DIGEST_LENGTH];
    SHA512_Final(key_ref1, &c);

    SHA512_Init(&c);
    SHA512_Update(&c, key_ref1, SHA512_DIGEST_LENGTH);
    unsigned char key_ref2[SHA512_DIGEST_LENGTH];
    SHA512_Final(key_ref2, &c);

    static_assert(FSCRYPT_KEY_DESCRIPTOR_SIZE <= SHA512_DIGEST_LENGTH,
                  "Hash too short for descriptor");
    return std::string((char*)key_ref2, FSCRYPT_KEY_DESCRIPTOR_SIZE);
}

static bool fillKey(const KeyBuffer& key, fscrypt_key* fs_key) {
    if (key.size() != FSCRYPT_MAX_KEY_SIZE) {
        LOG(ERROR) << "Wrong size key " << key.size();
        return false;
    }
    static_assert(FSCRYPT_MAX_KEY_SIZE == sizeof(fs_key->raw), "Mismatch of max key sizes");
    fs_key->mode = 0;  // unused by kernel
    memcpy(fs_key->raw, key.data(), key.size());
    fs_key->size = key.size();
    return true;
}

static char const* const NAME_PREFIXES[] = {"ext4", "f2fs", "fscrypt", nullptr};

static std::string keyrefstring(const std::string& raw_ref) {
    std::ostringstream o;
    for (unsigned char i : raw_ref) {
        o << std::hex << std::setw(2) << std::setfill('0') << (int)i;
    }
    return o.str();
}

static std::string buildLegacyKeyName(const std::string& prefix, const std::string& raw_ref) {
    return prefix + ":" + keyrefstring(raw_ref);
}

// Get the ID of the keyring we store all fscrypt keys in when the kernel is too
// old to support FS_IOC_ADD_ENCRYPTION_KEY and FS_IOC_REMOVE_ENCRYPTION_KEY.
static bool fscryptKeyring(key_serial_t* device_keyring) {
    *device_keyring = keyctl_search(KEY_SPEC_SESSION_KEYRING, "keyring", "fscrypt", 0);
    if (*device_keyring == -1) {
        PLOG(ERROR) << "Unable to find device keyring";
        return false;
    }
    return true;
}

// Add an encryption key to the legacy global session keyring.
static bool installKeyLegacy(const KeyBuffer& key, const std::string& raw_ref) {
    // Place fscrypt_key into automatically zeroing buffer.
    KeyBuffer fsKeyBuffer(sizeof(fscrypt_key));
    fscrypt_key& fs_key = *reinterpret_cast<fscrypt_key*>(fsKeyBuffer.data());

    if (!fillKey(key, &fs_key)) return false;
    key_serial_t device_keyring;
    if (!fscryptKeyring(&device_keyring)) return false;
    for (char const* const* name_prefix = NAME_PREFIXES; *name_prefix != nullptr; name_prefix++) {
        auto ref = buildLegacyKeyName(*name_prefix, raw_ref);
        key_serial_t key_id =
            add_key("logon", ref.c_str(), (void*)&fs_key, sizeof(fs_key), device_keyring);
        if (key_id == -1) {
            PLOG(ERROR) << "Failed to insert key into keyring " << device_keyring;
            return false;
        }
        LOG(DEBUG) << "Added key " << key_id << " (" << ref << ") to keyring " << device_keyring
                   << " in process " << getpid();
    }
    return true;
}

// Build a struct fscrypt_key_specifier for use in the key management ioctls.
static bool buildKeySpecifier(fscrypt_key_specifier* spec, const EncryptionPolicy& policy) {
    switch (policy.options.version) {
        case 1:
            if (policy.key_raw_ref.size() != FSCRYPT_KEY_DESCRIPTOR_SIZE) {
                LOG(ERROR) << "Invalid key specifier size for v1 encryption policy: "
                           << policy.key_raw_ref.size();
                return false;
            }
            spec->type = FSCRYPT_KEY_SPEC_TYPE_DESCRIPTOR;
            memcpy(spec->u.descriptor, policy.key_raw_ref.c_str(), FSCRYPT_KEY_DESCRIPTOR_SIZE);
            return true;
        case 2:
            if (policy.key_raw_ref.size() != FSCRYPT_KEY_IDENTIFIER_SIZE) {
                LOG(ERROR) << "Invalid key specifier size for v2 encryption policy: "
                           << policy.key_raw_ref.size();
                return false;
            }
            spec->type = FSCRYPT_KEY_SPEC_TYPE_IDENTIFIER;
            memcpy(spec->u.identifier, policy.key_raw_ref.c_str(), FSCRYPT_KEY_IDENTIFIER_SIZE);
            return true;
        default:
            LOG(ERROR) << "Invalid encryption policy version: " << policy.options.version;
            return false;
    }
}

bool installKey(const std::string& mountpoint, const EncryptionOptions& options,
                const KeyBuffer& key, EncryptionPolicy* policy) {
    policy->options = options;
    // Put the fscrypt_add_key_arg in an automatically-zeroing buffer, since we
    // have to copy the raw key into it.
    KeyBuffer arg_buf(sizeof(struct fscrypt_add_key_arg) + key.size(), 0);
    struct fscrypt_add_key_arg* arg = (struct fscrypt_add_key_arg*)arg_buf.data();

    // Initialize the "key specifier", which is like a name for the key.
    switch (options.version) {
        case 1:
            // A key for a v1 policy is specified by an arbitrary 8-byte
            // "descriptor", which must be provided by userspace.  We use the
            // first 8 bytes from the double SHA-512 of the key itself.
<<<<<<< HEAD
            if (is_wrapped_key_supported()) {
                /* When wrapped key is supported, only the first 32 bytes are
                   the same per boot. The second 32 bytes can change as the ephemeral
                   key is different. */
                *raw_ref = generateKeyRef((const uint8_t*)key.data(), key.size()/2);
            } else {
                *raw_ref = generateKeyRef((const uint8_t*)key.data(), key.size());
            }
=======
            policy->key_raw_ref = generateKeyRef((const uint8_t*)key.data(), key.size());
>>>>>>> cd8310d9
            if (!isFsKeyringSupported()) {
                return installKeyLegacy(key, policy->key_raw_ref);
            }
            if (!buildKeySpecifier(&arg->key_spec, *policy)) {
                return false;
            }
            break;
        case 2:
            // A key for a v2 policy is specified by an 16-byte "identifier",
            // which is a cryptographic hash of the key itself which the kernel
            // computes and returns.  Any user-provided value is ignored; we
            // just need to set the specifier type to indicate that we're adding
            // this type of key.
            arg->key_spec.type = FSCRYPT_KEY_SPEC_TYPE_IDENTIFIER;
            break;
        default:
            LOG(ERROR) << "Invalid encryption policy version: " << options.version;
            return false;
    }

    // Provide the raw key.
    arg->raw_size = key.size();
    memcpy(arg->raw, key.data(), key.size());

    android::base::unique_fd fd(open(mountpoint.c_str(), O_RDONLY | O_DIRECTORY | O_CLOEXEC));
    if (fd == -1) {
        PLOG(ERROR) << "Failed to open " << mountpoint << " to install key";
        return false;
    }

    if (ioctl(fd, FS_IOC_ADD_ENCRYPTION_KEY, arg) != 0) {
        PLOG(ERROR) << "Failed to install fscrypt key to " << mountpoint;
        return false;
    }

    if (arg->key_spec.type == FSCRYPT_KEY_SPEC_TYPE_IDENTIFIER) {
        // Retrieve the key identifier that the kernel computed.
        policy->key_raw_ref =
                std::string((char*)arg->key_spec.u.identifier, FSCRYPT_KEY_IDENTIFIER_SIZE);
    }
    LOG(DEBUG) << "Installed fscrypt key with ref " << keyrefstring(policy->key_raw_ref) << " to "
               << mountpoint;
    return true;
}

// Remove an encryption key from the legacy global session keyring.
static bool evictKeyLegacy(const std::string& raw_ref) {
    key_serial_t device_keyring;
    if (!fscryptKeyring(&device_keyring)) return false;
    bool success = true;
    for (char const* const* name_prefix = NAME_PREFIXES; *name_prefix != nullptr; name_prefix++) {
        auto ref = buildLegacyKeyName(*name_prefix, raw_ref);
        auto key_serial = keyctl_search(device_keyring, "logon", ref.c_str(), 0);

        // Unlink the key from the keyring.  Prefer unlinking to revoking or
        // invalidating, since unlinking is actually no less secure currently, and
        // it avoids bugs in certain kernel versions where the keyring key is
        // referenced from places it shouldn't be.
        if (keyctl_unlink(key_serial, device_keyring) != 0) {
            PLOG(ERROR) << "Failed to unlink key with serial " << key_serial << " ref " << ref;
            success = false;
        } else {
            LOG(DEBUG) << "Unlinked key with serial " << key_serial << " ref " << ref;
        }
    }
    return success;
}

bool evictKey(const std::string& mountpoint, const EncryptionPolicy& policy) {
    if (policy.options.version == 1 && !isFsKeyringSupported()) {
        return evictKeyLegacy(policy.key_raw_ref);
    }

    android::base::unique_fd fd(open(mountpoint.c_str(), O_RDONLY | O_DIRECTORY | O_CLOEXEC));
    if (fd == -1) {
        PLOG(ERROR) << "Failed to open " << mountpoint << " to evict key";
        return false;
    }

    struct fscrypt_remove_key_arg arg;
    memset(&arg, 0, sizeof(arg));

    if (!buildKeySpecifier(&arg.key_spec, policy)) {
        return false;
    }

    std::string ref = keyrefstring(policy.key_raw_ref);

    if (ioctl(fd, FS_IOC_REMOVE_ENCRYPTION_KEY, &arg) != 0) {
        PLOG(ERROR) << "Failed to evict fscrypt key with ref " << ref << " from " << mountpoint;
        return false;
    }

    LOG(DEBUG) << "Evicted fscrypt key with ref " << ref << " from " << mountpoint;
    if (arg.removal_status_flags & FSCRYPT_KEY_REMOVAL_STATUS_FLAG_OTHER_USERS) {
        // Should never happen because keys are only added/removed as root.
        LOG(ERROR) << "Unexpected case: key with ref " << ref << " is still added by other users!";
    } else if (arg.removal_status_flags & FSCRYPT_KEY_REMOVAL_STATUS_FLAG_FILES_BUSY) {
        LOG(ERROR) << "Files still open after removing key with ref " << ref
                   << ".  These files were not locked!";
    }
    return true;
}

<<<<<<< HEAD
bool retrieveAndInstallKey(bool create_if_absent, const KeyAuthentication& key_authentication,
                           const std::string& key_path, const std::string& tmp_path,
                           const std::string& volume_uuid, int policy_version,
                           std::string* key_ref, bool wrapped_key_supported) {
    KeyBuffer key;
    if (pathExists(key_path)) {
        LOG(DEBUG) << "Key exists, using: " << key_path;
        if (!retrieveKey(key_path, key_authentication, &key)) return false;
    } else {
        if (!create_if_absent) {
            LOG(ERROR) << "No key found in " << key_path;
            return false;
        }
        LOG(INFO) << "Creating new key in " << key_path;
        if (wrapped_key_supported) {
            if(!generateWrappedKey(MAX_USER_ID, KeyType::DE_SYS, &key)) return false;
        } else {
            if (!randomKey(&key)) return false;
        }
        if (!storeKeyAtomically(key_path, tmp_path, key_authentication, key)) return false;
    }

    if (wrapped_key_supported) {
        KeyBuffer ephemeral_wrapped_key;
        if (!getEphemeralWrappedKey(KeyFormat::RAW, key, &ephemeral_wrapped_key)) {
            LOG(ERROR) << "Failed to export key in retrieveAndInstallKey";
            return false;
        }
        key = std::move(ephemeral_wrapped_key);
    }

    if (!installKey(key, BuildDataPath(volume_uuid), policy_version, key_ref)) {
        LOG(ERROR) << "Failed to install key in " << key_path;
        return false;
    }
    return true;
}

bool retrieveKey(bool create_if_absent, const std::string& key_path, const std::string& tmp_path,
                 KeyBuffer* key, bool keepOld) {
    if (pathExists(key_path)) {
        LOG(DEBUG) << "Key exists, using: " << key_path;
        if (!retrieveKey(key_path, kEmptyAuthentication, key, keepOld)) return false;
        if (is_metadata_wrapped_key_supported()) {
            KeyBuffer ephemeral_wrapped_key;
            if (!getEphemeralWrappedKey(KeyFormat::RAW, *key, &ephemeral_wrapped_key)) {
                LOG(ERROR) << "Failed to export key for retrieved key";
                return false;
            }
            *key = std::move(ephemeral_wrapped_key);
        }
=======
bool retrieveKey(bool create_if_absent, const KeyAuthentication& key_authentication,
                 const std::string& key_path, const std::string& tmp_path, KeyBuffer* key,
                 bool keepOld) {
    if (pathExists(key_path)) {
        LOG(DEBUG) << "Key exists, using: " << key_path;
        if (!retrieveKey(key_path, key_authentication, key, keepOld)) return false;
>>>>>>> cd8310d9
    } else {
        if (!create_if_absent) {
            LOG(ERROR) << "No key found in " << key_path;
            return false;
        }
        LOG(INFO) << "Creating new key in " << key_path;
<<<<<<< HEAD
        if (is_metadata_wrapped_key_supported()) {
            if(!generateWrappedKey(MAX_USER_ID, KeyType::ME, key)) return false;
        } else {
            if (!randomKey(key)) return false;
        }
        if (!storeKeyAtomically(key_path, tmp_path,
                kEmptyAuthentication, *key)) return false;
	if (is_metadata_wrapped_key_supported()) {
            KeyBuffer ephemeral_wrapped_key;
            if (!getEphemeralWrappedKey(KeyFormat::RAW, *key, &ephemeral_wrapped_key)) {
                LOG(ERROR) << "Failed to export key for generated key";
                return false;
            }
            *key = std::move(ephemeral_wrapped_key);
        }
=======
        if (!randomKey(key)) return false;
        if (!storeKeyAtomically(key_path, tmp_path, key_authentication, *key)) return false;
>>>>>>> cd8310d9
    }
    return true;
}

}  // namespace vold
}  // namespace android<|MERGE_RESOLUTION|>--- conflicted
+++ resolved
@@ -206,18 +206,14 @@
             // A key for a v1 policy is specified by an arbitrary 8-byte
             // "descriptor", which must be provided by userspace.  We use the
             // first 8 bytes from the double SHA-512 of the key itself.
-<<<<<<< HEAD
             if (is_wrapped_key_supported()) {
                 /* When wrapped key is supported, only the first 32 bytes are
                    the same per boot. The second 32 bytes can change as the ephemeral
                    key is different. */
-                *raw_ref = generateKeyRef((const uint8_t*)key.data(), key.size()/2);
+                policy->key_raw_ref = generateKeyRef((const uint8_t*)key.data(), key.size()/2);
             } else {
-                *raw_ref = generateKeyRef((const uint8_t*)key.data(), key.size());
-            }
-=======
-            policy->key_raw_ref = generateKeyRef((const uint8_t*)key.data(), key.size());
->>>>>>> cd8310d9
+                policy->key_raw_ref = generateKeyRef((const uint8_t*)key.data(), key.size());
+            }
             if (!isFsKeyringSupported()) {
                 return installKeyLegacy(key, policy->key_raw_ref);
             }
@@ -322,15 +318,12 @@
     return true;
 }
 
-<<<<<<< HEAD
-bool retrieveAndInstallKey(bool create_if_absent, const KeyAuthentication& key_authentication,
-                           const std::string& key_path, const std::string& tmp_path,
-                           const std::string& volume_uuid, int policy_version,
-                           std::string* key_ref, bool wrapped_key_supported) {
-    KeyBuffer key;
+bool retrieveKey(bool create_if_absent, const KeyAuthentication& key_authentication,
+                 const std::string& key_path, const std::string& tmp_path,
+                 bool wrapped_key_supported, KeyBuffer* key, bool keepOld) {
     if (pathExists(key_path)) {
         LOG(DEBUG) << "Key exists, using: " << key_path;
-        if (!retrieveKey(key_path, key_authentication, &key)) return false;
+        if (!retrieveKey(key_path, key_authentication, key, keepOld)) return false;
     } else {
         if (!create_if_absent) {
             LOG(ERROR) << "No key found in " << key_path;
@@ -338,76 +331,19 @@
         }
         LOG(INFO) << "Creating new key in " << key_path;
         if (wrapped_key_supported) {
-            if(!generateWrappedKey(MAX_USER_ID, KeyType::DE_SYS, &key)) return false;
-        } else {
-            if (!randomKey(&key)) return false;
-        }
-        if (!storeKeyAtomically(key_path, tmp_path, key_authentication, key)) return false;
-    }
-
-    if (wrapped_key_supported) {
-        KeyBuffer ephemeral_wrapped_key;
-        if (!getEphemeralWrappedKey(KeyFormat::RAW, key, &ephemeral_wrapped_key)) {
-            LOG(ERROR) << "Failed to export key in retrieveAndInstallKey";
-            return false;
-        }
-        key = std::move(ephemeral_wrapped_key);
-    }
-
-    if (!installKey(key, BuildDataPath(volume_uuid), policy_version, key_ref)) {
-        LOG(ERROR) << "Failed to install key in " << key_path;
-        return false;
-    }
-    return true;
-}
-
-bool retrieveKey(bool create_if_absent, const std::string& key_path, const std::string& tmp_path,
-                 KeyBuffer* key, bool keepOld) {
-    if (pathExists(key_path)) {
-        LOG(DEBUG) << "Key exists, using: " << key_path;
-        if (!retrieveKey(key_path, kEmptyAuthentication, key, keepOld)) return false;
-        if (is_metadata_wrapped_key_supported()) {
-            KeyBuffer ephemeral_wrapped_key;
-            if (!getEphemeralWrappedKey(KeyFormat::RAW, *key, &ephemeral_wrapped_key)) {
-                LOG(ERROR) << "Failed to export key for retrieved key";
-                return false;
-            }
-            *key = std::move(ephemeral_wrapped_key);
-        }
-=======
-bool retrieveKey(bool create_if_absent, const KeyAuthentication& key_authentication,
-                 const std::string& key_path, const std::string& tmp_path, KeyBuffer* key,
-                 bool keepOld) {
-    if (pathExists(key_path)) {
-        LOG(DEBUG) << "Key exists, using: " << key_path;
-        if (!retrieveKey(key_path, key_authentication, key, keepOld)) return false;
->>>>>>> cd8310d9
-    } else {
-        if (!create_if_absent) {
-            LOG(ERROR) << "No key found in " << key_path;
-            return false;
-        }
-        LOG(INFO) << "Creating new key in " << key_path;
-<<<<<<< HEAD
-        if (is_metadata_wrapped_key_supported()) {
             if(!generateWrappedKey(MAX_USER_ID, KeyType::ME, key)) return false;
         } else {
             if (!randomKey(key)) return false;
         }
-        if (!storeKeyAtomically(key_path, tmp_path,
-                kEmptyAuthentication, *key)) return false;
-	if (is_metadata_wrapped_key_supported()) {
-            KeyBuffer ephemeral_wrapped_key;
-            if (!getEphemeralWrappedKey(KeyFormat::RAW, *key, &ephemeral_wrapped_key)) {
-                LOG(ERROR) << "Failed to export key for generated key";
-                return false;
-            }
-            *key = std::move(ephemeral_wrapped_key);
-        }
-=======
-        if (!randomKey(key)) return false;
         if (!storeKeyAtomically(key_path, tmp_path, key_authentication, *key)) return false;
->>>>>>> cd8310d9
+    }
+    if (wrapped_key_supported) {
+        KeyBuffer ephemeral_wrapped_key;
+        if (!getEphemeralWrappedKey(KeyFormat::RAW, *key, &ephemeral_wrapped_key)) {
+            LOG(ERROR) << "Failed to export key for generated key";
+            return false;
+        }
+        *key = std::move(ephemeral_wrapped_key);
     }
     return true;
 }
