/*
 * Copyright (C) 2016 The Android Open Source Project
 *
 * Licensed under the Apache License, Version 2.0 (the "License");
 * you may not use this file except in compliance with the License.
 * You may obtain a copy of the License at
 *
 *      http://www.apache.org/licenses/LICENSE-2.0
 *
 * Unless required by applicable law or agreed to in writing, software
 * distributed under the License is distributed on an "AS IS" BASIS,
 * WITHOUT WARRANTIES OR CONDITIONS OF ANY KIND, either express or implied.
 * See the License for the specific language governing permissions and
 * limitations under the License.
 */

#include "KeyUtil.h"

#include <linux/fs.h>
#include <iomanip>
#include <sstream>
#include <string>

#include <openssl/sha.h>

#include <android-base/file.h>
#include <android-base/logging.h>
#include <keyutils.h>

#include "KeyStorage.h"
#include "Ext4Crypt.h"
#include "Utils.h"

#define MAX_USER_ID 0xFFFFFFFF

using android::hardware::keymaster::V4_0::KeyFormat;
using android::vold::KeyType;
namespace android {
namespace vold {

constexpr int FS_AES_256_XTS_KEY_SIZE = 64;

bool randomKey(KeyBuffer* key) {
    *key = KeyBuffer(FS_AES_256_XTS_KEY_SIZE);
    if (ReadRandomBytes(key->size(), key->data()) != 0) {
        // TODO status_t plays badly with PLOG, fix it.
        LOG(ERROR) << "Random read failed";
        return false;
    }
    return true;
}

// Get raw keyref - used to make keyname and to pass to ioctl
static std::string generateKeyRef(const uint8_t* key, int length) {
    SHA512_CTX c;

    SHA512_Init(&c);
    SHA512_Update(&c, key, length);
    unsigned char key_ref1[SHA512_DIGEST_LENGTH];
    SHA512_Final(key_ref1, &c);

    SHA512_Init(&c);
    SHA512_Update(&c, key_ref1, SHA512_DIGEST_LENGTH);
    unsigned char key_ref2[SHA512_DIGEST_LENGTH];
    SHA512_Final(key_ref2, &c);

    static_assert(FS_KEY_DESCRIPTOR_SIZE <= SHA512_DIGEST_LENGTH, "Hash too short for descriptor");
    return std::string((char*)key_ref2, FS_KEY_DESCRIPTOR_SIZE);
}

static bool fillKey(const KeyBuffer& key, fscrypt_key* fs_key) {
    if (key.size() != FS_AES_256_XTS_KEY_SIZE) {
        LOG(ERROR) << "Wrong size key " << key.size();
        return false;
    }
    static_assert(FS_AES_256_XTS_KEY_SIZE <= sizeof(fs_key->raw), "Key too long!");
    fs_key->mode = FS_ENCRYPTION_MODE_AES_256_XTS;
    fs_key->size = key.size();
    memset(fs_key->raw, 0, sizeof(fs_key->raw));
    memcpy(fs_key->raw, key.data(), key.size());
    return true;
}

static char const* const NAME_PREFIXES[] = {"ext4", "f2fs", "fscrypt", nullptr};

static std::string keyname(const std::string& prefix, const std::string& raw_ref) {
    std::ostringstream o;
    o << prefix << ":";
    for (unsigned char i : raw_ref) {
        o << std::hex << std::setw(2) << std::setfill('0') << (int)i;
    }
    return o.str();
}

// Get the keyring we store all keys in
static bool fscryptKeyring(key_serial_t* device_keyring) {
    *device_keyring = keyctl_search(KEY_SPEC_SESSION_KEYRING, "keyring", "fscrypt", 0);
    if (*device_keyring == -1) {
        PLOG(ERROR) << "Unable to find device keyring";
        return false;
    }
    return true;
}

// Install password into global keyring
// Return raw key reference for use in policy
bool installKey(const KeyBuffer& key, std::string* raw_ref) {
    // Place fscrypt_key into automatically zeroing buffer.
    KeyBuffer fsKeyBuffer(sizeof(fscrypt_key));
    fscrypt_key& fs_key = *reinterpret_cast<fscrypt_key*>(fsKeyBuffer.data());

<<<<<<< HEAD
    if (!fillKey(key, &ext4_key)) return false;
    if (is_wrapped_key_supported()) {
        /* When wrapped key is supported, only the first 32 bytes are
           the same per boot. The second 32 bytes can change as the ephemeral
           key is different. */
        *raw_ref = generateKeyRef(ext4_key.raw, (ext4_key.size)/2);
    } else {
        *raw_ref = generateKeyRef(ext4_key.raw, ext4_key.size);
    }
=======
    if (!fillKey(key, &fs_key)) return false;
    *raw_ref = generateKeyRef(fs_key.raw, fs_key.size);
>>>>>>> 0792bbc3
    key_serial_t device_keyring;
    if (!fscryptKeyring(&device_keyring)) return false;
    for (char const* const* name_prefix = NAME_PREFIXES; *name_prefix != nullptr; name_prefix++) {
        auto ref = keyname(*name_prefix, *raw_ref);
        key_serial_t key_id =
            add_key("logon", ref.c_str(), (void*)&fs_key, sizeof(fs_key), device_keyring);
        if (key_id == -1) {
            PLOG(ERROR) << "Failed to insert key into keyring " << device_keyring;
            return false;
        }
        LOG(DEBUG) << "Added key " << key_id << " (" << ref << ") to keyring " << device_keyring
                   << " in process " << getpid();
    }
    return true;
}

bool evictKey(const std::string& raw_ref) {
    key_serial_t device_keyring;
    if (!fscryptKeyring(&device_keyring)) return false;
    bool success = true;
    for (char const* const* name_prefix = NAME_PREFIXES; *name_prefix != nullptr; name_prefix++) {
        auto ref = keyname(*name_prefix, raw_ref);
        auto key_serial = keyctl_search(device_keyring, "logon", ref.c_str(), 0);

        // Unlink the key from the keyring.  Prefer unlinking to revoking or
        // invalidating, since unlinking is actually no less secure currently, and
        // it avoids bugs in certain kernel versions where the keyring key is
        // referenced from places it shouldn't be.
        if (keyctl_unlink(key_serial, device_keyring) != 0) {
            PLOG(ERROR) << "Failed to unlink key with serial " << key_serial << " ref " << ref;
            success = false;
        } else {
            LOG(DEBUG) << "Unlinked key with serial " << key_serial << " ref " << ref;
        }
    }
    return success;
}

bool retrieveAndInstallKey(bool create_if_absent, const KeyAuthentication& key_authentication,
                           const std::string& key_path, const std::string& tmp_path,
                           std::string* key_ref, bool wrapped_key_supported) {
    KeyBuffer key;
    if (pathExists(key_path)) {
        LOG(DEBUG) << "Key exists, using: " << key_path;
        if (!retrieveKey(key_path, key_authentication, &key)) return false;
    } else {
        if (!create_if_absent) {
            LOG(ERROR) << "No key found in " << key_path;
            return false;
        }
        LOG(INFO) << "Creating new key in " << key_path;
        if (wrapped_key_supported) {
            if(!generateWrappedKey(MAX_USER_ID, KeyType::DE_SYS, &key)) return false;
        } else {
            if (!randomKey(&key)) return false;
        }
        if (!storeKeyAtomically(key_path, tmp_path, key_authentication, key)) return false;
    }

    if (wrapped_key_supported) {
        KeyBuffer ephemeral_wrapped_key;
        if (!getEphemeralWrappedKey(KeyFormat::RAW, key, &ephemeral_wrapped_key)) {
            LOG(ERROR) << "Failed to export key in retrieveAndInstallKey";
            return false;
        }
        key = std::move(ephemeral_wrapped_key);
    }

    if (!installKey(key, key_ref)) {
        LOG(ERROR) << "Failed to install key in " << key_path;
        return false;
    }
    return true;
}

bool retrieveKey(bool create_if_absent, const std::string& key_path, const std::string& tmp_path,
                 KeyBuffer* key) {
    if (pathExists(key_path)) {
        LOG(DEBUG) << "Key exists, using: " << key_path;
        if (!retrieveKey(key_path, kEmptyAuthentication, key)) return false;
    } else {
        if (!create_if_absent) {
            LOG(ERROR) << "No key found in " << key_path;
            return false;
        }
        LOG(INFO) << "Creating new key in " << key_path;
        if (!randomKey(key)) return false;
        if (!storeKeyAtomically(key_path, tmp_path, kEmptyAuthentication, *key)) return false;
    }
    return true;
}

}  // namespace vold
}  // namespace android<|MERGE_RESOLUTION|>--- conflicted
+++ resolved
@@ -109,20 +109,15 @@
     KeyBuffer fsKeyBuffer(sizeof(fscrypt_key));
     fscrypt_key& fs_key = *reinterpret_cast<fscrypt_key*>(fsKeyBuffer.data());
 
-<<<<<<< HEAD
-    if (!fillKey(key, &ext4_key)) return false;
+    if (!fillKey(key, &fs_key)) return false;
     if (is_wrapped_key_supported()) {
         /* When wrapped key is supported, only the first 32 bytes are
            the same per boot. The second 32 bytes can change as the ephemeral
            key is different. */
-        *raw_ref = generateKeyRef(ext4_key.raw, (ext4_key.size)/2);
+        *raw_ref = generateKeyRef(fs_key.raw, (fs_key.size)/2);
     } else {
-        *raw_ref = generateKeyRef(ext4_key.raw, ext4_key.size);
-    }
-=======
-    if (!fillKey(key, &fs_key)) return false;
-    *raw_ref = generateKeyRef(fs_key.raw, fs_key.size);
->>>>>>> 0792bbc3
+        *raw_ref = generateKeyRef(fs_key.raw, fs_key.size);
+    }
     key_serial_t device_keyring;
     if (!fscryptKeyring(&device_keyring)) return false;
     for (char const* const* name_prefix = NAME_PREFIXES; *name_prefix != nullptr; name_prefix++) {
