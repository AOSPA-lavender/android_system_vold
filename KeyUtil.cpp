/*
 * Copyright (C) 2016 The Android Open Source Project
 *
 * Licensed under the Apache License, Version 2.0 (the "License");
 * you may not use this file except in compliance with the License.
 * You may obtain a copy of the License at
 *
 *      http://www.apache.org/licenses/LICENSE-2.0
 *
 * Unless required by applicable law or agreed to in writing, software
 * distributed under the License is distributed on an "AS IS" BASIS,
 * WITHOUT WARRANTIES OR CONDITIONS OF ANY KIND, either express or implied.
 * See the License for the specific language governing permissions and
 * limitations under the License.
 */

#include "KeyUtil.h"

#include <iomanip>
#include <sstream>
#include <string>
#include <thread>

#include <fcntl.h>
#include <linux/fscrypt.h>
#include <openssl/sha.h>
#include <sys/ioctl.h>

#include <android-base/file.h>
#include <android-base/logging.h>

#include "KeyStorage.h"
#include "Utils.h"

namespace android {
namespace vold {

using android::fscrypt::EncryptionOptions;
using android::fscrypt::EncryptionPolicy;

// This must be acquired before calling fscrypt ioctls that operate on keys.
// This prevents race conditions between evicting and reinstalling keys.
static std::mutex fscrypt_keyring_mutex;

const KeyGeneration neverGen() {
    return KeyGeneration{0, false, false};
}

static bool randomKey(size_t size, KeyBuffer* key) {
    *key = KeyBuffer(size);
    if (ReadRandomBytes(key->size(), key->data()) != 0) {
        // TODO status_t plays badly with PLOG, fix it.
        LOG(ERROR) << "Random read failed";
        return false;
    }
    return true;
}

bool generateStorageKey(const KeyGeneration& gen, KeyBuffer* key) {
    if (!gen.allow_gen) {
        LOG(ERROR) << "Generating storage key not allowed";
        return false;
    }
    if (gen.use_hw_wrapped_key) {
        if (gen.keysize != FSCRYPT_MAX_KEY_SIZE) {
            LOG(ERROR) << "Cannot generate a wrapped key " << gen.keysize << " bytes long";
            return false;
        }
        LOG(DEBUG) << "Generating wrapped storage key";
        return generateWrappedStorageKey(key);
    } else {
        LOG(DEBUG) << "Generating standard storage key";
        return randomKey(gen.keysize, key);
    }
}

// Get raw keyref - used to make keyname and to pass to ioctl
static std::string generateKeyRef(const uint8_t* key, int length) {
    SHA512_CTX c;

    SHA512_Init(&c);
    SHA512_Update(&c, key, length);
    unsigned char key_ref1[SHA512_DIGEST_LENGTH];
    SHA512_Final(key_ref1, &c);

    SHA512_Init(&c);
    SHA512_Update(&c, key_ref1, SHA512_DIGEST_LENGTH);
    unsigned char key_ref2[SHA512_DIGEST_LENGTH];
    SHA512_Final(key_ref2, &c);

    static_assert(FSCRYPT_KEY_DESCRIPTOR_SIZE <= SHA512_DIGEST_LENGTH,
                  "Hash too short for descriptor");
    return std::string((char*)key_ref2, FSCRYPT_KEY_DESCRIPTOR_SIZE);
}

static std::string keyrefstring(const std::string& raw_ref) {
    std::ostringstream o;
    for (unsigned char i : raw_ref) {
        o << std::hex << std::setw(2) << std::setfill('0') << (int)i;
    }
    return o.str();
}

// Build a struct fscrypt_key_specifier for use in the key management ioctls.
static bool buildKeySpecifier(fscrypt_key_specifier* spec, const EncryptionPolicy& policy) {
    switch (policy.options.version) {
        case 1:
            if (policy.key_raw_ref.size() != FSCRYPT_KEY_DESCRIPTOR_SIZE) {
                LOG(ERROR) << "Invalid key specifier size for v1 encryption policy: "
                           << policy.key_raw_ref.size();
                return false;
            }
            spec->type = FSCRYPT_KEY_SPEC_TYPE_DESCRIPTOR;
            memcpy(spec->u.descriptor, policy.key_raw_ref.c_str(), FSCRYPT_KEY_DESCRIPTOR_SIZE);
            return true;
        case 2:
            if (policy.key_raw_ref.size() != FSCRYPT_KEY_IDENTIFIER_SIZE) {
                LOG(ERROR) << "Invalid key specifier size for v2 encryption policy: "
                           << policy.key_raw_ref.size();
                return false;
            }
            spec->type = FSCRYPT_KEY_SPEC_TYPE_IDENTIFIER;
            memcpy(spec->u.identifier, policy.key_raw_ref.c_str(), FSCRYPT_KEY_IDENTIFIER_SIZE);
            return true;
        default:
            LOG(ERROR) << "Invalid encryption policy version: " << policy.options.version;
            return false;
    }
}

bool installKey(const std::string& mountpoint, const EncryptionOptions& options,
                const KeyBuffer& key, EncryptionPolicy* policy) {
    const std::lock_guard<std::mutex> lock(fscrypt_keyring_mutex);
    policy->options = options;
    // Put the fscrypt_add_key_arg in an automatically-zeroing buffer, since we
    // have to copy the raw key into it.
    KeyBuffer arg_buf(sizeof(struct fscrypt_add_key_arg) + key.size(), 0);
    struct fscrypt_add_key_arg* arg = (struct fscrypt_add_key_arg*)arg_buf.data();

    // Initialize the "key specifier", which is like a name for the key.
    switch (options.version) {
        case 1:
            // A key for a v1 policy is specified by an arbitrary 8-byte
            // "descriptor", which must be provided by userspace.  We use the
            // first 8 bytes from the double SHA-512 of the key itself.
<<<<<<< HEAD
            if (options.use_hw_wrapped_key) {
                /* When wrapped key is supported, only the first 32 bytes are
                   the same per boot. The second 32 bytes can change as the ephemeral
                   key is different. */
                policy->key_raw_ref = generateKeyRef((const uint8_t*)key.data(), key.size()/2);
            } else {
                policy->key_raw_ref = generateKeyRef((const uint8_t*)key.data(), key.size());
            }
            if (!isFsKeyringSupported()) {
                return installKeyLegacy(key, policy->key_raw_ref);
            }
=======
            policy->key_raw_ref = generateKeyRef((const uint8_t*)key.data(), key.size());
>>>>>>> ab902c97
            if (!buildKeySpecifier(&arg->key_spec, *policy)) {
                return false;
            }
            break;
        case 2:
            // A key for a v2 policy is specified by an 16-byte "identifier",
            // which is a cryptographic hash of the key itself which the kernel
            // computes and returns.  Any user-provided value is ignored; we
            // just need to set the specifier type to indicate that we're adding
            // this type of key.
            arg->key_spec.type = FSCRYPT_KEY_SPEC_TYPE_IDENTIFIER;
            break;
        default:
            LOG(ERROR) << "Invalid encryption policy version: " << options.version;
            return false;
    }

    if (options.use_hw_wrapped_key) arg->__flags |= __FSCRYPT_ADD_KEY_FLAG_HW_WRAPPED;
    // Provide the raw key.
    arg->raw_size = key.size();
    memcpy(arg->raw, key.data(), key.size());

    android::base::unique_fd fd(open(mountpoint.c_str(), O_RDONLY | O_DIRECTORY | O_CLOEXEC));
    if (fd == -1) {
        PLOG(ERROR) << "Failed to open " << mountpoint << " to install key";
        return false;
    }

    if (ioctl(fd, FS_IOC_ADD_ENCRYPTION_KEY, arg) != 0) {
        PLOG(ERROR) << "Failed to install fscrypt key to " << mountpoint;
        return false;
    }

    if (arg->key_spec.type == FSCRYPT_KEY_SPEC_TYPE_IDENTIFIER) {
        // Retrieve the key identifier that the kernel computed.
        policy->key_raw_ref =
                std::string((char*)arg->key_spec.u.identifier, FSCRYPT_KEY_IDENTIFIER_SIZE);
    }
    LOG(DEBUG) << "Installed fscrypt key with ref " << keyrefstring(policy->key_raw_ref) << " to "
               << mountpoint;
    return true;
}

static void waitForBusyFiles(const struct fscrypt_key_specifier key_spec, const std::string ref,
                             const std::string mountpoint) {
    android::base::unique_fd fd(open(mountpoint.c_str(), O_RDONLY | O_DIRECTORY | O_CLOEXEC));
    if (fd == -1) {
        PLOG(ERROR) << "Failed to open " << mountpoint << " to evict key";
        return;
    }

    std::chrono::milliseconds wait_time(3200);
    std::chrono::milliseconds total_wait_time(0);
    while (wait_time <= std::chrono::milliseconds(51200)) {
        total_wait_time += wait_time;
        std::this_thread::sleep_for(wait_time);

        const std::lock_guard<std::mutex> lock(fscrypt_keyring_mutex);

        struct fscrypt_get_key_status_arg get_arg;
        memset(&get_arg, 0, sizeof(get_arg));
        get_arg.key_spec = key_spec;

        if (ioctl(fd, FS_IOC_GET_ENCRYPTION_KEY_STATUS, &get_arg) != 0) {
            PLOG(ERROR) << "Failed to get status for fscrypt key with ref " << ref << " from "
                        << mountpoint;
            return;
        }
        if (get_arg.status != FSCRYPT_KEY_STATUS_INCOMPLETELY_REMOVED) {
            LOG(DEBUG) << "Key status changed, cancelling busy file cleanup for key with ref "
                       << ref << ".";
            return;
        }

        struct fscrypt_remove_key_arg remove_arg;
        memset(&remove_arg, 0, sizeof(remove_arg));
        remove_arg.key_spec = key_spec;

        if (ioctl(fd, FS_IOC_REMOVE_ENCRYPTION_KEY, &remove_arg) != 0) {
            PLOG(ERROR) << "Failed to clean up busy files for fscrypt key with ref " << ref
                        << " from " << mountpoint;
            return;
        }
        if (remove_arg.removal_status_flags & FSCRYPT_KEY_REMOVAL_STATUS_FLAG_OTHER_USERS) {
            // Should never happen because keys are only added/removed as root.
            LOG(ERROR) << "Unexpected case: key with ref " << ref
                       << " is still added by other users!";
        } else if (!(remove_arg.removal_status_flags &
                     FSCRYPT_KEY_REMOVAL_STATUS_FLAG_FILES_BUSY)) {
            LOG(INFO) << "Successfully cleaned up busy files for key with ref " << ref
                      << ".  After waiting " << total_wait_time.count() << "ms.";
            return;
        }
        LOG(WARNING) << "Files still open after waiting " << total_wait_time.count()
                     << "ms.  Key with ref " << ref << " still has unlocked files!";
        wait_time *= 2;
    }
    LOG(ERROR) << "Waiting for files to close never completed.  Files using key with ref " << ref
               << " were not locked!";
}

bool evictKey(const std::string& mountpoint, const EncryptionPolicy& policy) {
    const std::lock_guard<std::mutex> lock(fscrypt_keyring_mutex);

    android::base::unique_fd fd(open(mountpoint.c_str(), O_RDONLY | O_DIRECTORY | O_CLOEXEC));
    if (fd == -1) {
        PLOG(ERROR) << "Failed to open " << mountpoint << " to evict key";
        return false;
    }

    struct fscrypt_remove_key_arg arg;
    memset(&arg, 0, sizeof(arg));

    if (!buildKeySpecifier(&arg.key_spec, policy)) {
        return false;
    }

    std::string ref = keyrefstring(policy.key_raw_ref);

    if (ioctl(fd, FS_IOC_REMOVE_ENCRYPTION_KEY, &arg) != 0) {
        PLOG(ERROR) << "Failed to evict fscrypt key with ref " << ref << " from " << mountpoint;
        return false;
    }

    LOG(DEBUG) << "Evicted fscrypt key with ref " << ref << " from " << mountpoint;
    if (arg.removal_status_flags & FSCRYPT_KEY_REMOVAL_STATUS_FLAG_OTHER_USERS) {
        // Should never happen because keys are only added/removed as root.
        LOG(ERROR) << "Unexpected case: key with ref " << ref << " is still added by other users!";
    } else if (arg.removal_status_flags & FSCRYPT_KEY_REMOVAL_STATUS_FLAG_FILES_BUSY) {
        LOG(WARNING)
                << "Files still open after removing key with ref " << ref
                << ".  These files were not locked!  Punting busy file clean up to worker thread.";
        // Processes are killed asynchronously in ActivityManagerService due to performance issues
        // with synchronous kills.  If there were busy files they will probably be killed soon. Wait
        // for them asynchronously.
        std::thread busyFilesThread(waitForBusyFiles, arg.key_spec, ref, mountpoint);
        busyFilesThread.detach();
    }
    return true;
}

bool retrieveOrGenerateKey(const std::string& key_path, const std::string& tmp_path,
                           const KeyAuthentication& key_authentication, const KeyGeneration& gen,
                           KeyBuffer* key) {
    if (pathExists(key_path)) {
        LOG(DEBUG) << "Key exists, using: " << key_path;
        if (!retrieveKey(key_path, key_authentication, key)) return false;
    } else {
        if (!gen.allow_gen) {
            LOG(ERROR) << "No key found in " << key_path;
            return false;
        }
        LOG(INFO) << "Creating new key in " << key_path;
        if (!generateStorageKey(gen, key)) return false;
        if (!storeKeyAtomically(key_path, tmp_path, key_authentication, *key)) return false;
    }
    return true;
}

}  // namespace vold
}  // namespace android<|MERGE_RESOLUTION|>--- conflicted
+++ resolved
@@ -143,7 +143,6 @@
             // A key for a v1 policy is specified by an arbitrary 8-byte
             // "descriptor", which must be provided by userspace.  We use the
             // first 8 bytes from the double SHA-512 of the key itself.
-<<<<<<< HEAD
             if (options.use_hw_wrapped_key) {
                 /* When wrapped key is supported, only the first 32 bytes are
                    the same per boot. The second 32 bytes can change as the ephemeral
@@ -152,12 +151,6 @@
             } else {
                 policy->key_raw_ref = generateKeyRef((const uint8_t*)key.data(), key.size());
             }
-            if (!isFsKeyringSupported()) {
-                return installKeyLegacy(key, policy->key_raw_ref);
-            }
-=======
-            policy->key_raw_ref = generateKeyRef((const uint8_t*)key.data(), key.size());
->>>>>>> ab902c97
             if (!buildKeySpecifier(&arg->key_spec, *policy)) {
                 return false;
             }
