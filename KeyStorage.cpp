--- conflicted
+++ resolved
@@ -143,7 +143,6 @@
     Keystore keystore;
     if (!keystore) return false;
     std::string key_temp;
-<<<<<<< HEAD
     auto paramBuilder = km::AuthorizationSetBuilder().AesEncryptionKey(AES_KEY_BYTES * 8)
         .Authorization(km::TAG_STORAGE_KEY);
 
@@ -152,12 +151,7 @@
     param1.value = km::KeyParameterValue::make<km::KeyParameterValue::boolValue>(true);
     paramBuilder.push_back(param1);
 
-    if (!generateKeystoreKey(keystore, paramBuilder, &key_temp)) return false;
-=======
-    auto paramBuilder = km::AuthorizationSetBuilder().AesEncryptionKey(AES_KEY_BYTES * 8);
-    paramBuilder.Authorization(km::TAG_STORAGE_KEY);
     if (!keystore.generateKey(paramBuilder, &key_temp)) return false;
->>>>>>> b8eb1801
     *key = KeyBuffer(key_temp.size());
     memcpy(reinterpret_cast<void*>(key->data()), key_temp.c_str(), key->size());
     return true;
