/*
 * Copyright (C) 2016 The Android Open Source Project
 *
 * Licensed under the Apache License, Version 2.0 (the "License");
 * you may not use this file except in compliance with the License.
 * You may obtain a copy of the License at
 *
 *      http://www.apache.org/licenses/LICENSE-2.0
 *
 * Unless required by applicable law or agreed to in writing, software
 * distributed under the License is distributed on an "AS IS" BASIS,
 * WITHOUT WARRANTIES OR CONDITIONS OF ANY KIND, either express or implied.
 * See the License for the specific language governing permissions and
 * limitations under the License.
 */

#include "KeyStorage.h"

#include "Checkpoint.h"
#include "Keystore.h"
#include "ScryptParameters.h"
#include "Utils.h"

#include <algorithm>
#include <memory>
#include <mutex>
#include <thread>
#include <vector>

#include <errno.h>
#include <stdio.h>
#include <sys/stat.h>
#include <sys/types.h>
#include <sys/wait.h>
#include <unistd.h>

#include <openssl/err.h>
#include <openssl/evp.h>
#include <openssl/sha.h>

#include <android-base/file.h>
#include <android-base/logging.h>
#include <android-base/properties.h>
#include <android-base/unique_fd.h>

#include <cutils/properties.h>

extern "C" {

#include "crypto_scrypt.h"
}

namespace android {
namespace vold {

const KeyAuthentication kEmptyAuthentication{""};

static constexpr size_t AES_KEY_BYTES = 32;
static constexpr size_t GCM_NONCE_BYTES = 12;
static constexpr size_t GCM_MAC_BYTES = 16;
static constexpr size_t SECDISCARDABLE_BYTES = 1 << 14;
constexpr int EXT4_AES_256_XTS_KEY_SIZE = 64;

static const char* kCurrentVersion = "1";
static const char* kRmPath = "/system/bin/rm";
static const char* kSecdiscardPath = "/system/bin/secdiscard";
static const char* kStretch_none = "none";
static const char* kStretch_nopassword = "nopassword";
static const char* kHashPrefix_secdiscardable = "Android secdiscardable SHA512";
static const char* kHashPrefix_keygen = "Android key wrapping key generation SHA512";
static const char* kFn_encrypted_key = "encrypted_key";
static const char* kFn_keymaster_key_blob = "keymaster_key_blob";
static const char* kFn_keymaster_key_blob_upgraded = "keymaster_key_blob_upgraded";
static const char* kFn_secdiscardable = "secdiscardable";
static const char* kFn_stretching = "stretching";
static const char* kFn_version = "version";

static const int32_t KM_TAG_FBE_ICE = static_cast<int32_t>(7 << 28) | 16201;

namespace {

// Storage binding info for ensuring key encryption keys include a
// platform-provided seed in their derivation.
struct StorageBindingInfo {
    enum class State {
        UNINITIALIZED,
        IN_USE,    // key storage keys are bound to seed
        NOT_USED,  // key storage keys are NOT bound to seed
    };

    // Binding seed mixed into all key storage keys.
    std::vector<uint8_t> seed;

    // State tracker for the key storage key binding.
    State state = State::UNINITIALIZED;

    std::mutex guard;
};

// Never freed as the dtor is non-trivial.
StorageBindingInfo& storage_binding_info = *new StorageBindingInfo;

}  // namespace

static bool checkSize(const std::string& kind, size_t actual, size_t expected) {
    if (actual != expected) {
        LOG(ERROR) << "Wrong number of bytes in " << kind << ", expected " << expected << " got "
                   << actual;
        return false;
    }
    return true;
}

static void hashWithPrefix(char const* prefix, const std::string& tohash, std::string* res) {
    SHA512_CTX c;

    SHA512_Init(&c);
    // Personalise the hashing by introducing a fixed prefix.
    // Hashing applications should use personalization except when there is a
    // specific reason not to; see section 4.11 of https://www.schneier.com/skein1.3.pdf
    std::string hashingPrefix = prefix;
    hashingPrefix.resize(SHA512_CBLOCK);
    SHA512_Update(&c, hashingPrefix.data(), hashingPrefix.size());
    SHA512_Update(&c, tohash.data(), tohash.size());
    res->assign(SHA512_DIGEST_LENGTH, '\0');
    SHA512_Final(reinterpret_cast<uint8_t*>(&(*res)[0]), &c);
}

// Generates a keystore key, using rollback resistance if supported.
static bool generateKeystoreKey(Keystore& keystore, const km::AuthorizationSetBuilder& paramBuilder,
                                std::string* key) {
    auto paramsWithRollback = paramBuilder;
    paramsWithRollback.Authorization(km::TAG_ROLLBACK_RESISTANCE);

    if (!keystore.generateKey(paramsWithRollback, key)) {
        LOG(WARNING) << "Failed to generate rollback-resistant key.  This is expected if keystore "
                        "doesn't support rollback resistance.  Falling back to "
                        "non-rollback-resistant key.";
        if (!keystore.generateKey(paramBuilder, key)) return false;
    }
    return true;
}

static bool generateKeyStorageKey(Keystore& keystore, const std::string& appId, std::string* key) {
    auto paramBuilder = km::AuthorizationSetBuilder()
                                .AesEncryptionKey(AES_KEY_BYTES * 8)
                                .GcmModeMinMacLen(GCM_MAC_BYTES * 8)
                                .Authorization(km::TAG_APPLICATION_ID, appId)
                                .Authorization(km::TAG_NO_AUTH_REQUIRED);
    LOG(DEBUG) << "Generating \"key storage\" key";
    return generateKeystoreKey(keystore, paramBuilder, key);
}

bool generateWrappedStorageKey(KeyBuffer* key) {
    Keystore keystore;
    if (!keystore) return false;
    std::string key_temp;
<<<<<<< HEAD
    auto paramBuilder = km::AuthorizationSetBuilder().AesEncryptionKey(AES_KEY_BYTES * 8)
        .Authorization(km::TAG_STORAGE_KEY);

    km::KeyParameter param1;
    param1.tag = (km::Tag) (KM_TAG_FBE_ICE);
    param1.value = km::KeyParameterValue::make<km::KeyParameterValue::boolValue>(true);
    paramBuilder.push_back(param1);

    if (!generateKeymasterKey(keymaster, paramBuilder, &key_temp)) return false;
=======
    auto paramBuilder = km::AuthorizationSetBuilder().AesEncryptionKey(AES_KEY_BYTES * 8);
    paramBuilder.Authorization(km::TAG_STORAGE_KEY);
    if (!generateKeystoreKey(keystore, paramBuilder, &key_temp)) return false;
>>>>>>> 1c82a485
    *key = KeyBuffer(key_temp.size());
    memcpy(reinterpret_cast<void*>(key->data()), key_temp.c_str(), key->size());
    return true;
}

bool exportWrappedStorageKey(const KeyBuffer& ksKey, KeyBuffer* key) {
    Keystore keystore;
    if (!keystore) return false;
    std::string key_temp;

<<<<<<< HEAD
    auto ret = keymaster.exportKey(kmKey, &key_temp);
    if (ret != km::ErrorCode::OK) {
        if (ret == km::ErrorCode::KEY_REQUIRES_UPGRADE) {
           // TODO(b/187304488): Re-land the below logic. (keymaster.upgradeKey() was removed)
           return false;
           /*
           std::string kmKeyStr(reinterpret_cast<const char*>(kmKey.data()), kmKey.size());
           std::string Keystr;
           if (!keymaster.upgradeKey(kmKeyStr, km::AuthorizationSet(), &Keystr)) return false;
           KeyBuffer upgradedKey = KeyBuffer(Keystr.size());
           memcpy(reinterpret_cast<void*>(upgradedKey.data()), Keystr.c_str(), upgradedKey.size());
           ret = keymaster.exportKey(upgradedKey, &key_temp);
           if (ret != km::ErrorCode::OK) return false;
           */
        } else {
           return false;
        }
    }
=======
    if (!keystore.exportKey(ksKey, &key_temp)) return false;
>>>>>>> 1c82a485
    *key = KeyBuffer(key_temp.size());
    memcpy(reinterpret_cast<void*>(key->data()), key_temp.c_str(), key->size());
    return true;
}

static km::AuthorizationSet beginParams(const std::string& appId) {
    return km::AuthorizationSetBuilder()
            .GcmModeMacLen(GCM_MAC_BYTES * 8)
            .Authorization(km::TAG_APPLICATION_ID, appId);
}

static bool readFileToString(const std::string& filename, std::string* result) {
    if (!android::base::ReadFileToString(filename, result)) {
        PLOG(ERROR) << "Failed to read from " << filename;
        return false;
    }
    return true;
}

static bool readRandomBytesOrLog(size_t count, std::string* out) {
    auto status = ReadRandomBytes(count, *out);
    if (status != OK) {
        LOG(ERROR) << "Random read failed with status: " << status;
        return false;
    }
    return true;
}

bool createSecdiscardable(const std::string& filename, std::string* hash) {
    std::string secdiscardable;
    if (!readRandomBytesOrLog(SECDISCARDABLE_BYTES, &secdiscardable)) return false;
    if (!writeStringToFile(secdiscardable, filename)) return false;
    hashWithPrefix(kHashPrefix_secdiscardable, secdiscardable, hash);
    return true;
}

bool readSecdiscardable(const std::string& filename, std::string* hash) {
    std::string secdiscardable;
    if (!readFileToString(filename, &secdiscardable)) return false;
    hashWithPrefix(kHashPrefix_secdiscardable, secdiscardable, hash);
    return true;
}

static std::mutex key_upgrade_lock;

// List of key directories that have had their Keystore key upgraded during
// this boot and written to "keymaster_key_blob_upgraded", but replacing the old
// key was delayed due to an active checkpoint.  Protected by key_upgrade_lock.
// A directory can be in this list at most once.
static std::vector<std::string> key_dirs_to_commit;

// Replaces |dir|/keymaster_key_blob with |dir|/keymaster_key_blob_upgraded and
// deletes the old key from Keystore.
static bool CommitUpgradedKey(Keystore& keystore, const std::string& dir) {
    auto blob_file = dir + "/" + kFn_keymaster_key_blob;
    auto upgraded_blob_file = dir + "/" + kFn_keymaster_key_blob_upgraded;

    std::string blob;
    if (!readFileToString(blob_file, &blob)) return false;

    if (rename(upgraded_blob_file.c_str(), blob_file.c_str()) != 0) {
        PLOG(ERROR) << "Failed to rename " << upgraded_blob_file << " to " << blob_file;
        return false;
    }
    // Ensure that the rename is persisted before deleting the Keystore key.
    if (!FsyncDirectory(dir)) return false;

    if (!keystore || !keystore.deleteKey(blob)) {
        LOG(WARNING) << "Failed to delete old key " << blob_file
                     << " from Keystore; continuing anyway";
        // Continue on, but the space in Keystore used by the old key won't be freed.
    }
    return true;
}

static void DeferredCommitKeys() {
    android::base::WaitForProperty("vold.checkpoint_committed", "1");
    LOG(INFO) << "Committing upgraded keys";
    Keystore keystore;
    if (!keystore) {
        LOG(ERROR) << "Failed to open Keystore; old keys won't be deleted from Keystore";
        // Continue on, but the space in Keystore used by the old keys won't be freed.
    }
    std::lock_guard<std::mutex> lock(key_upgrade_lock);
    for (auto& dir : key_dirs_to_commit) {
        LOG(INFO) << "Committing upgraded key " << dir;
        CommitUpgradedKey(keystore, dir);
    }
    key_dirs_to_commit.clear();
}

// Returns true if the Keystore key in |dir| has already been upgraded and is
// pending being committed.  Assumes that key_upgrade_lock is held.
static bool IsKeyCommitPending(const std::string& dir) {
    for (const auto& dir_to_commit : key_dirs_to_commit) {
        if (IsSameFile(dir, dir_to_commit)) return true;
    }
    return false;
}

// Schedules the upgraded Keystore key in |dir| to be committed later.  Assumes
// that key_upgrade_lock is held and that a commit isn't already pending for the
// directory.
static void ScheduleKeyCommit(const std::string& dir) {
    if (key_dirs_to_commit.empty()) std::thread(DeferredCommitKeys).detach();
    key_dirs_to_commit.push_back(dir);
}

static void CancelPendingKeyCommit(const std::string& dir) {
    std::lock_guard<std::mutex> lock(key_upgrade_lock);
    for (auto it = key_dirs_to_commit.begin(); it != key_dirs_to_commit.end(); it++) {
        if (IsSameFile(*it, dir)) {
            LOG(DEBUG) << "Cancelling pending commit of upgraded key " << dir
                       << " because it is being destroyed";
            key_dirs_to_commit.erase(it);
            break;
        }
    }
}

bool RenameKeyDir(const std::string& old_name, const std::string& new_name) {
    std::lock_guard<std::mutex> lock(key_upgrade_lock);

    // Find the entry in key_dirs_to_commit (if any) for this directory so that
    // we can update it if the rename succeeds.  We don't allow duplicates in
    // this list, so there can be at most one such entry.
    auto it = key_dirs_to_commit.begin();
    for (; it != key_dirs_to_commit.end(); it++) {
        if (IsSameFile(old_name, *it)) break;
    }

    if (rename(old_name.c_str(), new_name.c_str()) != 0) {
        PLOG(ERROR) << "Failed to rename key directory \"" << old_name << "\" to \"" << new_name
                    << "\"";
        return false;
    }

    if (it != key_dirs_to_commit.end()) *it = new_name;

    return true;
}

// Deletes a leftover upgraded key, if present.  An upgraded key can be left
// over if an update failed, or if we rebooted before committing the key in a
// freak accident.  Either way, we can re-upgrade the key if we need to.
static void DeleteUpgradedKey(Keystore& keystore, const std::string& path) {
    if (pathExists(path)) {
        LOG(DEBUG) << "Deleting leftover upgraded key " << path;
        std::string blob;
        if (!android::base::ReadFileToString(path, &blob)) {
            LOG(WARNING) << "Failed to read leftover upgraded key " << path
                         << "; continuing anyway";
        } else if (!keystore.deleteKey(blob)) {
            LOG(WARNING) << "Failed to delete leftover upgraded key " << path
                         << " from Keystore; continuing anyway";
        }
        if (unlink(path.c_str()) != 0) {
            LOG(WARNING) << "Failed to unlink leftover upgraded key " << path
                         << "; continuing anyway";
        }
    }
}

// Begins a Keystore operation using the key stored in |dir|.
static KeystoreOperation BeginKeystoreOp(Keystore& keystore, const std::string& dir,
                                         const km::AuthorizationSet& keyParams,
                                         const km::AuthorizationSet& opParams,
                                         km::AuthorizationSet* outParams) {
    km::AuthorizationSet inParams(keyParams);
    inParams.append(opParams.begin(), opParams.end());

    auto blob_file = dir + "/" + kFn_keymaster_key_blob;
    auto upgraded_blob_file = dir + "/" + kFn_keymaster_key_blob_upgraded;

    std::lock_guard<std::mutex> lock(key_upgrade_lock);

    std::string blob;
    bool already_upgraded = IsKeyCommitPending(dir);
    if (already_upgraded) {
        LOG(DEBUG)
                << blob_file
                << " was already upgraded and is waiting to be committed; using the upgraded blob";
        if (!readFileToString(upgraded_blob_file, &blob)) return KeystoreOperation();
    } else {
        DeleteUpgradedKey(keystore, upgraded_blob_file);
        if (!readFileToString(blob_file, &blob)) return KeystoreOperation();
    }

    auto opHandle = keystore.begin(blob, inParams, outParams);
    if (!opHandle) return opHandle;

    // If key blob wasn't upgraded, nothing left to do.
    if (!opHandle.getUpgradedBlob()) return opHandle;

    if (already_upgraded) {
        LOG(ERROR) << "Unexpected case; already-upgraded key " << upgraded_blob_file
                   << " still requires upgrade";
        return KeystoreOperation();
    }
    LOG(INFO) << "Upgrading key: " << blob_file;
    if (!writeStringToFile(*opHandle.getUpgradedBlob(), upgraded_blob_file))
        return KeystoreOperation();
    if (cp_needsCheckpoint()) {
        LOG(INFO) << "Wrote upgraded key to " << upgraded_blob_file
                  << "; delaying commit due to checkpoint";
        ScheduleKeyCommit(dir);
    } else {
        if (!CommitUpgradedKey(keystore, dir)) return KeystoreOperation();
        LOG(INFO) << "Key upgraded: " << blob_file;
    }
    return opHandle;
}

static bool encryptWithKeystoreKey(Keystore& keystore, const std::string& dir,
                                   const km::AuthorizationSet& keyParams, const KeyBuffer& message,
                                   std::string* ciphertext) {
    km::AuthorizationSet opParams =
            km::AuthorizationSetBuilder()
                    .Authorization(km::TAG_ROLLBACK_RESISTANCE)
                    .Authorization(km::TAG_PURPOSE, km::KeyPurpose::ENCRYPT);
    km::AuthorizationSet outParams;
    auto opHandle = BeginKeystoreOp(keystore, dir, keyParams, opParams, &outParams);
    if (!opHandle) return false;
    auto nonceBlob = outParams.GetTagValue(km::TAG_NONCE);
    if (!nonceBlob) {
        LOG(ERROR) << "GCM encryption but no nonce generated";
        return false;
    }
    // nonceBlob here is just a pointer into existing data, must not be freed
    std::string nonce(nonceBlob.value().get().begin(), nonceBlob.value().get().end());
    if (!checkSize("nonce", nonce.size(), GCM_NONCE_BYTES)) return false;
    std::string body;
    if (!opHandle.updateCompletely(message, &body)) return false;

    std::string mac;
    if (!opHandle.finish(&mac)) return false;
    if (!checkSize("mac", mac.size(), GCM_MAC_BYTES)) return false;
    *ciphertext = nonce + body + mac;
    return true;
}

static bool decryptWithKeystoreKey(Keystore& keystore, const std::string& dir,
                                   const km::AuthorizationSet& keyParams,
                                   const std::string& ciphertext, KeyBuffer* message) {
    const std::string nonce = ciphertext.substr(0, GCM_NONCE_BYTES);
    auto bodyAndMac = ciphertext.substr(GCM_NONCE_BYTES);
    auto opParams = km::AuthorizationSetBuilder()
                            .Authorization(km::TAG_NONCE, nonce)
                            .Authorization(km::TAG_ROLLBACK_RESISTANCE)
                            .Authorization(km::TAG_PURPOSE, km::KeyPurpose::DECRYPT);
    auto opHandle = BeginKeystoreOp(keystore, dir, keyParams, opParams, nullptr);
    if (!opHandle) return false;
    if (!opHandle.updateCompletely(bodyAndMac, message)) return false;
    if (!opHandle.finish(nullptr)) return false;
    return true;
}

static std::string getStretching(const KeyAuthentication& auth) {
    if (auth.usesKeystore()) {
        return kStretch_nopassword;
    } else {
        return kStretch_none;
    }
}

static bool stretchSecret(const std::string& stretching, const std::string& secret,
                          std::string* stretched) {
    if (stretching == kStretch_nopassword) {
        if (!secret.empty()) {
            LOG(WARNING) << "Password present but stretching is nopassword";
            // Continue anyway
        }
        stretched->clear();
    } else if (stretching == kStretch_none) {
        *stretched = secret;
    } else {
        LOG(ERROR) << "Unknown stretching type: " << stretching;
        return false;
    }
    return true;
}

static bool generateAppId(const KeyAuthentication& auth, const std::string& stretching,
                          const std::string& secdiscardable_hash, std::string* appId) {
    std::string stretched;
    if (!stretchSecret(stretching, auth.secret, &stretched)) return false;
    *appId = secdiscardable_hash + stretched;

    const std::lock_guard<std::mutex> scope_lock(storage_binding_info.guard);
    switch (storage_binding_info.state) {
        case StorageBindingInfo::State::UNINITIALIZED:
            storage_binding_info.state = StorageBindingInfo::State::NOT_USED;
            break;
        case StorageBindingInfo::State::IN_USE:
            appId->append(storage_binding_info.seed.begin(), storage_binding_info.seed.end());
            break;
        case StorageBindingInfo::State::NOT_USED:
            // noop
            break;
    }

    return true;
}

static void logOpensslError() {
    LOG(ERROR) << "Openssl error: " << ERR_get_error();
}

static bool encryptWithoutKeystore(const std::string& preKey, const KeyBuffer& plaintext,
                                   std::string* ciphertext) {
    std::string key;
    hashWithPrefix(kHashPrefix_keygen, preKey, &key);
    key.resize(AES_KEY_BYTES);
    if (!readRandomBytesOrLog(GCM_NONCE_BYTES, ciphertext)) return false;
    auto ctx = std::unique_ptr<EVP_CIPHER_CTX, decltype(&::EVP_CIPHER_CTX_free)>(
        EVP_CIPHER_CTX_new(), EVP_CIPHER_CTX_free);
    if (!ctx) {
        logOpensslError();
        return false;
    }
    if (1 != EVP_EncryptInit_ex(ctx.get(), EVP_aes_256_gcm(), NULL,
                                reinterpret_cast<const uint8_t*>(key.data()),
                                reinterpret_cast<const uint8_t*>(ciphertext->data()))) {
        logOpensslError();
        return false;
    }
    ciphertext->resize(GCM_NONCE_BYTES + plaintext.size() + GCM_MAC_BYTES);
    int outlen;
    if (1 != EVP_EncryptUpdate(
                 ctx.get(), reinterpret_cast<uint8_t*>(&(*ciphertext)[0] + GCM_NONCE_BYTES),
                 &outlen, reinterpret_cast<const uint8_t*>(plaintext.data()), plaintext.size())) {
        logOpensslError();
        return false;
    }
    if (outlen != static_cast<int>(plaintext.size())) {
        LOG(ERROR) << "GCM ciphertext length should be " << plaintext.size() << " was " << outlen;
        return false;
    }
    if (1 != EVP_EncryptFinal_ex(
                 ctx.get(),
                 reinterpret_cast<uint8_t*>(&(*ciphertext)[0] + GCM_NONCE_BYTES + plaintext.size()),
                 &outlen)) {
        logOpensslError();
        return false;
    }
    if (outlen != 0) {
        LOG(ERROR) << "GCM EncryptFinal should be 0, was " << outlen;
        return false;
    }
    if (1 != EVP_CIPHER_CTX_ctrl(ctx.get(), EVP_CTRL_GCM_GET_TAG, GCM_MAC_BYTES,
                                 reinterpret_cast<uint8_t*>(&(*ciphertext)[0] + GCM_NONCE_BYTES +
                                                            plaintext.size()))) {
        logOpensslError();
        return false;
    }
    return true;
}

static bool decryptWithoutKeystore(const std::string& preKey, const std::string& ciphertext,
                                   KeyBuffer* plaintext) {
    if (ciphertext.size() < GCM_NONCE_BYTES + GCM_MAC_BYTES) {
        LOG(ERROR) << "GCM ciphertext too small: " << ciphertext.size();
        return false;
    }
    std::string key;
    hashWithPrefix(kHashPrefix_keygen, preKey, &key);
    key.resize(AES_KEY_BYTES);
    auto ctx = std::unique_ptr<EVP_CIPHER_CTX, decltype(&::EVP_CIPHER_CTX_free)>(
        EVP_CIPHER_CTX_new(), EVP_CIPHER_CTX_free);
    if (!ctx) {
        logOpensslError();
        return false;
    }
    if (1 != EVP_DecryptInit_ex(ctx.get(), EVP_aes_256_gcm(), NULL,
                                reinterpret_cast<const uint8_t*>(key.data()),
                                reinterpret_cast<const uint8_t*>(ciphertext.data()))) {
        logOpensslError();
        return false;
    }
    *plaintext = KeyBuffer(ciphertext.size() - GCM_NONCE_BYTES - GCM_MAC_BYTES);
    int outlen;
    if (1 != EVP_DecryptUpdate(ctx.get(), reinterpret_cast<uint8_t*>(&(*plaintext)[0]), &outlen,
                               reinterpret_cast<const uint8_t*>(ciphertext.data() + GCM_NONCE_BYTES),
                               plaintext->size())) {
        logOpensslError();
        return false;
    }
    if (outlen != static_cast<int>(plaintext->size())) {
        LOG(ERROR) << "GCM plaintext length should be " << plaintext->size() << " was " << outlen;
        return false;
    }
    if (1 != EVP_CIPHER_CTX_ctrl(ctx.get(), EVP_CTRL_GCM_SET_TAG, GCM_MAC_BYTES,
                                 const_cast<void*>(reinterpret_cast<const void*>(
                                     ciphertext.data() + GCM_NONCE_BYTES + plaintext->size())))) {
        logOpensslError();
        return false;
    }
    if (1 != EVP_DecryptFinal_ex(ctx.get(),
                                 reinterpret_cast<uint8_t*>(&(*plaintext)[0] + plaintext->size()),
                                 &outlen)) {
        logOpensslError();
        return false;
    }
    if (outlen != 0) {
        LOG(ERROR) << "GCM EncryptFinal should be 0, was " << outlen;
        return false;
    }
    return true;
}

// Creates a directory at the given path |dir| and stores |key| in it, in such a
// way that it can only be retrieved via Keystore (if no secret is given in
// |auth|) or with the given secret (if a secret is given in |auth|), and can be
// securely deleted.  If a storage binding seed has been set, then the storage
// binding seed will be required to retrieve the key as well.
static bool storeKey(const std::string& dir, const KeyAuthentication& auth, const KeyBuffer& key) {
    if (TEMP_FAILURE_RETRY(mkdir(dir.c_str(), 0700)) == -1) {
        PLOG(ERROR) << "key mkdir " << dir;
        return false;
    }
    if (!writeStringToFile(kCurrentVersion, dir + "/" + kFn_version)) return false;
    std::string secdiscardable_hash;
    if (!createSecdiscardable(dir + "/" + kFn_secdiscardable, &secdiscardable_hash)) return false;
    std::string stretching = getStretching(auth);
    if (!writeStringToFile(stretching, dir + "/" + kFn_stretching)) return false;
    std::string appId;
    if (!generateAppId(auth, stretching, secdiscardable_hash, &appId)) return false;
    std::string encryptedKey;
    if (auth.usesKeystore()) {
        Keystore keystore;
        if (!keystore) return false;
        std::string ksKey;
        if (!generateKeyStorageKey(keystore, appId, &ksKey)) return false;
        if (!writeStringToFile(ksKey, dir + "/" + kFn_keymaster_key_blob)) return false;
        km::AuthorizationSet keyParams = beginParams(appId);
        if (!encryptWithKeystoreKey(keystore, dir, keyParams, key, &encryptedKey)) return false;
    } else {
        if (!encryptWithoutKeystore(appId, key, &encryptedKey)) return false;
    }
    if (!writeStringToFile(encryptedKey, dir + "/" + kFn_encrypted_key)) return false;
    if (!FsyncDirectory(dir)) return false;
    return true;
}

bool storeKeyAtomically(const std::string& key_path, const std::string& tmp_path,
                        const KeyAuthentication& auth, const KeyBuffer& key) {
    if (pathExists(key_path)) {
        LOG(ERROR) << "Already exists, cannot create key at: " << key_path;
        return false;
    }
    if (pathExists(tmp_path)) {
        LOG(DEBUG) << "Already exists, destroying: " << tmp_path;
        destroyKey(tmp_path);  // May be partially created so ignore errors
    }
    if (!storeKey(tmp_path, auth, key)) return false;

    if (!RenameKeyDir(tmp_path, key_path)) return false;

    if (!FsyncParentDirectory(key_path)) return false;
    LOG(DEBUG) << "Created key: " << key_path;
    return true;
}

bool retrieveKey(const std::string& dir, const KeyAuthentication& auth, KeyBuffer* key) {
    std::string version;
    if (!readFileToString(dir + "/" + kFn_version, &version)) return false;
    if (version != kCurrentVersion) {
        LOG(ERROR) << "Version mismatch, expected " << kCurrentVersion << " got " << version;
        return false;
    }
    std::string secdiscardable_hash;
    if (!readSecdiscardable(dir + "/" + kFn_secdiscardable, &secdiscardable_hash)) return false;
    std::string stretching;
    if (!readFileToString(dir + "/" + kFn_stretching, &stretching)) return false;
    std::string appId;
    if (!generateAppId(auth, stretching, secdiscardable_hash, &appId)) return false;
    std::string encryptedMessage;
    if (!readFileToString(dir + "/" + kFn_encrypted_key, &encryptedMessage)) return false;
    if (auth.usesKeystore()) {
        Keystore keystore;
        if (!keystore) return false;
        km::AuthorizationSet keyParams = beginParams(appId);
        if (!decryptWithKeystoreKey(keystore, dir, keyParams, encryptedMessage, key)) return false;
    } else {
        if (!decryptWithoutKeystore(appId, encryptedMessage, key)) return false;
    }
    return true;
}

static bool DeleteKeystoreKey(const std::string& blob_file) {
    std::string blob;
    if (!readFileToString(blob_file, &blob)) return false;
    Keystore keystore;
    if (!keystore) return false;
    LOG(DEBUG) << "Deleting key " << blob_file << " from Keystore";
    if (!keystore.deleteKey(blob)) return false;
    return true;
}

bool runSecdiscardSingle(const std::string& file) {
    if (ForkExecvp(std::vector<std::string>{kSecdiscardPath, "--", file}) != 0) {
        LOG(ERROR) << "secdiscard failed";
        return false;
    }
    return true;
}

static bool recursiveDeleteKey(const std::string& dir) {
    if (ForkExecvp(std::vector<std::string>{kRmPath, "-rf", dir}) != 0) {
        LOG(ERROR) << "recursive delete failed";
        return false;
    }
    return true;
}

bool destroyKey(const std::string& dir) {
    bool success = true;

    CancelPendingKeyCommit(dir);

    auto secdiscard_cmd = std::vector<std::string>{
        kSecdiscardPath,
        "--",
        dir + "/" + kFn_encrypted_key,
        dir + "/" + kFn_secdiscardable,
    };
    // Try each thing, even if previous things failed.

    for (auto& fn : {kFn_keymaster_key_blob, kFn_keymaster_key_blob_upgraded}) {
        auto blob_file = dir + "/" + fn;
        if (pathExists(blob_file)) {
            success &= DeleteKeystoreKey(blob_file);
            secdiscard_cmd.push_back(blob_file);
        }
    }
    if (ForkExecvp(secdiscard_cmd) != 0) {
        LOG(ERROR) << "secdiscard failed";
        success = false;
    }
    success &= recursiveDeleteKey(dir);
    return success;
}

bool setKeyStorageBindingSeed(const std::vector<uint8_t>& seed) {
    const std::lock_guard<std::mutex> scope_lock(storage_binding_info.guard);
    switch (storage_binding_info.state) {
        case StorageBindingInfo::State::UNINITIALIZED:
            storage_binding_info.state = StorageBindingInfo::State::IN_USE;
            storage_binding_info.seed = seed;
            return true;
        case StorageBindingInfo::State::IN_USE:
            LOG(ERROR) << "key storage binding seed already set";
            return false;
        case StorageBindingInfo::State::NOT_USED:
            LOG(ERROR) << "key storage already in use without binding";
            return false;
    }
    return false;
}

}  // namespace vold
}  // namespace android<|MERGE_RESOLUTION|>--- conflicted
+++ resolved
@@ -155,7 +155,6 @@
     Keystore keystore;
     if (!keystore) return false;
     std::string key_temp;
-<<<<<<< HEAD
     auto paramBuilder = km::AuthorizationSetBuilder().AesEncryptionKey(AES_KEY_BYTES * 8)
         .Authorization(km::TAG_STORAGE_KEY);
 
@@ -164,44 +163,35 @@
     param1.value = km::KeyParameterValue::make<km::KeyParameterValue::boolValue>(true);
     paramBuilder.push_back(param1);
 
-    if (!generateKeymasterKey(keymaster, paramBuilder, &key_temp)) return false;
-=======
-    auto paramBuilder = km::AuthorizationSetBuilder().AesEncryptionKey(AES_KEY_BYTES * 8);
-    paramBuilder.Authorization(km::TAG_STORAGE_KEY);
     if (!generateKeystoreKey(keystore, paramBuilder, &key_temp)) return false;
->>>>>>> 1c82a485
     *key = KeyBuffer(key_temp.size());
     memcpy(reinterpret_cast<void*>(key->data()), key_temp.c_str(), key->size());
     return true;
 }
 
-bool exportWrappedStorageKey(const KeyBuffer& ksKey, KeyBuffer* key) {
+bool exportWrappedStorageKey(const KeyBuffer& kmKey, KeyBuffer* key) {
     Keystore keystore;
     if (!keystore) return false;
     std::string key_temp;
 
-<<<<<<< HEAD
-    auto ret = keymaster.exportKey(kmKey, &key_temp);
+    auto ret = keystore.exportKey(kmKey, &key_temp);
     if (ret != km::ErrorCode::OK) {
         if (ret == km::ErrorCode::KEY_REQUIRES_UPGRADE) {
-           // TODO(b/187304488): Re-land the below logic. (keymaster.upgradeKey() was removed)
+           // TODO(b/187304488): Re-land the below logic. (keystore.upgradeKey() was removed)
            return false;
            /*
            std::string kmKeyStr(reinterpret_cast<const char*>(kmKey.data()), kmKey.size());
            std::string Keystr;
-           if (!keymaster.upgradeKey(kmKeyStr, km::AuthorizationSet(), &Keystr)) return false;
+           if (!keystore.upgradeKey(kmKeyStr, km::AuthorizationSet(), &Keystr)) return false;
            KeyBuffer upgradedKey = KeyBuffer(Keystr.size());
            memcpy(reinterpret_cast<void*>(upgradedKey.data()), Keystr.c_str(), upgradedKey.size());
-           ret = keymaster.exportKey(upgradedKey, &key_temp);
+           ret = keystore.exportKey(upgradedKey, &key_temp);
            if (ret != km::ErrorCode::OK) return false;
            */
         } else {
            return false;
         }
     }
-=======
-    if (!keystore.exportKey(ksKey, &key_temp)) return false;
->>>>>>> 1c82a485
     *key = KeyBuffer(key_temp.size());
     memcpy(reinterpret_cast<void*>(key->data()), key_temp.c_str(), key->size());
     return true;
