/*
 * Copyright (C) 2016 The Android Open Source Project
 *
 * Licensed under the Apache License, Version 2.0 (the "License");
 * you may not use this file except in compliance with the License.
 * You may obtain a copy of the License at
 *
 *      http://www.apache.org/licenses/LICENSE-2.0
 *
 * Unless required by applicable law or agreed to in writing, software
 * distributed under the License is distributed on an "AS IS" BASIS,
 * WITHOUT WARRANTIES OR CONDITIONS OF ANY KIND, either express or implied.
 * See the License for the specific language governing permissions and
 * limitations under the License.
 */

#include "KeyStorage.h"

#include "Checkpoint.h"
#include "Keymaster.h"
#include "ScryptParameters.h"
#include "Utils.h"

#include <algorithm>
#include <memory>
#include <mutex>
#include <thread>
#include <vector>

#include <errno.h>
#include <stdio.h>
#include <sys/stat.h>
#include <sys/types.h>
#include <sys/wait.h>
#include <unistd.h>

#include <openssl/err.h>
#include <openssl/evp.h>
#include <openssl/sha.h>

#include <android-base/file.h>
#include <android-base/logging.h>
#include <android-base/properties.h>
#include <android-base/unique_fd.h>

#include <cutils/properties.h>

extern "C" {

#include "crypto_scrypt.h"
}

namespace android {
namespace vold {

const KeyAuthentication kEmptyAuthentication{""};

static constexpr size_t AES_KEY_BYTES = 32;
static constexpr size_t GCM_NONCE_BYTES = 12;
static constexpr size_t GCM_MAC_BYTES = 16;
static constexpr size_t SECDISCARDABLE_BYTES = 1 << 14;
<<<<<<< HEAD
static constexpr size_t STRETCHED_BYTES = 1 << 6;

static constexpr uint32_t AUTH_TIMEOUT = 30;  // Seconds
constexpr int EXT4_AES_256_XTS_KEY_SIZE = 64;
=======
>>>>>>> 8e407c9f

static const char* kCurrentVersion = "1";
static const char* kRmPath = "/system/bin/rm";
static const char* kSecdiscardPath = "/system/bin/secdiscard";
static const char* kStretch_none = "none";
static const char* kStretch_nopassword = "nopassword";
static const char* kHashPrefix_secdiscardable = "Android secdiscardable SHA512";
static const char* kHashPrefix_keygen = "Android key wrapping key generation SHA512";
static const char* kFn_encrypted_key = "encrypted_key";
static const char* kFn_keymaster_key_blob = "keymaster_key_blob";
static const char* kFn_keymaster_key_blob_upgraded = "keymaster_key_blob_upgraded";
static const char* kFn_secdiscardable = "secdiscardable";
static const char* kFn_stretching = "stretching";
static const char* kFn_version = "version";

namespace {

// Storage binding info for ensuring key encryption keys include a
// platform-provided seed in their derivation.
struct StorageBindingInfo {
    enum class State {
        UNINITIALIZED,
        IN_USE,    // key storage keys are bound to seed
        NOT_USED,  // key storage keys are NOT bound to seed
    };

    // Binding seed mixed into all key storage keys.
    std::vector<uint8_t> seed;

    // State tracker for the key storage key binding.
    State state = State::UNINITIALIZED;

    std::mutex guard;
};

// Never freed as the dtor is non-trivial.
StorageBindingInfo& storage_binding_info = *new StorageBindingInfo;

}  // namespace

static bool checkSize(const std::string& kind, size_t actual, size_t expected) {
    if (actual != expected) {
        LOG(ERROR) << "Wrong number of bytes in " << kind << ", expected " << expected << " got "
                   << actual;
        return false;
    }
    return true;
}

static void hashWithPrefix(char const* prefix, const std::string& tohash, std::string* res) {
    SHA512_CTX c;

    SHA512_Init(&c);
    // Personalise the hashing by introducing a fixed prefix.
    // Hashing applications should use personalization except when there is a
    // specific reason not to; see section 4.11 of https://www.schneier.com/skein1.3.pdf
    std::string hashingPrefix = prefix;
    hashingPrefix.resize(SHA512_CBLOCK);
    SHA512_Update(&c, hashingPrefix.data(), hashingPrefix.size());
    SHA512_Update(&c, tohash.data(), tohash.size());
    res->assign(SHA512_DIGEST_LENGTH, '\0');
    SHA512_Final(reinterpret_cast<uint8_t*>(&(*res)[0]), &c);
}

// Generates a keymaster key, using rollback resistance if supported.
static bool generateKeymasterKey(Keymaster& keymaster,
                                 const km::AuthorizationSetBuilder& paramBuilder,
                                 std::string* key) {
    auto paramsWithRollback = paramBuilder;
    paramsWithRollback.Authorization(km::TAG_ROLLBACK_RESISTANCE);

    if (!keymaster.generateKey(paramsWithRollback, key)) {
        LOG(WARNING) << "Failed to generate rollback-resistant key.  This is expected if keymaster "
                        "doesn't support rollback resistance.  Falling back to "
                        "non-rollback-resistant key.";
        if (!keymaster.generateKey(paramBuilder, key)) return false;
    }
    return true;
}

static bool generateKeyStorageKey(Keymaster& keymaster, const std::string& appId,
                                  std::string* key) {
    auto paramBuilder = km::AuthorizationSetBuilder()
                                .AesEncryptionKey(AES_KEY_BYTES * 8)
                                .GcmModeMinMacLen(GCM_MAC_BYTES * 8)
                                .Authorization(km::TAG_APPLICATION_ID, appId)
                                .Authorization(km::TAG_NO_AUTH_REQUIRED);
    LOG(DEBUG) << "Generating \"key storage\" key";
    return generateKeymasterKey(keymaster, paramBuilder, key);
}

bool generateWrappedStorageKey(KeyBuffer* key) {
    Keymaster keymaster;
    if (!keymaster) return false;
    std::string key_temp;
    auto paramBuilder = km::AuthorizationSetBuilder().AesEncryptionKey(AES_KEY_BYTES * 8)
        .Authorization(km::TAG_STORAGE_KEY);
    // TODO(b/187304488): Re-land the below logic. (KM_TAG_FBE_ICE no longer exists)
    /*
    km::KeyParameter param1;
    param1.tag = static_cast<::android::hardware::keymaster::V4_0::Tag>(
        android::hardware::keymaster::V4_0::KM_TAG_FBE_ICE);
    param1.f.boolValue = true;
    paramBuilder.push_back(param1);
    */
    if (!generateKeymasterKey(keymaster, paramBuilder, &key_temp)) return false;
    *key = KeyBuffer(key_temp.size());
    memcpy(reinterpret_cast<void*>(key->data()), key_temp.c_str(), key->size());
    return true;
}

bool exportWrappedStorageKey(const KeyBuffer& kmKey, KeyBuffer* key) {
    Keymaster keymaster;
    if (!keymaster) return false;
    std::string key_temp;

    auto ret = keymaster.exportKey(kmKey, &key_temp);
    if (ret != km::ErrorCode::OK) {
        if (ret == km::ErrorCode::KEY_REQUIRES_UPGRADE) {
           // TODO(b/187304488): Re-land the below logic. (keymaster.upgradeKey() was removed)
           return false;
           /*
           std::string kmKeyStr(reinterpret_cast<const char*>(kmKey.data()), kmKey.size());
           std::string Keystr;
           if (!keymaster.upgradeKey(kmKeyStr, km::AuthorizationSet(), &Keystr)) return false;
           KeyBuffer upgradedKey = KeyBuffer(Keystr.size());
           memcpy(reinterpret_cast<void*>(upgradedKey.data()), Keystr.c_str(), upgradedKey.size());
           ret = keymaster.exportKey(upgradedKey, &key_temp);
           if (ret != km::ErrorCode::OK) return false;
           */
        } else {
           return false;
        }
    }
    *key = KeyBuffer(key_temp.size());
    memcpy(reinterpret_cast<void*>(key->data()), key_temp.c_str(), key->size());
    return true;
}

static km::AuthorizationSet beginParams(const std::string& appId) {
    return km::AuthorizationSetBuilder()
            .GcmModeMacLen(GCM_MAC_BYTES * 8)
            .Authorization(km::TAG_APPLICATION_ID, appId);
}

static bool readFileToString(const std::string& filename, std::string* result) {
    if (!android::base::ReadFileToString(filename, result)) {
        PLOG(ERROR) << "Failed to read from " << filename;
        return false;
    }
    return true;
}

static bool readRandomBytesOrLog(size_t count, std::string* out) {
    auto status = ReadRandomBytes(count, *out);
    if (status != OK) {
        LOG(ERROR) << "Random read failed with status: " << status;
        return false;
    }
    return true;
}

bool createSecdiscardable(const std::string& filename, std::string* hash) {
    std::string secdiscardable;
    if (!readRandomBytesOrLog(SECDISCARDABLE_BYTES, &secdiscardable)) return false;
    if (!writeStringToFile(secdiscardable, filename)) return false;
    hashWithPrefix(kHashPrefix_secdiscardable, secdiscardable, hash);
    return true;
}

bool readSecdiscardable(const std::string& filename, std::string* hash) {
    std::string secdiscardable;
    if (!readFileToString(filename, &secdiscardable)) return false;
    hashWithPrefix(kHashPrefix_secdiscardable, secdiscardable, hash);
    return true;
}

static std::mutex key_upgrade_lock;

// List of key directories that have had their Keymaster key upgraded during
// this boot and written to "keymaster_key_blob_upgraded", but replacing the old
// key was delayed due to an active checkpoint.  Protected by key_upgrade_lock.
static std::vector<std::string> key_dirs_to_commit;

// Replaces |dir|/keymaster_key_blob with |dir|/keymaster_key_blob_upgraded and
// deletes the old key from Keymaster.
static bool CommitUpgradedKey(Keymaster& keymaster, const std::string& dir) {
    auto blob_file = dir + "/" + kFn_keymaster_key_blob;
    auto upgraded_blob_file = dir + "/" + kFn_keymaster_key_blob_upgraded;

    std::string blob;
    if (!readFileToString(blob_file, &blob)) return false;

    if (rename(upgraded_blob_file.c_str(), blob_file.c_str()) != 0) {
        PLOG(ERROR) << "Failed to rename " << upgraded_blob_file << " to " << blob_file;
        return false;
    }
    // Ensure that the rename is persisted before deleting the Keymaster key.
    if (!FsyncDirectory(dir)) return false;

    if (!keymaster || !keymaster.deleteKey(blob)) {
        LOG(WARNING) << "Failed to delete old key " << blob_file
                     << " from Keymaster; continuing anyway";
        // Continue on, but the space in Keymaster used by the old key won't be freed.
    }
    return true;
}

static void DeferredCommitKeys() {
    android::base::WaitForProperty("vold.checkpoint_committed", "1");
    LOG(INFO) << "Committing upgraded keys";
    Keymaster keymaster;
    if (!keymaster) {
        LOG(ERROR) << "Failed to open Keymaster; old keys won't be deleted from Keymaster";
        // Continue on, but the space in Keymaster used by the old keys won't be freed.
    }
    std::lock_guard<std::mutex> lock(key_upgrade_lock);
    for (auto& dir : key_dirs_to_commit) {
        LOG(INFO) << "Committing upgraded key " << dir;
        CommitUpgradedKey(keymaster, dir);
    }
    key_dirs_to_commit.clear();
}

// Returns true if the Keymaster key in |dir| has already been upgraded and is
// pending being committed.  Assumes that key_upgrade_lock is held.
static bool IsKeyCommitPending(const std::string& dir) {
    for (const auto& dir_to_commit : key_dirs_to_commit) {
        if (IsSameFile(dir, dir_to_commit)) return true;
    }
    return false;
}

// Schedules the upgraded Keymaster key in |dir| to be committed later.
// Assumes that key_upgrade_lock is held.
static void ScheduleKeyCommit(const std::string& dir) {
    if (key_dirs_to_commit.empty()) std::thread(DeferredCommitKeys).detach();
    key_dirs_to_commit.push_back(dir);
}

static void CancelPendingKeyCommit(const std::string& dir) {
    std::lock_guard<std::mutex> lock(key_upgrade_lock);
    for (auto it = key_dirs_to_commit.begin(); it != key_dirs_to_commit.end(); it++) {
        if (IsSameFile(*it, dir)) {
            LOG(DEBUG) << "Cancelling pending commit of upgraded key " << dir
                       << " because it is being destroyed";
            key_dirs_to_commit.erase(it);
            break;
        }
    }
}

// Renames a key directory. Also updates the deferred commit vector
// (key_dirs_to_commit) appropriately.
//
// However, @old_name must be the path to the directory that was used to put that
// directory into the deferred commit list in the first place (since this function
// directly compares paths instead of using IsSameFile()).
static bool RenameKeyDir(const std::string& old_name, const std::string& new_name) {
    std::lock_guard<std::mutex> lock(key_upgrade_lock);

    if (rename(old_name.c_str(), new_name.c_str()) != 0) return false;

    // IsSameFile() doesn't work here since we just renamed @old_name.
    for (auto it = key_dirs_to_commit.begin(); it != key_dirs_to_commit.end(); it++) {
        if (*it == old_name) *it = new_name;
    }
    return true;
}

// Deletes a leftover upgraded key, if present.  An upgraded key can be left
// over if an update failed, or if we rebooted before committing the key in a
// freak accident.  Either way, we can re-upgrade the key if we need to.
static void DeleteUpgradedKey(Keymaster& keymaster, const std::string& path) {
    if (pathExists(path)) {
        LOG(DEBUG) << "Deleting leftover upgraded key " << path;
        std::string blob;
        if (!android::base::ReadFileToString(path, &blob)) {
            LOG(WARNING) << "Failed to read leftover upgraded key " << path
                         << "; continuing anyway";
        } else if (!keymaster.deleteKey(blob)) {
            LOG(WARNING) << "Failed to delete leftover upgraded key " << path
                         << " from Keymaster; continuing anyway";
        }
        if (unlink(path.c_str()) != 0) {
            LOG(WARNING) << "Failed to unlink leftover upgraded key " << path
                         << "; continuing anyway";
        }
    }
}

// Begins a Keymaster operation using the key stored in |dir|.
static KeymasterOperation BeginKeymasterOp(Keymaster& keymaster, const std::string& dir,
                                           const km::AuthorizationSet& keyParams,
                                           const km::AuthorizationSet& opParams,
                                           km::AuthorizationSet* outParams) {
    km::AuthorizationSet inParams(keyParams);
    inParams.append(opParams.begin(), opParams.end());

    auto blob_file = dir + "/" + kFn_keymaster_key_blob;
    auto upgraded_blob_file = dir + "/" + kFn_keymaster_key_blob_upgraded;

    std::lock_guard<std::mutex> lock(key_upgrade_lock);

    std::string blob;
    bool already_upgraded = IsKeyCommitPending(dir);
    if (already_upgraded) {
        LOG(DEBUG)
                << blob_file
                << " was already upgraded and is waiting to be committed; using the upgraded blob";
        if (!readFileToString(upgraded_blob_file, &blob)) return KeymasterOperation();
    } else {
        DeleteUpgradedKey(keymaster, upgraded_blob_file);
        if (!readFileToString(blob_file, &blob)) return KeymasterOperation();
    }

    auto opHandle = keymaster.begin(blob, inParams, outParams);
    if (!opHandle) return opHandle;

    // If key blob wasn't upgraded, nothing left to do.
    if (!opHandle.getUpgradedBlob()) return opHandle;

    if (already_upgraded) {
        LOG(ERROR) << "Unexpected case; already-upgraded key " << upgraded_blob_file
                   << " still requires upgrade";
        return KeymasterOperation();
    }
    LOG(INFO) << "Upgrading key: " << blob_file;
    if (!writeStringToFile(*opHandle.getUpgradedBlob(), upgraded_blob_file))
        return KeymasterOperation();
    if (cp_needsCheckpoint()) {
        LOG(INFO) << "Wrote upgraded key to " << upgraded_blob_file
                  << "; delaying commit due to checkpoint";
        ScheduleKeyCommit(dir);
    } else {
        if (!CommitUpgradedKey(keymaster, dir)) return KeymasterOperation();
        LOG(INFO) << "Key upgraded: " << blob_file;
    }
    return opHandle;
}

static bool encryptWithKeymasterKey(Keymaster& keymaster, const std::string& dir,
                                    const km::AuthorizationSet& keyParams,
                                    const KeyBuffer& message, std::string* ciphertext) {
    km::AuthorizationSet opParams =
            km::AuthorizationSetBuilder().Authorization(km::TAG_PURPOSE, km::KeyPurpose::ENCRYPT);
    km::AuthorizationSet outParams;
    auto opHandle = BeginKeymasterOp(keymaster, dir, keyParams, opParams, &outParams);
    if (!opHandle) return false;
    auto nonceBlob = outParams.GetTagValue(km::TAG_NONCE);
    if (!nonceBlob) {
        LOG(ERROR) << "GCM encryption but no nonce generated";
        return false;
    }
    // nonceBlob here is just a pointer into existing data, must not be freed
    std::string nonce(nonceBlob.value().get().begin(), nonceBlob.value().get().end());
    if (!checkSize("nonce", nonce.size(), GCM_NONCE_BYTES)) return false;
    std::string body;
    if (!opHandle.updateCompletely(message, &body)) return false;

    std::string mac;
    if (!opHandle.finish(&mac)) return false;
    if (!checkSize("mac", mac.size(), GCM_MAC_BYTES)) return false;
    *ciphertext = nonce + body + mac;
    return true;
}

static bool decryptWithKeymasterKey(Keymaster& keymaster, const std::string& dir,
                                    const km::AuthorizationSet& keyParams,
                                    const std::string& ciphertext, KeyBuffer* message) {
    const std::string nonce = ciphertext.substr(0, GCM_NONCE_BYTES);
    auto bodyAndMac = ciphertext.substr(GCM_NONCE_BYTES);
    auto opParams = km::AuthorizationSetBuilder()
                            .Authorization(km::TAG_NONCE, nonce)
                            .Authorization(km::TAG_PURPOSE, km::KeyPurpose::DECRYPT);
    auto opHandle = BeginKeymasterOp(keymaster, dir, keyParams, opParams, nullptr);
    if (!opHandle) return false;
    if (!opHandle.updateCompletely(bodyAndMac, message)) return false;
    if (!opHandle.finish(nullptr)) return false;
    return true;
}

static std::string getStretching(const KeyAuthentication& auth) {
    if (auth.usesKeymaster()) {
        return kStretch_nopassword;
    } else {
        return kStretch_none;
    }
}

static bool stretchSecret(const std::string& stretching, const std::string& secret,
                          std::string* stretched) {
    if (stretching == kStretch_nopassword) {
        if (!secret.empty()) {
            LOG(WARNING) << "Password present but stretching is nopassword";
            // Continue anyway
        }
        stretched->clear();
    } else if (stretching == kStretch_none) {
        *stretched = secret;
    } else {
        LOG(ERROR) << "Unknown stretching type: " << stretching;
        return false;
    }
    return true;
}

static bool generateAppId(const KeyAuthentication& auth, const std::string& stretching,
                          const std::string& secdiscardable_hash, std::string* appId) {
    std::string stretched;
    if (!stretchSecret(stretching, auth.secret, &stretched)) return false;
    *appId = secdiscardable_hash + stretched;

    const std::lock_guard<std::mutex> scope_lock(storage_binding_info.guard);
    switch (storage_binding_info.state) {
        case StorageBindingInfo::State::UNINITIALIZED:
            storage_binding_info.state = StorageBindingInfo::State::NOT_USED;
            break;
        case StorageBindingInfo::State::IN_USE:
            appId->append(storage_binding_info.seed.begin(), storage_binding_info.seed.end());
            break;
        case StorageBindingInfo::State::NOT_USED:
            // noop
            break;
    }

    return true;
}

static void logOpensslError() {
    LOG(ERROR) << "Openssl error: " << ERR_get_error();
}

static bool encryptWithoutKeymaster(const std::string& preKey, const KeyBuffer& plaintext,
                                    std::string* ciphertext) {
    std::string key;
    hashWithPrefix(kHashPrefix_keygen, preKey, &key);
    key.resize(AES_KEY_BYTES);
    if (!readRandomBytesOrLog(GCM_NONCE_BYTES, ciphertext)) return false;
    auto ctx = std::unique_ptr<EVP_CIPHER_CTX, decltype(&::EVP_CIPHER_CTX_free)>(
        EVP_CIPHER_CTX_new(), EVP_CIPHER_CTX_free);
    if (!ctx) {
        logOpensslError();
        return false;
    }
    if (1 != EVP_EncryptInit_ex(ctx.get(), EVP_aes_256_gcm(), NULL,
                                reinterpret_cast<const uint8_t*>(key.data()),
                                reinterpret_cast<const uint8_t*>(ciphertext->data()))) {
        logOpensslError();
        return false;
    }
    ciphertext->resize(GCM_NONCE_BYTES + plaintext.size() + GCM_MAC_BYTES);
    int outlen;
    if (1 != EVP_EncryptUpdate(
                 ctx.get(), reinterpret_cast<uint8_t*>(&(*ciphertext)[0] + GCM_NONCE_BYTES),
                 &outlen, reinterpret_cast<const uint8_t*>(plaintext.data()), plaintext.size())) {
        logOpensslError();
        return false;
    }
    if (outlen != static_cast<int>(plaintext.size())) {
        LOG(ERROR) << "GCM ciphertext length should be " << plaintext.size() << " was " << outlen;
        return false;
    }
    if (1 != EVP_EncryptFinal_ex(
                 ctx.get(),
                 reinterpret_cast<uint8_t*>(&(*ciphertext)[0] + GCM_NONCE_BYTES + plaintext.size()),
                 &outlen)) {
        logOpensslError();
        return false;
    }
    if (outlen != 0) {
        LOG(ERROR) << "GCM EncryptFinal should be 0, was " << outlen;
        return false;
    }
    if (1 != EVP_CIPHER_CTX_ctrl(ctx.get(), EVP_CTRL_GCM_GET_TAG, GCM_MAC_BYTES,
                                 reinterpret_cast<uint8_t*>(&(*ciphertext)[0] + GCM_NONCE_BYTES +
                                                            plaintext.size()))) {
        logOpensslError();
        return false;
    }
    return true;
}

static bool decryptWithoutKeymaster(const std::string& preKey, const std::string& ciphertext,
                                    KeyBuffer* plaintext) {
    if (ciphertext.size() < GCM_NONCE_BYTES + GCM_MAC_BYTES) {
        LOG(ERROR) << "GCM ciphertext too small: " << ciphertext.size();
        return false;
    }
    std::string key;
    hashWithPrefix(kHashPrefix_keygen, preKey, &key);
    key.resize(AES_KEY_BYTES);
    auto ctx = std::unique_ptr<EVP_CIPHER_CTX, decltype(&::EVP_CIPHER_CTX_free)>(
        EVP_CIPHER_CTX_new(), EVP_CIPHER_CTX_free);
    if (!ctx) {
        logOpensslError();
        return false;
    }
    if (1 != EVP_DecryptInit_ex(ctx.get(), EVP_aes_256_gcm(), NULL,
                                reinterpret_cast<const uint8_t*>(key.data()),
                                reinterpret_cast<const uint8_t*>(ciphertext.data()))) {
        logOpensslError();
        return false;
    }
    *plaintext = KeyBuffer(ciphertext.size() - GCM_NONCE_BYTES - GCM_MAC_BYTES);
    int outlen;
    if (1 != EVP_DecryptUpdate(ctx.get(), reinterpret_cast<uint8_t*>(&(*plaintext)[0]), &outlen,
                               reinterpret_cast<const uint8_t*>(ciphertext.data() + GCM_NONCE_BYTES),
                               plaintext->size())) {
        logOpensslError();
        return false;
    }
    if (outlen != static_cast<int>(plaintext->size())) {
        LOG(ERROR) << "GCM plaintext length should be " << plaintext->size() << " was " << outlen;
        return false;
    }
    if (1 != EVP_CIPHER_CTX_ctrl(ctx.get(), EVP_CTRL_GCM_SET_TAG, GCM_MAC_BYTES,
                                 const_cast<void*>(reinterpret_cast<const void*>(
                                     ciphertext.data() + GCM_NONCE_BYTES + plaintext->size())))) {
        logOpensslError();
        return false;
    }
    if (1 != EVP_DecryptFinal_ex(ctx.get(),
                                 reinterpret_cast<uint8_t*>(&(*plaintext)[0] + plaintext->size()),
                                 &outlen)) {
        logOpensslError();
        return false;
    }
    if (outlen != 0) {
        LOG(ERROR) << "GCM EncryptFinal should be 0, was " << outlen;
        return false;
    }
    return true;
}

bool storeKey(const std::string& dir, const KeyAuthentication& auth, const KeyBuffer& key) {
    if (TEMP_FAILURE_RETRY(mkdir(dir.c_str(), 0700)) == -1) {
        PLOG(ERROR) << "key mkdir " << dir;
        return false;
    }
    if (!writeStringToFile(kCurrentVersion, dir + "/" + kFn_version)) return false;
    std::string secdiscardable_hash;
    if (!createSecdiscardable(dir + "/" + kFn_secdiscardable, &secdiscardable_hash)) return false;
    std::string stretching = getStretching(auth);
    if (!writeStringToFile(stretching, dir + "/" + kFn_stretching)) return false;
    std::string appId;
    if (!generateAppId(auth, stretching, secdiscardable_hash, &appId)) return false;
    std::string encryptedKey;
    if (auth.usesKeymaster()) {
        Keymaster keymaster;
        if (!keymaster) return false;
        std::string kmKey;
        if (!generateKeyStorageKey(keymaster, appId, &kmKey)) return false;
        if (!writeStringToFile(kmKey, dir + "/" + kFn_keymaster_key_blob)) return false;
        km::AuthorizationSet keyParams = beginParams(appId);
        if (!encryptWithKeymasterKey(keymaster, dir, keyParams, key, &encryptedKey)) return false;
    } else {
        if (!encryptWithoutKeymaster(appId, key, &encryptedKey)) return false;
    }
    if (!writeStringToFile(encryptedKey, dir + "/" + kFn_encrypted_key)) return false;
    if (!FsyncDirectory(dir)) return false;
    return true;
}

bool storeKeyAtomically(const std::string& key_path, const std::string& tmp_path,
                        const KeyAuthentication& auth, const KeyBuffer& key) {
    if (pathExists(key_path)) {
        LOG(ERROR) << "Already exists, cannot create key at: " << key_path;
        return false;
    }
    if (pathExists(tmp_path)) {
        LOG(DEBUG) << "Already exists, destroying: " << tmp_path;
        destroyKey(tmp_path);  // May be partially created so ignore errors
    }
    if (!storeKey(tmp_path, auth, key)) return false;

    if (!RenameKeyDir(tmp_path, key_path)) {
        PLOG(ERROR) << "Unable to move new key to location: " << key_path;
        return false;
    }
    if (!FsyncParentDirectory(key_path)) return false;
    LOG(DEBUG) << "Created key: " << key_path;
    return true;
}

bool retrieveKey(const std::string& dir, const KeyAuthentication& auth, KeyBuffer* key) {
    std::string version;
    if (!readFileToString(dir + "/" + kFn_version, &version)) return false;
    if (version != kCurrentVersion) {
        LOG(ERROR) << "Version mismatch, expected " << kCurrentVersion << " got " << version;
        return false;
    }
    std::string secdiscardable_hash;
    if (!readSecdiscardable(dir + "/" + kFn_secdiscardable, &secdiscardable_hash)) return false;
    std::string stretching;
    if (!readFileToString(dir + "/" + kFn_stretching, &stretching)) return false;
    std::string appId;
    if (!generateAppId(auth, stretching, secdiscardable_hash, &appId)) return false;
    std::string encryptedMessage;
    if (!readFileToString(dir + "/" + kFn_encrypted_key, &encryptedMessage)) return false;
    if (auth.usesKeymaster()) {
        Keymaster keymaster;
        if (!keymaster) return false;
        km::AuthorizationSet keyParams = beginParams(appId);
        if (!decryptWithKeymasterKey(keymaster, dir, keyParams, encryptedMessage, key))
            return false;
    } else {
        if (!decryptWithoutKeymaster(appId, encryptedMessage, key)) return false;
    }
    return true;
}

static bool DeleteKeymasterKey(const std::string& blob_file) {
    std::string blob;
    if (!readFileToString(blob_file, &blob)) return false;
    Keymaster keymaster;
    if (!keymaster) return false;
    LOG(DEBUG) << "Deleting key " << blob_file << " from Keymaster";
    if (!keymaster.deleteKey(blob)) return false;
    return true;
}

bool runSecdiscardSingle(const std::string& file) {
    if (ForkExecvp(std::vector<std::string>{kSecdiscardPath, "--", file}) != 0) {
        LOG(ERROR) << "secdiscard failed";
        return false;
    }
    return true;
}

static bool recursiveDeleteKey(const std::string& dir) {
    if (ForkExecvp(std::vector<std::string>{kRmPath, "-rf", dir}) != 0) {
        LOG(ERROR) << "recursive delete failed";
        return false;
    }
    return true;
}

bool destroyKey(const std::string& dir) {
    bool success = true;

    CancelPendingKeyCommit(dir);

    auto secdiscard_cmd = std::vector<std::string>{
        kSecdiscardPath,
        "--",
        dir + "/" + kFn_encrypted_key,
        dir + "/" + kFn_secdiscardable,
    };
    // Try each thing, even if previous things failed.

    for (auto& fn : {kFn_keymaster_key_blob, kFn_keymaster_key_blob_upgraded}) {
        auto blob_file = dir + "/" + fn;
        if (pathExists(blob_file)) {
            success &= DeleteKeymasterKey(blob_file);
            secdiscard_cmd.push_back(blob_file);
        }
    }
    if (ForkExecvp(secdiscard_cmd) != 0) {
        LOG(ERROR) << "secdiscard failed";
        success = false;
    }
    success &= recursiveDeleteKey(dir);
    return success;
}

bool setKeyStorageBindingSeed(const std::vector<uint8_t>& seed) {
    const std::lock_guard<std::mutex> scope_lock(storage_binding_info.guard);
    switch (storage_binding_info.state) {
        case StorageBindingInfo::State::UNINITIALIZED:
            storage_binding_info.state = StorageBindingInfo::State::IN_USE;
            storage_binding_info.seed = seed;
            return true;
        case StorageBindingInfo::State::IN_USE:
            LOG(ERROR) << "key storage binding seed already set";
            return false;
        case StorageBindingInfo::State::NOT_USED:
            LOG(ERROR) << "key storage already in use without binding";
            return false;
    }
    return false;
}

}  // namespace vold
}  // namespace android<|MERGE_RESOLUTION|>--- conflicted
+++ resolved
@@ -59,13 +59,7 @@
 static constexpr size_t GCM_NONCE_BYTES = 12;
 static constexpr size_t GCM_MAC_BYTES = 16;
 static constexpr size_t SECDISCARDABLE_BYTES = 1 << 14;
-<<<<<<< HEAD
-static constexpr size_t STRETCHED_BYTES = 1 << 6;
-
-static constexpr uint32_t AUTH_TIMEOUT = 30;  // Seconds
 constexpr int EXT4_AES_256_XTS_KEY_SIZE = 64;
-=======
->>>>>>> 8e407c9f
 
 static const char* kCurrentVersion = "1";
 static const char* kRmPath = "/system/bin/rm";
