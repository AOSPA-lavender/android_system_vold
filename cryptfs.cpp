/*
 * Copyright (C) 2010 The Android Open Source Project
 *
 * Licensed under the Apache License, Version 2.0 (the "License");
 * you may not use this file except in compliance with the License.
 * You may obtain a copy of the License at
 *
 *      http://www.apache.org/licenses/LICENSE-2.0
 *
 * Unless required by applicable law or agreed to in writing, software
 * distributed under the License is distributed on an "AS IS" BASIS,
 * WITHOUT WARRANTIES OR CONDITIONS OF ANY KIND, either express or implied.
 * See the License for the specific language governing permissions and
 * limitations under the License.
 */

#define LOG_TAG "Cryptfs"

#include "cryptfs.h"

#include "Checkpoint.h"
#include "CryptoType.h"
#include "EncryptInplace.h"
#include "FsCrypt.h"
#include "Keymaster.h"
#include "Process.h"
#include "ScryptParameters.h"
#include "Utils.h"
#include "VoldUtil.h"
#include "VolumeManager.h"

#include <android-base/parseint.h>
#include <android-base/properties.h>
#include <android-base/stringprintf.h>
#include <android-base/strings.h>
#include <bootloader_message/bootloader_message.h>
#include <cutils/android_reboot.h>
#include <cutils/properties.h>
#include <ext4_utils/ext4_utils.h>
#include <f2fs_sparseblock.h>
#include <fs_mgr.h>
#include <fscrypt/fscrypt.h>
#include <libdm/dm.h>
#include <log/log.h>
#include <logwrap/logwrap.h>
#include <openssl/evp.h>
#include <openssl/sha.h>
#include <selinux/selinux.h>
#include <wakelock/wakelock.h>

#include <ctype.h>
#include <errno.h>
#include <fcntl.h>
#include <inttypes.h>
#include <libgen.h>
#include <linux/kdev_t.h>
#include <math.h>
#include <mntent.h>
#include <stdio.h>
#include <stdlib.h>
#include <string.h>
#include <sys/mount.h>
#include <sys/param.h>
#include <sys/stat.h>
#include <sys/types.h>
#include <sys/wait.h>
#include <time.h>
#include <unistd.h>

#include <chrono>
#include <thread>

#ifdef CONFIG_HW_DISK_ENCRYPTION
#include <linux/dm-ioctl.h>
#include <sys/ioctl.h>
#include <cryptfs_hw.h>
#endif
extern "C" {
#include <crypto_scrypt.h>
}

using android::base::ParseUint;
using android::base::StringPrintf;
using android::fs_mgr::GetEntryForMountPoint;
using android::vold::CryptoType;
using android::vold::KeyBuffer;
using android::vold::KeyGeneration;
using namespace android::dm;
using namespace std::chrono_literals;

/* The current cryptfs version */
#define CURRENT_MAJOR_VERSION 1
#define CURRENT_MINOR_VERSION 3

#define CRYPT_FOOTER_TO_PERSIST_OFFSET 0x1000
#define CRYPT_PERSIST_DATA_SIZE 0x1000

#define CRYPT_SECTOR_SIZE 512

#define MAX_CRYPTO_TYPE_NAME_LEN 64

#define MAX_KEY_LEN 48
#define SALT_LEN 16
#define SCRYPT_LEN 32

/* definitions of flags in the structure below */
#define CRYPT_MNT_KEY_UNENCRYPTED 0x1 /* The key for the partition is not encrypted. */
#define CRYPT_ENCRYPTION_IN_PROGRESS 0x2 /* no longer used */
#define CRYPT_INCONSISTENT_STATE                    \
    0x4 /* Set when starting encryption, clear when \
           exit cleanly, either through success or  \
           correctly marked partial encryption */
#define CRYPT_DATA_CORRUPT                      \
    0x8 /* Set when encryption is fine, but the \
           underlying volume is corrupt */
#define CRYPT_FORCE_ENCRYPTION                        \
    0x10 /* Set when it is time to encrypt this       \
            volume on boot. Everything in this        \
            structure is set up correctly as          \
            though device is encrypted except         \
            that the master key is encrypted with the \
            default password. */
#define CRYPT_FORCE_COMPLETE                           \
    0x20 /* Set when the above encryption cycle is     \
            complete. On next cryptkeeper entry, match \
            the password. If it matches fix the master \
            key and remove this flag. */

/* Allowed values for type in the structure below */
#define CRYPT_TYPE_PASSWORD                       \
    0 /* master_key is encrypted with a password  \
       * Must be zero to be compatible with pre-L \
       * devices where type is always password.*/
#define CRYPT_TYPE_DEFAULT                                            \
    1                         /* master_key is encrypted with default \
                               * password */
#define CRYPT_TYPE_PATTERN 2  /* master_key is encrypted with a pattern */
#define CRYPT_TYPE_PIN 3      /* master_key is encrypted with a pin */
#define CRYPT_TYPE_MAX_TYPE 3 /* type cannot be larger than this value */

#define CRYPT_MNT_MAGIC 0xD0B5B1C4
#define PERSIST_DATA_MAGIC 0xE950CD44

/* Key Derivation Function algorithms */
#define KDF_PBKDF2 1
#define KDF_SCRYPT 2
/* Algorithms 3 & 4 deprecated before shipping outside of google, so removed */
#define KDF_SCRYPT_KEYMASTER 5

/* Maximum allowed keymaster blob size. */
#define KEYMASTER_BLOB_SIZE 2048

/* __le32 and __le16 defined in system/extras/ext4_utils/ext4_utils.h */
#define __le8 unsigned char

#if !defined(SHA256_DIGEST_LENGTH)
#define SHA256_DIGEST_LENGTH 32
#endif

/* This structure starts 16,384 bytes before the end of a hardware
 * partition that is encrypted, or in a separate partition.  It's location
 * is specified by a property set in init.<device>.rc.
 * The structure allocates 48 bytes for a key, but the real key size is
 * specified in the struct.  Currently, the code is hardcoded to use 128
 * bit keys.
 * The fields after salt are only valid in rev 1.1 and later stuctures.
 * Obviously, the filesystem does not include the last 16 kbytes
 * of the partition if the crypt_mnt_ftr lives at the end of the
 * partition.
 */

struct crypt_mnt_ftr {
    __le32 magic; /* See above */
    __le16 major_version;
    __le16 minor_version;
    __le32 ftr_size;             /* in bytes, not including key following */
    __le32 flags;                /* See above */
    __le32 keysize;              /* in bytes */
    __le32 crypt_type;           /* how master_key is encrypted. Must be a
                                  * CRYPT_TYPE_XXX value */
    __le64 fs_size;              /* Size of the encrypted fs, in 512 byte sectors */
    __le32 failed_decrypt_count; /* count of # of failed attempts to decrypt and
                                    mount, set to 0 on successful mount */
    unsigned char crypto_type_name[MAX_CRYPTO_TYPE_NAME_LEN]; /* The type of encryption
                                                                 needed to decrypt this
                                                                 partition, null terminated */
    __le32 spare2;                                            /* ignored */
    unsigned char master_key[MAX_KEY_LEN]; /* The encrypted key for decrypting the filesystem */
    unsigned char salt[SALT_LEN];          /* The salt used for this encryption */
    __le64 persist_data_offset[2];         /* Absolute offset to both copies of crypt_persist_data
                                            * on device with that info, either the footer of the
                                            * real_blkdevice or the metadata partition. */

    __le32 persist_data_size; /* The number of bytes allocated to each copy of the
                               * persistent data table*/

    __le8 kdf_type; /* The key derivation function used. */

    /* scrypt parameters. See www.tarsnap.com/scrypt/scrypt.pdf */
    __le8 N_factor;        /* (1 << N) */
    __le8 r_factor;        /* (1 << r) */
    __le8 p_factor;        /* (1 << p) */
    __le64 encrypted_upto; /* no longer used */
    __le8 hash_first_block[SHA256_DIGEST_LENGTH]; /* no longer used */

    /* key_master key, used to sign the derived key which is then used to generate
     * the intermediate key
     * This key should be used for no other purposes! We use this key to sign unpadded
     * data, which is acceptable but only if the key is not reused elsewhere. */
    __le8 keymaster_blob[KEYMASTER_BLOB_SIZE];
    __le32 keymaster_blob_size;

    /* Store scrypt of salted intermediate key. When decryption fails, we can
       check if this matches, and if it does, we know that the problem is with the
       drive, and there is no point in asking the user for more passwords.

       Note that if any part of this structure is corrupt, this will not match and
       we will continue to believe the user entered the wrong password. In that
       case the only solution is for the user to enter a password enough times to
       force a wipe.

       Note also that there is no need to worry about migration. If this data is
       wrong, we simply won't recognise a right password, and will continue to
       prompt. On the first password change, this value will be populated and
       then we will be OK.
     */
    unsigned char scrypted_intermediate_key[SCRYPT_LEN];

    /* sha of this structure with this element set to zero
       Used when encrypting on reboot to validate structure before doing something
       fatal
     */
    unsigned char sha256[SHA256_DIGEST_LENGTH];
};

/* Persistant data that should be available before decryption.
 * Things like airplane mode, locale and timezone are kept
 * here and can be retrieved by the CryptKeeper UI to properly
 * configure the phone before asking for the password
 * This is only valid if the major and minor version above
 * is set to 1.1 or higher.
 *
 * This is a 4K structure.  There are 2 copies, and the code alternates
 * writing one and then clearing the previous one.  The reading
 * code reads the first valid copy it finds, based on the magic number.
 * The absolute offset to the first of the two copies is kept in rev 1.1
 * and higher crypt_mnt_ftr structures.
 */
struct crypt_persist_entry {
    char key[PROPERTY_KEY_MAX];
    char val[PROPERTY_VALUE_MAX];
};

/* Should be exactly 4K in size */
struct crypt_persist_data {
    __le32 persist_magic;
    __le32 persist_valid_entries;
    __le32 persist_spare[30];
    struct crypt_persist_entry persist_entry[0];
};

static int wait_and_unmount(const char* mountpoint, bool kill);

typedef int (*kdf_func)(const char* passwd, const unsigned char* salt, unsigned char* ikey,
                        void* params);

#define UNUSED __attribute__((unused))

#define HASH_COUNT 2000

constexpr size_t INTERMEDIATE_KEY_LEN_BYTES = 16;
constexpr size_t INTERMEDIATE_IV_LEN_BYTES = 16;
constexpr size_t INTERMEDIATE_BUF_SIZE = (INTERMEDIATE_KEY_LEN_BYTES + INTERMEDIATE_IV_LEN_BYTES);

// SCRYPT_LEN is used by struct crypt_mnt_ftr for its intermediate key.
static_assert(INTERMEDIATE_BUF_SIZE == SCRYPT_LEN, "Mismatch of intermediate key sizes");

#define KEY_IN_FOOTER "footer"

#define DEFAULT_HEX_PASSWORD "64656661756c745f70617373776f7264"
#define DEFAULT_PASSWORD "default_password"

#define CRYPTO_BLOCK_DEVICE "userdata"

#define BREADCRUMB_FILE "/data/misc/vold/convert_fde"

#define EXT4_FS 1
#define F2FS_FS 2

#define TABLE_LOAD_RETRIES 10

#define RSA_KEY_SIZE 2048
#define RSA_KEY_SIZE_BYTES (RSA_KEY_SIZE / 8)
#define RSA_EXPONENT 0x10001
#define KEYMASTER_CRYPTFS_RATE_LIMIT 1  // Maximum one try per second
#define KEY_LEN_BYTES 16

#define RETRY_MOUNT_ATTEMPTS 10
#define RETRY_MOUNT_DELAY_SECONDS 1

#define CREATE_CRYPTO_BLK_DEV_FLAGS_ALLOW_ENCRYPT_OVERRIDE (1)

static int put_crypt_ftr_and_key(struct crypt_mnt_ftr* crypt_ftr);

static unsigned char saved_master_key[MAX_KEY_LEN];
static char* saved_mount_point;
static int master_key_saved = 0;
static struct crypt_persist_data* persist_data = NULL;

static int previous_type;

#ifdef CONFIG_HW_DISK_ENCRYPTION
static int scrypt_keymaster(const char *passwd, const unsigned char *salt,
                            unsigned char *ikey, void *params);
static void convert_key_to_hex_ascii(const unsigned char *master_key,
                                     unsigned int keysize, char *master_key_ascii);
static int put_crypt_ftr_and_key(struct crypt_mnt_ftr *crypt_ftr);
static int test_mount_hw_encrypted_fs(struct crypt_mnt_ftr* crypt_ftr,
                const char *passwd, const char *mount_point, const char *label);
int cryptfs_changepw_hw_fde(int crypt_type, const char *currentpw,
                                   const char *newpw);
int cryptfs_check_passwd_hw(char *passwd);
int cryptfs_get_master_key(struct crypt_mnt_ftr* ftr, const char* password,
                                   unsigned char* master_key);

static void convert_key_to_hex_ascii_for_upgrade(const unsigned char *master_key,
                                     unsigned int keysize, char *master_key_ascii)
{
    unsigned int i, a;
    unsigned char nibble;

    for (i = 0, a = 0; i < keysize; i++, a += 2) {
        /* For each byte, write out two ascii hex digits */
        nibble = (master_key[i] >> 4) & 0xf;
        master_key_ascii[a] = nibble + (nibble > 9 ? 0x57 : 0x30);

        nibble = master_key[i] & 0xf;
        master_key_ascii[a + 1] = nibble + (nibble > 9 ? 0x57 : 0x30);
    }

    /* Add the null termination */
    master_key_ascii[a] = '\0';
}

static int get_keymaster_hw_fde_passwd(const char* passwd, unsigned char* newpw,
                                  unsigned char* salt,
                                  const struct crypt_mnt_ftr *ftr)
{
    /* if newpw updated, return 0
     * if newpw not updated return -1
     */
    int rc = -1;

    if (should_use_keymaster()) {
        if (scrypt_keymaster(passwd, salt, newpw, (void*)ftr)) {
            SLOGE("scrypt failed");
        } else {
            rc = 0;
        }
    }

    return rc;
}

static int verify_hw_fde_passwd(const char *passwd, struct crypt_mnt_ftr* crypt_ftr)
{
    unsigned char newpw[32] = {0};
    int key_index;
    if (get_keymaster_hw_fde_passwd(passwd, newpw, crypt_ftr->salt, crypt_ftr))
        key_index = set_hw_device_encryption_key(passwd,
                                           (char*) crypt_ftr->crypto_type_name);
    else
        key_index = set_hw_device_encryption_key((const char*)newpw,
                                           (char*) crypt_ftr->crypto_type_name);
    return key_index;
}

static int verify_and_update_hw_fde_passwd(const char *passwd,
                                           struct crypt_mnt_ftr* crypt_ftr)
{
    char* new_passwd = NULL;
    unsigned char newpw[32] = {0};
    int key_index = -1;
    int passwd_updated = -1;
    int ascii_passwd_updated = (crypt_ftr->flags & CRYPT_ASCII_PASSWORD_UPDATED);

    key_index = verify_hw_fde_passwd(passwd, crypt_ftr);
    if (key_index < 0) {
        ++crypt_ftr->failed_decrypt_count;

        if (ascii_passwd_updated) {
            SLOGI("Ascii password was updated");
        } else {
            /* Code in else part would execute only once:
             * When device is upgraded from L->M release.
             * Once upgraded, code flow should never come here.
             * L release passed actual password in hex, so try with hex
             * Each nible of passwd was encoded as a byte, so allocate memory
             * twice of password len plus one more byte for null termination
             */
            if (crypt_ftr->crypt_type == CRYPT_TYPE_DEFAULT) {
                new_passwd = (char*)malloc(strlen(DEFAULT_HEX_PASSWORD) + 1);
                if (new_passwd == NULL) {
                    SLOGE("System out of memory. Password verification  incomplete");
                    goto out;
                }
                strlcpy(new_passwd, DEFAULT_HEX_PASSWORD, strlen(DEFAULT_HEX_PASSWORD) + 1);
            } else {
                new_passwd = (char*)malloc(strlen(passwd) * 2 + 1);
                if (new_passwd == NULL) {
                    SLOGE("System out of memory. Password verification  incomplete");
                    goto out;
                }
                convert_key_to_hex_ascii_for_upgrade((const unsigned char*)passwd,
                                       strlen(passwd), new_passwd);
            }
            key_index = set_hw_device_encryption_key((const char*)new_passwd,
                                       (char*) crypt_ftr->crypto_type_name);
            if (key_index >=0) {
                crypt_ftr->failed_decrypt_count = 0;
                SLOGI("Hex password verified...will try to update with Ascii value");
                /* Before updating password, tie that with keymaster to tie with ROT */

                if (get_keymaster_hw_fde_passwd(passwd, newpw,
                                                crypt_ftr->salt, crypt_ftr)) {
                    passwd_updated = update_hw_device_encryption_key(new_passwd,
                                     passwd, (char*)crypt_ftr->crypto_type_name);
                } else {
                    passwd_updated = update_hw_device_encryption_key(new_passwd,
                                     (const char*)newpw, (char*)crypt_ftr->crypto_type_name);
                }

                if (passwd_updated >= 0) {
                    crypt_ftr->flags |= CRYPT_ASCII_PASSWORD_UPDATED;
                    SLOGI("Ascii password recorded and updated");
                } else {
                    SLOGI("Passwd verified, could not update...Will try next time");
                }
            } else {
                ++crypt_ftr->failed_decrypt_count;
            }
            free(new_passwd);
        }
    } else {
        if (!ascii_passwd_updated)
            crypt_ftr->flags |= CRYPT_ASCII_PASSWORD_UPDATED;
    }
out:
    // update footer before leaving
    put_crypt_ftr_and_key(crypt_ftr);
    return key_index;
}
#endif

constexpr CryptoType aes_128_cbc = CryptoType()
                                           .set_config_name("AES-128-CBC")
                                           .set_kernel_name("aes-cbc-essiv:sha256")
                                           .set_keysize(16);

constexpr CryptoType supported_crypto_types[] = {aes_128_cbc, android::vold::adiantum};

static_assert(validateSupportedCryptoTypes(MAX_KEY_LEN, supported_crypto_types,
                                           array_length(supported_crypto_types)),
              "We have a CryptoType with keysize > MAX_KEY_LEN or which was "
              "incompletely constructed.");

static const CryptoType& get_crypto_type() {
    // We only want to parse this read-only property once.  But we need to wait
    // until the system is initialized before we can read it.  So we use a static
    // scoped within this function to get it only once.
    static CryptoType crypto_type =
            lookup_crypto_algorithm(supported_crypto_types, array_length(supported_crypto_types),
                                    aes_128_cbc, "ro.crypto.fde_algorithm");
    return crypto_type;
}

const KeyGeneration cryptfs_get_keygen() {
    return KeyGeneration{get_crypto_type().get_keysize(), true, false};
}

/* Should we use keymaster? */
static int keymaster_check_compatibility() {
    return keymaster_compatibility_cryptfs_scrypt();
}

/* Create a new keymaster key and store it in this footer */
static int keymaster_create_key(struct crypt_mnt_ftr* ftr) {
    if (ftr->keymaster_blob_size) {
        SLOGI("Already have key");
        return 0;
    }

    int rc = keymaster_create_key_for_cryptfs_scrypt(
        RSA_KEY_SIZE, RSA_EXPONENT, KEYMASTER_CRYPTFS_RATE_LIMIT, ftr->keymaster_blob,
        KEYMASTER_BLOB_SIZE, &ftr->keymaster_blob_size);
    if (rc) {
        if (ftr->keymaster_blob_size > KEYMASTER_BLOB_SIZE) {
            SLOGE("Keymaster key blob too large");
            ftr->keymaster_blob_size = 0;
        }
        SLOGE("Failed to generate keypair");
        return -1;
    }
    return 0;
}

/* This signs the given object using the keymaster key. */
static int keymaster_sign_object(struct crypt_mnt_ftr* ftr, const unsigned char* object,
                                 const size_t object_size, unsigned char** signature,
                                 size_t* signature_size) {
    unsigned char to_sign[RSA_KEY_SIZE_BYTES];
    size_t to_sign_size = sizeof(to_sign);
    memset(to_sign, 0, RSA_KEY_SIZE_BYTES);

    // To sign a message with RSA, the message must satisfy two
    // constraints:
    //
    // 1. The message, when interpreted as a big-endian numeric value, must
    //    be strictly less than the public modulus of the RSA key.  Note
    //    that because the most significant bit of the public modulus is
    //    guaranteed to be 1 (else it's an (n-1)-bit key, not an n-bit
    //    key), an n-bit message with most significant bit 0 always
    //    satisfies this requirement.
    //
    // 2. The message must have the same length in bits as the public
    //    modulus of the RSA key.  This requirement isn't mathematically
    //    necessary, but is necessary to ensure consistency in
    //    implementations.
    switch (ftr->kdf_type) {
        case KDF_SCRYPT_KEYMASTER:
            // This ensures the most significant byte of the signed message
            // is zero.  We could have zero-padded to the left instead, but
            // this approach is slightly more robust against changes in
            // object size.  However, it's still broken (but not unusably
            // so) because we really should be using a proper deterministic
            // RSA padding function, such as PKCS1.
            memcpy(to_sign + 1, object, std::min((size_t)RSA_KEY_SIZE_BYTES - 1, object_size));
            SLOGI("Signing safely-padded object");
            break;
        default:
            SLOGE("Unknown KDF type %d", ftr->kdf_type);
            return -1;
    }
    for (;;) {
        auto result = keymaster_sign_object_for_cryptfs_scrypt(
            ftr->keymaster_blob, ftr->keymaster_blob_size, KEYMASTER_CRYPTFS_RATE_LIMIT, to_sign,
            to_sign_size, signature, signature_size);
        switch (result) {
            case KeymasterSignResult::ok:
                return 0;
            case KeymasterSignResult::upgrade:
                break;
            default:
                return -1;
        }
        SLOGD("Upgrading key");
        if (keymaster_upgrade_key_for_cryptfs_scrypt(
                RSA_KEY_SIZE, RSA_EXPONENT, KEYMASTER_CRYPTFS_RATE_LIMIT, ftr->keymaster_blob,
                ftr->keymaster_blob_size, ftr->keymaster_blob, KEYMASTER_BLOB_SIZE,
                &ftr->keymaster_blob_size) != 0) {
            SLOGE("Failed to upgrade key");
            return -1;
        }
        if (put_crypt_ftr_and_key(ftr) != 0) {
            SLOGE("Failed to write upgraded key to disk");
        }
        SLOGD("Key upgraded successfully");
    }
}

/* Store password when userdata is successfully decrypted and mounted.
 * Cleared by cryptfs_clear_password
 *
 * To avoid a double prompt at boot, we need to store the CryptKeeper
 * password and pass it to KeyGuard, which uses it to unlock KeyStore.
 * Since the entire framework is torn down and rebuilt after encryption,
 * we have to use a daemon or similar to store the password. Since vold
 * is secured against IPC except from system processes, it seems a reasonable
 * place to store this.
 *
 * password should be cleared once it has been used.
 *
 * password is aged out after password_max_age_seconds seconds.
 */
static char* password = 0;
static int password_expiry_time = 0;
static const int password_max_age_seconds = 60;

enum class RebootType { reboot, recovery, shutdown };
static void cryptfs_reboot(RebootType rt) {
    switch (rt) {
        case RebootType::reboot:
            property_set(ANDROID_RB_PROPERTY, "reboot");
            break;

        case RebootType::recovery:
            property_set(ANDROID_RB_PROPERTY, "reboot,recovery");
            break;

        case RebootType::shutdown:
            property_set(ANDROID_RB_PROPERTY, "shutdown");
            break;
    }

    sleep(20);

    /* Shouldn't get here, reboot should happen before sleep times out */
    return;
}

/**
 * Gets the default device scrypt parameters for key derivation time tuning.
 * The parameters should lead to about one second derivation time for the
 * given device.
 */
static void get_device_scrypt_params(struct crypt_mnt_ftr* ftr) {
    char paramstr[PROPERTY_VALUE_MAX];
    int Nf, rf, pf;

    property_get(SCRYPT_PROP, paramstr, SCRYPT_DEFAULTS);
    if (!parse_scrypt_parameters(paramstr, &Nf, &rf, &pf)) {
        SLOGW("bad scrypt parameters '%s' should be like '12:8:1'; using defaults", paramstr);
        parse_scrypt_parameters(SCRYPT_DEFAULTS, &Nf, &rf, &pf);
    }
    ftr->N_factor = Nf;
    ftr->r_factor = rf;
    ftr->p_factor = pf;
}

static uint64_t get_fs_size(const char* dev) {
    int fd, block_size;
    struct ext4_super_block sb;
    uint64_t len;

    if ((fd = open(dev, O_RDONLY | O_CLOEXEC)) < 0) {
        SLOGE("Cannot open device to get filesystem size ");
        return 0;
    }

    if (lseek64(fd, 1024, SEEK_SET) < 0) {
        SLOGE("Cannot seek to superblock");
        return 0;
    }

    if (read(fd, &sb, sizeof(sb)) != sizeof(sb)) {
        SLOGE("Cannot read superblock");
        return 0;
    }

    close(fd);

    if (le32_to_cpu(sb.s_magic) != EXT4_SUPER_MAGIC) {
        SLOGE("Not a valid ext4 superblock");
        return 0;
    }
    block_size = 1024 << sb.s_log_block_size;
    /* compute length in bytes */
    len = (((uint64_t)sb.s_blocks_count_hi << 32) + sb.s_blocks_count_lo) * block_size;

    /* return length in sectors */
    return len / 512;
}

static void get_crypt_info(std::string* key_loc, std::string* real_blk_device) {
    for (const auto& entry : fstab_default) {
        if (!entry.fs_mgr_flags.vold_managed &&
            (entry.fs_mgr_flags.crypt || entry.fs_mgr_flags.force_crypt ||
             entry.fs_mgr_flags.force_fde_or_fbe || entry.fs_mgr_flags.file_encryption)) {
            if (key_loc != nullptr) {
                *key_loc = entry.key_loc;
            }
            if (real_blk_device != nullptr) {
                *real_blk_device = entry.blk_device;
            }
            return;
        }
    }
}

static int get_crypt_ftr_info(char** metadata_fname, off64_t* off) {
    static int cached_data = 0;
    static uint64_t cached_off = 0;
    static char cached_metadata_fname[PROPERTY_VALUE_MAX] = "";
    char key_loc[PROPERTY_VALUE_MAX];
    char real_blkdev[PROPERTY_VALUE_MAX];
    int rc = -1;

    if (!cached_data) {
        std::string key_loc;
        std::string real_blkdev;
        get_crypt_info(&key_loc, &real_blkdev);

        if (key_loc == KEY_IN_FOOTER) {
            if (android::vold::GetBlockDevSize(real_blkdev, &cached_off) == android::OK) {
                /* If it's an encrypted Android partition, the last 16 Kbytes contain the
                 * encryption info footer and key, and plenty of bytes to spare for future
                 * growth.
                 */
                strlcpy(cached_metadata_fname, real_blkdev.c_str(), sizeof(cached_metadata_fname));
                cached_off -= CRYPT_FOOTER_OFFSET;
                cached_data = 1;
            } else {
                SLOGE("Cannot get size of block device %s\n", real_blkdev.c_str());
            }
        } else {
            strlcpy(cached_metadata_fname, key_loc.c_str(), sizeof(cached_metadata_fname));
            cached_off = 0;
            cached_data = 1;
        }
    }

    if (cached_data) {
        if (metadata_fname) {
            *metadata_fname = cached_metadata_fname;
        }
        if (off) {
            *off = cached_off;
        }
        rc = 0;
    }

    return rc;
}

/* Set sha256 checksum in structure */
static void set_ftr_sha(struct crypt_mnt_ftr* crypt_ftr) {
    SHA256_CTX c;
    SHA256_Init(&c);
    memset(crypt_ftr->sha256, 0, sizeof(crypt_ftr->sha256));
    SHA256_Update(&c, crypt_ftr, sizeof(*crypt_ftr));
    SHA256_Final(crypt_ftr->sha256, &c);
}

/* key or salt can be NULL, in which case just skip writing that value.  Useful to
 * update the failed mount count but not change the key.
 */
static int put_crypt_ftr_and_key(struct crypt_mnt_ftr* crypt_ftr) {
    int fd;
    unsigned int cnt;
    /* starting_off is set to the SEEK_SET offset
     * where the crypto structure starts
     */
    off64_t starting_off;
    int rc = -1;
    char* fname = NULL;
    struct stat statbuf;

    set_ftr_sha(crypt_ftr);

    if (get_crypt_ftr_info(&fname, &starting_off)) {
        SLOGE("Unable to get crypt_ftr_info\n");
        return -1;
    }
    if (fname[0] != '/') {
        SLOGE("Unexpected value for crypto key location\n");
        return -1;
    }
    if ((fd = open(fname, O_RDWR | O_CREAT | O_CLOEXEC, 0600)) < 0) {
        SLOGE("Cannot open footer file %s for put\n", fname);
        return -1;
    }

    /* Seek to the start of the crypt footer */
    if (lseek64(fd, starting_off, SEEK_SET) == -1) {
        SLOGE("Cannot seek to real block device footer\n");
        goto errout;
    }

    if ((cnt = write(fd, crypt_ftr, sizeof(struct crypt_mnt_ftr))) != sizeof(struct crypt_mnt_ftr)) {
        SLOGE("Cannot write real block device footer\n");
        goto errout;
    }

    fstat(fd, &statbuf);
    /* If the keys are kept on a raw block device, do not try to truncate it. */
    if (S_ISREG(statbuf.st_mode)) {
        if (ftruncate(fd, 0x4000)) {
            SLOGE("Cannot set footer file size\n");
            goto errout;
        }
    }

    /* Success! */
    rc = 0;

errout:
    close(fd);
    return rc;
}

static bool check_ftr_sha(const struct crypt_mnt_ftr* crypt_ftr) {
    struct crypt_mnt_ftr copy;
    memcpy(&copy, crypt_ftr, sizeof(copy));
    set_ftr_sha(&copy);
    return memcmp(copy.sha256, crypt_ftr->sha256, sizeof(copy.sha256)) == 0;
}

static inline int unix_read(int fd, void* buff, int len) {
    return TEMP_FAILURE_RETRY(read(fd, buff, len));
}

static inline int unix_write(int fd, const void* buff, int len) {
    return TEMP_FAILURE_RETRY(write(fd, buff, len));
}

static void init_empty_persist_data(struct crypt_persist_data* pdata, int len) {
    memset(pdata, 0, len);
    pdata->persist_magic = PERSIST_DATA_MAGIC;
    pdata->persist_valid_entries = 0;
}

/* A routine to update the passed in crypt_ftr to the lastest version.
 * fd is open read/write on the device that holds the crypto footer and persistent
 * data, crypt_ftr is a pointer to the struct to be updated, and offset is the
 * absolute offset to the start of the crypt_mnt_ftr on the passed in fd.
 */
static void upgrade_crypt_ftr(int fd, struct crypt_mnt_ftr* crypt_ftr, off64_t offset) {
    int orig_major = crypt_ftr->major_version;
    int orig_minor = crypt_ftr->minor_version;

    if ((crypt_ftr->major_version == 1) && (crypt_ftr->minor_version == 0)) {
        struct crypt_persist_data* pdata;
        off64_t pdata_offset = offset + CRYPT_FOOTER_TO_PERSIST_OFFSET;

        SLOGW("upgrading crypto footer to 1.1");

        pdata = (crypt_persist_data*)malloc(CRYPT_PERSIST_DATA_SIZE);
        if (pdata == NULL) {
            SLOGE("Cannot allocate persisent data\n");
            return;
        }
        memset(pdata, 0, CRYPT_PERSIST_DATA_SIZE);

        /* Need to initialize the persistent data area */
        if (lseek64(fd, pdata_offset, SEEK_SET) == -1) {
            SLOGE("Cannot seek to persisent data offset\n");
            free(pdata);
            return;
        }
        /* Write all zeros to the first copy, making it invalid */
        unix_write(fd, pdata, CRYPT_PERSIST_DATA_SIZE);

        /* Write a valid but empty structure to the second copy */
        init_empty_persist_data(pdata, CRYPT_PERSIST_DATA_SIZE);
        unix_write(fd, pdata, CRYPT_PERSIST_DATA_SIZE);

        /* Update the footer */
        crypt_ftr->persist_data_size = CRYPT_PERSIST_DATA_SIZE;
        crypt_ftr->persist_data_offset[0] = pdata_offset;
        crypt_ftr->persist_data_offset[1] = pdata_offset + CRYPT_PERSIST_DATA_SIZE;
        crypt_ftr->minor_version = 1;
        free(pdata);
    }

    if ((crypt_ftr->major_version == 1) && (crypt_ftr->minor_version == 1)) {
        SLOGW("upgrading crypto footer to 1.2");
        /* But keep the old kdf_type.
         * It will get updated later to KDF_SCRYPT after the password has been verified.
         */
        crypt_ftr->kdf_type = KDF_PBKDF2;
        get_device_scrypt_params(crypt_ftr);
        crypt_ftr->minor_version = 2;
    }

    if ((crypt_ftr->major_version == 1) && (crypt_ftr->minor_version == 2)) {
        SLOGW("upgrading crypto footer to 1.3");
        crypt_ftr->crypt_type = CRYPT_TYPE_PASSWORD;
        crypt_ftr->minor_version = 3;
    }

    if ((orig_major != crypt_ftr->major_version) || (orig_minor != crypt_ftr->minor_version)) {
        if (lseek64(fd, offset, SEEK_SET) == -1) {
            SLOGE("Cannot seek to crypt footer\n");
            return;
        }
        unix_write(fd, crypt_ftr, sizeof(struct crypt_mnt_ftr));
    }
}

static int get_crypt_ftr_and_key(struct crypt_mnt_ftr* crypt_ftr) {
    int fd;
    unsigned int cnt;
    off64_t starting_off;
    int rc = -1;
    char* fname = NULL;
    struct stat statbuf;

    if (get_crypt_ftr_info(&fname, &starting_off)) {
        SLOGE("Unable to get crypt_ftr_info\n");
        return -1;
    }
    if (fname[0] != '/') {
        SLOGE("Unexpected value for crypto key location\n");
        return -1;
    }
    if ((fd = open(fname, O_RDWR | O_CLOEXEC)) < 0) {
        SLOGE("Cannot open footer file %s for get\n", fname);
        return -1;
    }

    /* Make sure it's 16 Kbytes in length */
    fstat(fd, &statbuf);
    if (S_ISREG(statbuf.st_mode) && (statbuf.st_size != 0x4000)) {
        SLOGE("footer file %s is not the expected size!\n", fname);
        goto errout;
    }

    /* Seek to the start of the crypt footer */
    if (lseek64(fd, starting_off, SEEK_SET) == -1) {
        SLOGE("Cannot seek to real block device footer\n");
        goto errout;
    }

    if ((cnt = read(fd, crypt_ftr, sizeof(struct crypt_mnt_ftr))) != sizeof(struct crypt_mnt_ftr)) {
        SLOGE("Cannot read real block device footer\n");
        goto errout;
    }

    if (crypt_ftr->magic != CRYPT_MNT_MAGIC) {
        SLOGE("Bad magic for real block device %s\n", fname);
        goto errout;
    }

    if (crypt_ftr->major_version != CURRENT_MAJOR_VERSION) {
        SLOGE("Cannot understand major version %d real block device footer; expected %d\n",
              crypt_ftr->major_version, CURRENT_MAJOR_VERSION);
        goto errout;
    }

    // We risk buffer overflows with oversized keys, so we just reject them.
    // 0-sized keys are problematic (essentially by-passing encryption), and
    // AES-CBC key wrapping only works for multiples of 16 bytes.
    if ((crypt_ftr->keysize == 0) || ((crypt_ftr->keysize % 16) != 0) ||
        (crypt_ftr->keysize > MAX_KEY_LEN)) {
        SLOGE(
            "Invalid keysize (%u) for block device %s; Must be non-zero, "
            "divisible by 16, and <= %d\n",
            crypt_ftr->keysize, fname, MAX_KEY_LEN);
        goto errout;
    }

    if (crypt_ftr->minor_version > CURRENT_MINOR_VERSION) {
        SLOGW("Warning: crypto footer minor version %d, expected <= %d, continuing...\n",
              crypt_ftr->minor_version, CURRENT_MINOR_VERSION);
    }

    /* If this is a verion 1.0 crypt_ftr, make it a 1.1 crypt footer, and update the
     * copy on disk before returning.
     */
    if (crypt_ftr->minor_version < CURRENT_MINOR_VERSION) {
        upgrade_crypt_ftr(fd, crypt_ftr, starting_off);
    }

    /* Success! */
    rc = 0;

errout:
    close(fd);
    return rc;
}

static int validate_persistent_data_storage(struct crypt_mnt_ftr* crypt_ftr) {
    if (crypt_ftr->persist_data_offset[0] + crypt_ftr->persist_data_size >
        crypt_ftr->persist_data_offset[1]) {
        SLOGE("Crypt_ftr persist data regions overlap");
        return -1;
    }

    if (crypt_ftr->persist_data_offset[0] >= crypt_ftr->persist_data_offset[1]) {
        SLOGE("Crypt_ftr persist data region 0 starts after region 1");
        return -1;
    }

    if (((crypt_ftr->persist_data_offset[1] + crypt_ftr->persist_data_size) -
         (crypt_ftr->persist_data_offset[0] - CRYPT_FOOTER_TO_PERSIST_OFFSET)) >
        CRYPT_FOOTER_OFFSET) {
        SLOGE("Persistent data extends past crypto footer");
        return -1;
    }

    return 0;
}

static int load_persistent_data(void) {
    struct crypt_mnt_ftr crypt_ftr;
    struct crypt_persist_data* pdata = NULL;
    char encrypted_state[PROPERTY_VALUE_MAX];
    char* fname;
    int found = 0;
    int fd;
    int ret;
    int i;

    if (persist_data) {
        /* Nothing to do, we've already loaded or initialized it */
        return 0;
    }

    /* If not encrypted, just allocate an empty table and initialize it */
    property_get("ro.crypto.state", encrypted_state, "");
    if (strcmp(encrypted_state, "encrypted")) {
        pdata = (crypt_persist_data*)malloc(CRYPT_PERSIST_DATA_SIZE);
        if (pdata) {
            init_empty_persist_data(pdata, CRYPT_PERSIST_DATA_SIZE);
            persist_data = pdata;
            return 0;
        }
        return -1;
    }

    if (get_crypt_ftr_and_key(&crypt_ftr)) {
        return -1;
    }

    if ((crypt_ftr.major_version < 1) ||
        (crypt_ftr.major_version == 1 && crypt_ftr.minor_version < 1)) {
        SLOGE("Crypt_ftr version doesn't support persistent data");
        return -1;
    }

    if (get_crypt_ftr_info(&fname, NULL)) {
        return -1;
    }

    ret = validate_persistent_data_storage(&crypt_ftr);
    if (ret) {
        return -1;
    }

    fd = open(fname, O_RDONLY | O_CLOEXEC);
    if (fd < 0) {
        SLOGE("Cannot open %s metadata file", fname);
        return -1;
    }

    pdata = (crypt_persist_data*)malloc(crypt_ftr.persist_data_size);
    if (pdata == NULL) {
        SLOGE("Cannot allocate memory for persistent data");
        goto err;
    }

    for (i = 0; i < 2; i++) {
        if (lseek64(fd, crypt_ftr.persist_data_offset[i], SEEK_SET) < 0) {
            SLOGE("Cannot seek to read persistent data on %s", fname);
            goto err2;
        }
        if (unix_read(fd, pdata, crypt_ftr.persist_data_size) < 0) {
            SLOGE("Error reading persistent data on iteration %d", i);
            goto err2;
        }
        if (pdata->persist_magic == PERSIST_DATA_MAGIC) {
            found = 1;
            break;
        }
    }

    if (!found) {
        SLOGI("Could not find valid persistent data, creating");
        init_empty_persist_data(pdata, crypt_ftr.persist_data_size);
    }

    /* Success */
    persist_data = pdata;
    close(fd);
    return 0;

err2:
    free(pdata);

err:
    close(fd);
    return -1;
}

static int save_persistent_data(void) {
    struct crypt_mnt_ftr crypt_ftr;
    struct crypt_persist_data* pdata;
    char* fname;
    off64_t write_offset;
    off64_t erase_offset;
    int fd;
    int ret;

    if (persist_data == NULL) {
        SLOGE("No persistent data to save");
        return -1;
    }

    if (get_crypt_ftr_and_key(&crypt_ftr)) {
        return -1;
    }

    if ((crypt_ftr.major_version < 1) ||
        (crypt_ftr.major_version == 1 && crypt_ftr.minor_version < 1)) {
        SLOGE("Crypt_ftr version doesn't support persistent data");
        return -1;
    }

    ret = validate_persistent_data_storage(&crypt_ftr);
    if (ret) {
        return -1;
    }

    if (get_crypt_ftr_info(&fname, NULL)) {
        return -1;
    }

    fd = open(fname, O_RDWR | O_CLOEXEC);
    if (fd < 0) {
        SLOGE("Cannot open %s metadata file", fname);
        return -1;
    }

    pdata = (crypt_persist_data*)malloc(crypt_ftr.persist_data_size);
    if (pdata == NULL) {
        SLOGE("Cannot allocate persistant data");
        goto err;
    }

    if (lseek64(fd, crypt_ftr.persist_data_offset[0], SEEK_SET) < 0) {
        SLOGE("Cannot seek to read persistent data on %s", fname);
        goto err2;
    }

    if (unix_read(fd, pdata, crypt_ftr.persist_data_size) < 0) {
        SLOGE("Error reading persistent data before save");
        goto err2;
    }

    if (pdata->persist_magic == PERSIST_DATA_MAGIC) {
        /* The first copy is the curent valid copy, so write to
         * the second copy and erase this one */
        write_offset = crypt_ftr.persist_data_offset[1];
        erase_offset = crypt_ftr.persist_data_offset[0];
    } else {
        /* The second copy must be the valid copy, so write to
         * the first copy, and erase the second */
        write_offset = crypt_ftr.persist_data_offset[0];
        erase_offset = crypt_ftr.persist_data_offset[1];
    }

    /* Write the new copy first, if successful, then erase the old copy */
    if (lseek64(fd, write_offset, SEEK_SET) < 0) {
        SLOGE("Cannot seek to write persistent data");
        goto err2;
    }
    if (unix_write(fd, persist_data, crypt_ftr.persist_data_size) ==
        (int)crypt_ftr.persist_data_size) {
        if (lseek64(fd, erase_offset, SEEK_SET) < 0) {
            SLOGE("Cannot seek to erase previous persistent data");
            goto err2;
        }
        fsync(fd);
        memset(pdata, 0, crypt_ftr.persist_data_size);
        if (unix_write(fd, pdata, crypt_ftr.persist_data_size) != (int)crypt_ftr.persist_data_size) {
            SLOGE("Cannot write to erase previous persistent data");
            goto err2;
        }
        fsync(fd);
    } else {
        SLOGE("Cannot write to save persistent data");
        goto err2;
    }

    /* Success */
    free(pdata);
    close(fd);
    return 0;

err2:
    free(pdata);
err:
    close(fd);
    return -1;
}

/* Convert a binary key of specified length into an ascii hex string equivalent,
 * without the leading 0x and with null termination
 */
static void convert_key_to_hex_ascii(const unsigned char* master_key, unsigned int keysize,
                                     char* master_key_ascii) {
    unsigned int i, a;
    unsigned char nibble;

    for (i = 0, a = 0; i < keysize; i++, a += 2) {
        /* For each byte, write out two ascii hex digits */
        nibble = (master_key[i] >> 4) & 0xf;
        master_key_ascii[a] = nibble + (nibble > 9 ? 0x37 : 0x30);

        nibble = master_key[i] & 0xf;
        master_key_ascii[a + 1] = nibble + (nibble > 9 ? 0x37 : 0x30);
    }

    /* Add the null termination */
    master_key_ascii[a] = '\0';
}

/*
 * If the ro.crypto.fde_sector_size system property is set, append the
 * parameters to make dm-crypt use the specified crypto sector size and round
 * the crypto device size down to a crypto sector boundary.
 */
static int add_sector_size_param(DmTargetCrypt* target, struct crypt_mnt_ftr* ftr) {
    constexpr char DM_CRYPT_SECTOR_SIZE[] = "ro.crypto.fde_sector_size";
    char value[PROPERTY_VALUE_MAX];

    if (property_get(DM_CRYPT_SECTOR_SIZE, value, "") > 0) {
        unsigned int sector_size;

        if (!ParseUint(value, &sector_size) || sector_size < 512 || sector_size > 4096 ||
            (sector_size & (sector_size - 1)) != 0) {
            SLOGE("Invalid value for %s: %s.  Must be >= 512, <= 4096, and a power of 2\n",
                  DM_CRYPT_SECTOR_SIZE, value);
            return -1;
        }

        target->SetSectorSize(sector_size);

        // With this option, IVs will match the sector numbering, instead
        // of being hard-coded to being based on 512-byte sectors.
        target->SetIvLargeSectors();

        // Round the crypto device size down to a crypto sector boundary.
        ftr->fs_size &= ~((sector_size / 512) - 1);
    }
    return 0;
}

#if defined(CONFIG_HW_DISK_ENCRYPTION) && !defined(CONFIG_HW_DISK_ENCRYPT_PERF)
#define DM_CRYPT_BUF_SIZE 4096

static void ioctl_init(struct dm_ioctl* io, size_t dataSize, const char* name, unsigned flags) {
    memset(io, 0, dataSize);
    io->data_size = dataSize;
    io->data_start = sizeof(struct dm_ioctl);
    io->version[0] = 4;
    io->version[1] = 0;
    io->version[2] = 0;
    io->flags = flags;
    if (name) {
        strlcpy(io->name, name, sizeof(io->name));
    }
}

static int load_crypto_mapping_table(struct crypt_mnt_ftr* crypt_ftr,
                                     const unsigned char* master_key, const char* real_blk_name,
                                     const char* name, int fd, const char* extra_params) {
    alignas(struct dm_ioctl) char buffer[DM_CRYPT_BUF_SIZE];
    struct dm_ioctl* io;
    struct dm_target_spec* tgt;
    char* crypt_params;
    // We need two ASCII characters to represent each byte, and need space for
    // the '\0' terminator.
    char master_key_ascii[MAX_KEY_LEN * 2 + 1];
    size_t buff_offset;
    int i;

    io = (struct dm_ioctl*)buffer;

    /* Load the mapping table for this device */
    tgt = (struct dm_target_spec*)&buffer[sizeof(struct dm_ioctl)];

    ioctl_init(io, DM_CRYPT_BUF_SIZE, name, 0);
    io->target_count = 1;
    tgt->status = 0;
    tgt->sector_start = 0;
    tgt->length = crypt_ftr->fs_size;
    crypt_params = buffer + sizeof(struct dm_ioctl) + sizeof(struct dm_target_spec);
    buff_offset = crypt_params - buffer;
    SLOGI(
        "Creating crypto dev \"%s\"; cipher=%s, keysize=%u, real_dev=%s, len=%llu, params=\"%s\"\n",
        name, crypt_ftr->crypto_type_name, crypt_ftr->keysize, real_blk_name, tgt->length * 512,
        extra_params);
    if(is_hw_disk_encryption((char*)crypt_ftr->crypto_type_name)) {
        strlcpy(tgt->target_type, "req-crypt",DM_MAX_TYPE_NAME);
        if (is_ice_enabled())
            convert_key_to_hex_ascii(master_key, sizeof(int), master_key_ascii);
        else
            convert_key_to_hex_ascii(master_key, crypt_ftr->keysize, master_key_ascii);
    }
    snprintf(crypt_params, sizeof(buffer) - buff_offset, "%s %s 0 %s 0 %s 0",
             crypt_ftr->crypto_type_name, master_key_ascii,
             real_blk_name, extra_params);

    SLOGI("target_type = %s", tgt->target_type);
    SLOGI("real_blk_name = %s, extra_params = %s", real_blk_name, extra_params);

    crypt_params += strlen(crypt_params) + 1;
    crypt_params =
        (char*)(((unsigned long)crypt_params + 7) & ~8); /* Align to an 8 byte boundary */
    tgt->next = crypt_params - buffer;

    for (i = 0; i < TABLE_LOAD_RETRIES; i++) {
        if (!ioctl(fd, DM_TABLE_LOAD, io)) {
            break;
        }
        usleep(500000);
    }

    if (i == TABLE_LOAD_RETRIES) {
        /* We failed to load the table, return an error */
        return -1;
    } else {
        return i + 1;
    }
}

static int create_crypto_blk_dev_hw(struct crypt_mnt_ftr* crypt_ftr, const unsigned char* master_key,
                                 const char* real_blk_name, std::string* crypto_blk_name,
                                 const char* name, uint32_t flags) {
    char buffer[DM_CRYPT_BUF_SIZE];
    struct dm_ioctl* io;
    unsigned int minor;
    int fd = 0;
    int err;
    int retval = -1;
    int version[3];
    int load_count = 0;
    char encrypted_state[PROPERTY_VALUE_MAX] = {0};
    char progress[PROPERTY_VALUE_MAX] = {0};
    const char *extra_params;

    if ((fd = open("/dev/device-mapper", O_RDWR | O_CLOEXEC)) < 0) {
        SLOGE("Cannot open device-mapper\n");
        goto errout;
    }

    io = (struct dm_ioctl*)buffer;

    ioctl_init(io, DM_CRYPT_BUF_SIZE, name, 0);
    err = ioctl(fd, DM_DEV_CREATE, io);
    if (err) {
        SLOGE("Cannot create dm-crypt device %s: %s\n", name, strerror(errno));
        goto errout;
    }

    /* Get the device status, in particular, the name of it's device file */
    ioctl_init(io, DM_CRYPT_BUF_SIZE, name, 0);
    if (ioctl(fd, DM_DEV_STATUS, io)) {
        SLOGE("Cannot retrieve dm-crypt device status\n");
        goto errout;
    }
    minor = (io->dev & 0xff) | ((io->dev >> 12) & 0xfff00);
    snprintf(crypto_blk_name->data(), MAXPATHLEN, "/dev/block/dm-%u", minor);

    if(is_hw_disk_encryption((char*)crypt_ftr->crypto_type_name)) {
      /* Set fde_enabled if either FDE completed or in-progress */
      property_get("ro.crypto.state", encrypted_state, ""); /* FDE completed */
      property_get("vold.encrypt_progress", progress, ""); /* FDE in progress */
      if (!strcmp(encrypted_state, "encrypted") || strcmp(progress, "")) {
        if (is_ice_enabled()) {
          extra_params = "fde_enabled ice allow_encrypt_override";
        } else {
          extra_params = "fde_enabled allow_encrypt_override";
        }
      } else {
          extra_params = "fde_enabled allow_encrypt_override";
      }
      load_count = load_crypto_mapping_table(crypt_ftr, master_key, real_blk_name, name, fd,
                                           extra_params);
    }

    if (load_count < 0) {
        SLOGE("Cannot load dm-crypt mapping table.\n");
        goto errout;
    } else if (load_count > 1) {
        SLOGI("Took %d tries to load dmcrypt table.\n", load_count);
    }

    /* Resume this device to activate it */
    ioctl_init(io, DM_CRYPT_BUF_SIZE, name, 0);

    if (ioctl(fd, DM_DEV_SUSPEND, io)) {
        SLOGE("Cannot resume the dm-crypt device\n");
        goto errout;
    }

    /* Ensure the dm device has been created before returning. */
    if (android::vold::WaitForFile(crypto_blk_name->c_str(), 1s) < 0) {
        // WaitForFile generates a suitable log message
        goto errout;
    }

    /* We made it here with no errors.  Woot! */
    retval = 0;

errout:
    close(fd); /* If fd is <0 from a failed open call, it's safe to just ignore the close error */

    return retval;
}
#endif

static int create_crypto_blk_dev(struct crypt_mnt_ftr* crypt_ftr, const unsigned char* master_key,
                                 const char* real_blk_name, std::string* crypto_blk_name,
                                 const char* name, uint32_t flags) {
    auto& dm = DeviceMapper::Instance();

    // We need two ASCII characters to represent each byte, and need space for
    // the '\0' terminator.
    char master_key_ascii[MAX_KEY_LEN * 2 + 1];
    convert_key_to_hex_ascii(master_key, crypt_ftr->keysize, master_key_ascii);

    auto target = std::make_unique<DmTargetCrypt>(0, crypt_ftr->fs_size,
                                                  (const char*)crypt_ftr->crypto_type_name,
                                                  master_key_ascii, 0, real_blk_name, 0);
    target->AllowDiscards();

    if (flags & CREATE_CRYPTO_BLK_DEV_FLAGS_ALLOW_ENCRYPT_OVERRIDE) {
        target->AllowEncryptOverride();
    }
    if (add_sector_size_param(target.get(), crypt_ftr)) {
        SLOGE("Error processing dm-crypt sector size param\n");
        return -1;
    }

    DmTable table;
    table.AddTarget(std::move(target));

    int load_count = 1;
    while (load_count < TABLE_LOAD_RETRIES) {
        if (dm.CreateDevice(name, table)) {
            break;
        }
        load_count++;
    }

    if (load_count >= TABLE_LOAD_RETRIES) {
        SLOGE("Cannot load dm-crypt mapping table.\n");
        return -1;
    }
    if (load_count > 1) {
        SLOGI("Took %d tries to load dmcrypt table.\n", load_count);
    }

    if (!dm.GetDmDevicePathByName(name, crypto_blk_name)) {
        SLOGE("Cannot determine dm-crypt path for %s.\n", name);
        return -1;
    }

    /* Ensure the dm device has been created before returning. */
    if (android::vold::WaitForFile(crypto_blk_name->c_str(), 1s) < 0) {
        // WaitForFile generates a suitable log message
        return -1;
    }
    return 0;
}

static int delete_crypto_blk_dev(const std::string& name) {
    bool ret;
    auto& dm = DeviceMapper::Instance();
    // TODO(b/149396179) there appears to be a race somewhere in the system where trying
    // to delete the device fails with EBUSY; for now, work around this by retrying.
    int tries = 5;
    while (tries-- > 0) {
        ret = dm.DeleteDevice(name);
        if (ret || errno != EBUSY) {
            break;
        }
        SLOGW("DM_DEV Cannot remove dm-crypt device %s: %s, retrying...\n", name.c_str(),
              strerror(errno));
        std::this_thread::sleep_for(std::chrono::milliseconds(100));
    }
    if (!ret) {
        SLOGE("DM_DEV Cannot remove dm-crypt device %s: %s\n", name.c_str(), strerror(errno));
        return -1;
    }
    return 0;
}

static int pbkdf2(const char* passwd, const unsigned char* salt, unsigned char* ikey,
                  void* params UNUSED) {
    SLOGI("Using pbkdf2 for cryptfs KDF");

    /* Turn the password into a key and IV that can decrypt the master key */
    return PKCS5_PBKDF2_HMAC_SHA1(passwd, strlen(passwd), salt, SALT_LEN, HASH_COUNT,
                                  INTERMEDIATE_BUF_SIZE, ikey) != 1;
}

static int scrypt(const char* passwd, const unsigned char* salt, unsigned char* ikey, void* params) {
    SLOGI("Using scrypt for cryptfs KDF");

    struct crypt_mnt_ftr* ftr = (struct crypt_mnt_ftr*)params;

    int N = 1 << ftr->N_factor;
    int r = 1 << ftr->r_factor;
    int p = 1 << ftr->p_factor;

    /* Turn the password into a key and IV that can decrypt the master key */
    crypto_scrypt((const uint8_t*)passwd, strlen(passwd), salt, SALT_LEN, N, r, p, ikey,
                  INTERMEDIATE_BUF_SIZE);

    return 0;
}

static int scrypt_keymaster(const char* passwd, const unsigned char* salt, unsigned char* ikey,
                            void* params) {
    SLOGI("Using scrypt with keymaster for cryptfs KDF");

    int rc;
    size_t signature_size;
    unsigned char* signature;
    struct crypt_mnt_ftr* ftr = (struct crypt_mnt_ftr*)params;

    int N = 1 << ftr->N_factor;
    int r = 1 << ftr->r_factor;
    int p = 1 << ftr->p_factor;

    rc = crypto_scrypt((const uint8_t*)passwd, strlen(passwd), salt, SALT_LEN, N, r, p, ikey,
                       INTERMEDIATE_BUF_SIZE);

    if (rc) {
        SLOGE("scrypt failed");
        return -1;
    }

    if (keymaster_sign_object(ftr, ikey, INTERMEDIATE_BUF_SIZE, &signature, &signature_size)) {
        SLOGE("Signing failed");
        return -1;
    }

    rc = crypto_scrypt(signature, signature_size, salt, SALT_LEN, N, r, p, ikey,
                       INTERMEDIATE_BUF_SIZE);
    free(signature);

    if (rc) {
        SLOGE("scrypt failed");
        return -1;
    }

    return 0;
}

static int encrypt_master_key(const char* passwd, const unsigned char* salt,
                              const unsigned char* decrypted_master_key,
                              unsigned char* encrypted_master_key, struct crypt_mnt_ftr* crypt_ftr,
                              bool create_keymaster_key) {
    unsigned char ikey[INTERMEDIATE_BUF_SIZE] = {0};
    EVP_CIPHER_CTX e_ctx;
    int encrypted_len, final_len;
    int rc = 0;

    /* Turn the password into an intermediate key and IV that can decrypt the master key */
    get_device_scrypt_params(crypt_ftr);

    switch (crypt_ftr->kdf_type) {
        case KDF_SCRYPT_KEYMASTER:
            if (create_keymaster_key && keymaster_create_key(crypt_ftr)) {
                SLOGE("keymaster_create_key failed");
                return -1;
            }

            if (scrypt_keymaster(passwd, salt, ikey, crypt_ftr)) {
                SLOGE("scrypt failed");
                return -1;
            }
            break;

        case KDF_SCRYPT:
            if (scrypt(passwd, salt, ikey, crypt_ftr)) {
                SLOGE("scrypt failed");
                return -1;
            }
            break;

        default:
            SLOGE("Invalid kdf_type");
            return -1;
    }

    /* Initialize the decryption engine */
    EVP_CIPHER_CTX_init(&e_ctx);
    if (!EVP_EncryptInit_ex(&e_ctx, EVP_aes_128_cbc(), NULL, ikey,
                            ikey + INTERMEDIATE_KEY_LEN_BYTES)) {
        SLOGE("EVP_EncryptInit failed\n");
        return -1;
    }
    EVP_CIPHER_CTX_set_padding(&e_ctx, 0); /* Turn off padding as our data is block aligned */

    /* Encrypt the master key */
    if (!EVP_EncryptUpdate(&e_ctx, encrypted_master_key, &encrypted_len, decrypted_master_key,
                           crypt_ftr->keysize)) {
        SLOGE("EVP_EncryptUpdate failed\n");
        return -1;
    }
    if (!EVP_EncryptFinal_ex(&e_ctx, encrypted_master_key + encrypted_len, &final_len)) {
        SLOGE("EVP_EncryptFinal failed\n");
        return -1;
    }

    if (encrypted_len + final_len != static_cast<int>(crypt_ftr->keysize)) {
        SLOGE("EVP_Encryption length check failed with %d, %d bytes\n", encrypted_len, final_len);
        return -1;
    }

    /* Store the scrypt of the intermediate key, so we can validate if it's a
       password error or mount error when things go wrong.
       Note there's no need to check for errors, since if this is incorrect, we
       simply won't wipe userdata, which is the correct default behavior
    */
    int N = 1 << crypt_ftr->N_factor;
    int r = 1 << crypt_ftr->r_factor;
    int p = 1 << crypt_ftr->p_factor;

    rc = crypto_scrypt(ikey, INTERMEDIATE_KEY_LEN_BYTES, crypt_ftr->salt, sizeof(crypt_ftr->salt),
                       N, r, p, crypt_ftr->scrypted_intermediate_key,
                       sizeof(crypt_ftr->scrypted_intermediate_key));

    if (rc) {
        SLOGE("encrypt_master_key: crypto_scrypt failed");
    }

    EVP_CIPHER_CTX_cleanup(&e_ctx);

    return 0;
}

static int decrypt_master_key_aux(const char* passwd, unsigned char* salt,
                                  const unsigned char* encrypted_master_key, size_t keysize,
                                  unsigned char* decrypted_master_key, kdf_func kdf,
                                  void* kdf_params, unsigned char** intermediate_key,
                                  size_t* intermediate_key_size) {
    unsigned char ikey[INTERMEDIATE_BUF_SIZE] = {0};
    EVP_CIPHER_CTX d_ctx;
    int decrypted_len, final_len;

    /* Turn the password into an intermediate key and IV that can decrypt the
       master key */
    if (kdf(passwd, salt, ikey, kdf_params)) {
        SLOGE("kdf failed");
        return -1;
    }

    /* Initialize the decryption engine */
    EVP_CIPHER_CTX_init(&d_ctx);
    if (!EVP_DecryptInit_ex(&d_ctx, EVP_aes_128_cbc(), NULL, ikey,
                            ikey + INTERMEDIATE_KEY_LEN_BYTES)) {
        return -1;
    }
    EVP_CIPHER_CTX_set_padding(&d_ctx, 0); /* Turn off padding as our data is block aligned */
    /* Decrypt the master key */
    if (!EVP_DecryptUpdate(&d_ctx, decrypted_master_key, &decrypted_len, encrypted_master_key,
                           keysize)) {
        return -1;
    }
    if (!EVP_DecryptFinal_ex(&d_ctx, decrypted_master_key + decrypted_len, &final_len)) {
        return -1;
    }

    if (decrypted_len + final_len != static_cast<int>(keysize)) {
        return -1;
    }

    /* Copy intermediate key if needed by params */
    if (intermediate_key && intermediate_key_size) {
        *intermediate_key = (unsigned char*)malloc(INTERMEDIATE_KEY_LEN_BYTES);
        if (*intermediate_key) {
            memcpy(*intermediate_key, ikey, INTERMEDIATE_KEY_LEN_BYTES);
            *intermediate_key_size = INTERMEDIATE_KEY_LEN_BYTES;
        }
    }

    EVP_CIPHER_CTX_cleanup(&d_ctx);

    return 0;
}

static void get_kdf_func(struct crypt_mnt_ftr* ftr, kdf_func* kdf, void** kdf_params) {
    if (ftr->kdf_type == KDF_SCRYPT_KEYMASTER) {
        *kdf = scrypt_keymaster;
        *kdf_params = ftr;
    } else if (ftr->kdf_type == KDF_SCRYPT) {
        *kdf = scrypt;
        *kdf_params = ftr;
    } else {
        *kdf = pbkdf2;
        *kdf_params = NULL;
    }
}

static int decrypt_master_key(const char* passwd, unsigned char* decrypted_master_key,
                              struct crypt_mnt_ftr* crypt_ftr, unsigned char** intermediate_key,
                              size_t* intermediate_key_size) {
    kdf_func kdf;
    void* kdf_params;
    int ret;

    get_kdf_func(crypt_ftr, &kdf, &kdf_params);
    ret = decrypt_master_key_aux(passwd, crypt_ftr->salt, crypt_ftr->master_key, crypt_ftr->keysize,
                                 decrypted_master_key, kdf, kdf_params, intermediate_key,
                                 intermediate_key_size);
    if (ret != 0) {
        SLOGW("failure decrypting master key");
    }

    return ret;
}

static int create_encrypted_random_key(const char* passwd, unsigned char* master_key,
                                       unsigned char* salt, struct crypt_mnt_ftr* crypt_ftr) {
    unsigned char key_buf[MAX_KEY_LEN];

    /* Get some random bits for a key and salt */
    if (android::vold::ReadRandomBytes(sizeof(key_buf), reinterpret_cast<char*>(key_buf)) != 0) {
        return -1;
    }
    if (android::vold::ReadRandomBytes(SALT_LEN, reinterpret_cast<char*>(salt)) != 0) {
        return -1;
    }

    /* Now encrypt it with the password */
    return encrypt_master_key(passwd, salt, key_buf, master_key, crypt_ftr, true);
}

static void ensure_subdirectory_unmounted(const char *prefix) {
    std::vector<std::string> umount_points;
    std::unique_ptr<FILE, int (*)(FILE*)> mnts(setmntent("/proc/mounts", "r"), endmntent);
    if (!mnts) {
        SLOGW("could not read mount files");
        return;
    }

    //Find sudirectory mount point
    mntent* mentry;
    std::string top_directory(prefix);
    if (!android::base::EndsWith(prefix, "/")) {
        top_directory = top_directory + "/";
    }
    while ((mentry = getmntent(mnts.get())) != nullptr) {
        if (strcmp(mentry->mnt_dir, top_directory.c_str()) == 0) {
            continue;
        }

        if (android::base::StartsWith(mentry->mnt_dir, top_directory)) {
            SLOGW("found sub-directory mount %s - %s\n", prefix, mentry->mnt_dir);
            umount_points.push_back(mentry->mnt_dir);
        }
    }

    //Sort by path length to umount longest path first
    std::sort(std::begin(umount_points), std::end(umount_points),
        [](const std::string& s1, const std::string& s2) {return s1.length() > s2.length(); });

    for (std::string& mount_point : umount_points) {
        umount(mount_point.c_str());
        SLOGW("umount sub-directory mount %s\n", mount_point.c_str());
    }
}

static int wait_and_unmount(const char* mountpoint, bool kill) {
    int i, err, rc;

    // Subdirectory mount will cause a failure of umount.
    ensure_subdirectory_unmounted(mountpoint);
#define WAIT_UNMOUNT_COUNT 200

    /*  Now umount the tmpfs filesystem */
    for (i = 0; i < WAIT_UNMOUNT_COUNT; i++) {
        if (umount(mountpoint) == 0) {
            break;
        }

        if (errno == EINVAL) {
            /* EINVAL is returned if the directory is not a mountpoint,
             * i.e. there is no filesystem mounted there.  So just get out.
             */
            break;
        }

        err = errno;

        /* If allowed, be increasingly aggressive before the last 2 seconds */
        if (kill) {
            if (i == (WAIT_UNMOUNT_COUNT - 30)) {
                SLOGW("sending SIGHUP to processes with open files\n");
                android::vold::KillProcessesWithOpenFiles(mountpoint, SIGTERM);
            } else if (i == (WAIT_UNMOUNT_COUNT - 20)) {
                SLOGW("sending SIGKILL to processes with open files\n");
                android::vold::KillProcessesWithOpenFiles(mountpoint, SIGKILL);
            }
        }

        usleep(100000);
    }

    if (i < WAIT_UNMOUNT_COUNT) {
        SLOGD("unmounting %s succeeded\n", mountpoint);
        rc = 0;
    } else {
        android::vold::KillProcessesWithOpenFiles(mountpoint, 0);
        SLOGE("unmounting %s failed: %s\n", mountpoint, strerror(err));
        rc = -1;
    }

    return rc;
}

static void prep_data_fs(void) {
    // NOTE: post_fs_data results in init calling back around to vold, so all
    // callers to this method must be async

    /* Do the prep of the /data filesystem */
    property_set("vold.post_fs_data_done", "0");
    property_set("vold.decrypt", "trigger_post_fs_data");
    SLOGD("Just triggered post_fs_data");

    /* Wait a max of 50 seconds, hopefully it takes much less */
    while (!android::base::WaitForProperty("vold.post_fs_data_done", "1", std::chrono::seconds(15))) {
        /* We timed out to prep /data in time.  Continue wait. */
        SLOGE("waited 15s for vold.post_fs_data_done, still waiting...");
    }
    SLOGD("post_fs_data done");
}

static void cryptfs_set_corrupt() {
    // Mark the footer as bad
    struct crypt_mnt_ftr crypt_ftr;
    if (get_crypt_ftr_and_key(&crypt_ftr)) {
        SLOGE("Failed to get crypto footer - panic");
        return;
    }

    crypt_ftr.flags |= CRYPT_DATA_CORRUPT;
    if (put_crypt_ftr_and_key(&crypt_ftr)) {
        SLOGE("Failed to set crypto footer - panic");
        return;
    }
}

static void cryptfs_trigger_restart_min_framework() {
    if (fs_mgr_do_tmpfs_mount(DATA_MNT_POINT)) {
        SLOGE("Failed to mount tmpfs on data - panic");
        return;
    }

    if (property_set("vold.decrypt", "trigger_post_fs_data")) {
        SLOGE("Failed to trigger post fs data - panic");
        return;
    }

    if (property_set("vold.decrypt", "trigger_restart_min_framework")) {
        SLOGE("Failed to trigger restart min framework - panic");
        return;
    }
}

/* returns < 0 on failure */
static int cryptfs_restart_internal(int restart_main) {
    std::string crypto_blkdev;
#ifdef CONFIG_HW_DISK_ENCRYPTION
    std::string blkdev;
#endif
    int rc = -1;
    static int restart_successful = 0;

    /* Validate that it's OK to call this routine */
    if (!master_key_saved) {
        SLOGE("Encrypted filesystem not validated, aborting");
        return -1;
    }

    if (restart_successful) {
        SLOGE("System already restarted with encrypted disk, aborting");
        return -1;
    }

    if (restart_main) {
        /* Here is where we shut down the framework.  The init scripts
         * start all services in one of these classes: core, early_hal, hal,
         * main and late_start. To get to the minimal UI for PIN entry, we
         * need to start core, early_hal, hal and main. When we want to
         * shutdown the framework again, we need to stop most of the services in
         * these classes, but only those services that were started after
         * /data was mounted. This excludes critical services like vold and
         * ueventd, which need to keep running. We could possible stop
         * even fewer services, but because we want services to pick up APEX
         * libraries from the real /data, restarting is better, as it makes
         * these devices consistent with FBE devices and lets them use the
         * most recent code.
         *
         * Once these services have stopped, we should be able
         * to umount the tmpfs /data, then mount the encrypted /data.
         * We then restart the class core, hal, main, and also the class
         * late_start.
         *
         * At the moment, I've only put a few things in late_start that I know
         * are not needed to bring up the framework, and that also cause problems
         * with unmounting the tmpfs /data, but I hope to add add more services
         * to the late_start class as we optimize this to decrease the delay
         * till the user is asked for the password to the filesystem.
         */

        /* The init files are setup to stop the right set of services when
         * vold.decrypt is set to trigger_shutdown_framework.
         */
        property_set("vold.decrypt", "trigger_shutdown_framework");
        SLOGD("Just asked init to shut down class main\n");

        /* Ugh, shutting down the framework is not synchronous, so until it
         * can be fixed, this horrible hack will wait a moment for it all to
         * shut down before proceeding.  Without it, some devices cannot
         * restart the graphics services.
         */
        sleep(2);
    }

    /* Now that the framework is shutdown, we should be able to umount()
     * the tmpfs filesystem, and mount the real one.
     */

#if defined(CONFIG_HW_DISK_ENCRYPTION)
#if defined(CONFIG_HW_DISK_ENCRYPT_PERF)
    if (is_ice_enabled()) {
        get_crypt_info(nullptr, &blkdev);
        if (set_ice_param(START_ENCDEC)) {
             SLOGE("Failed to set ICE data");
             return -1;
        }
    }
#else
    blkdev = android::base::GetProperty("ro.crypto.fs_crypto_blkdev", "");
    if (blkdev.empty()) {
         SLOGE("fs_crypto_blkdev not set\n");
         return -1;
    }
    if (!(rc = wait_and_unmount(DATA_MNT_POINT, true))) {
#endif
#else
    crypto_blkdev = android::base::GetProperty("ro.crypto.fs_crypto_blkdev", "");
    if (crypto_blkdev.empty()) {
        SLOGE("fs_crypto_blkdev not set\n");
        return -1;
    }

    if (!(rc = wait_and_unmount(DATA_MNT_POINT, true))) {
#endif
        /* If ro.crypto.readonly is set to 1, mount the decrypted
         * filesystem readonly.  This is used when /data is mounted by
         * recovery mode.
         */
        char ro_prop[PROPERTY_VALUE_MAX];
        property_get("ro.crypto.readonly", ro_prop, "");
        if (strlen(ro_prop) > 0 && std::stoi(ro_prop)) {
            auto entry = GetEntryForMountPoint(&fstab_default, DATA_MNT_POINT);
            if (entry != nullptr) {
                entry->flags |= MS_RDONLY;
            }
        }

        /* If that succeeded, then mount the decrypted filesystem */
        int retries = RETRY_MOUNT_ATTEMPTS;
        int mount_rc;

        /*
         * fs_mgr_do_mount runs fsck. Use setexeccon to run trusted
         * partitions in the fsck domain.
         */
        if (setexeccon(android::vold::sFsckContext)) {
            SLOGE("Failed to setexeccon");
            return -1;
        }
        bool needs_cp = android::vold::cp_needsCheckpoint();
#ifdef CONFIG_HW_DISK_ENCRYPTION
        while ((mount_rc = fs_mgr_do_mount(&fstab_default, DATA_MNT_POINT, blkdev.data(), 0,
                                           needs_cp, false)) != 0) {
#else
        while ((mount_rc = fs_mgr_do_mount(&fstab_default, DATA_MNT_POINT, crypto_blkdev.data(), 0,
                                           needs_cp, false)) != 0) {
#endif
            if (mount_rc == FS_MGR_DOMNT_BUSY) {
                /* TODO: invoke something similar to
                   Process::killProcessWithOpenFiles(DATA_MNT_POINT,
                                   retries > RETRY_MOUNT_ATTEMPT/2 ? 1 : 2 ) */
#ifdef CONFIG_HW_DISK_ENCRYPTION
                SLOGI("Failed to mount %s because it is busy - waiting", blkdev.c_str());
#else
                SLOGI("Failed to mount %s because it is busy - waiting", crypto_blkdev.c_str());
#endif
                if (--retries) {
                    sleep(RETRY_MOUNT_DELAY_SECONDS);
                } else {
                    /* Let's hope that a reboot clears away whatever is keeping
                       the mount busy */
                    cryptfs_reboot(RebootType::reboot);
                }
            } else {
#ifdef CONFIG_HW_DISK_ENCRYPTION
                if (--retries) {
                    sleep(RETRY_MOUNT_DELAY_SECONDS);
                } else {
                    SLOGE("Failed to mount decrypted data");
                    cryptfs_set_corrupt();
                    cryptfs_trigger_restart_min_framework();
                    SLOGI("Started framework to offer wipe");
                    return -1;
                }
#else
                SLOGE("Failed to mount decrypted data");
                cryptfs_set_corrupt();
                cryptfs_trigger_restart_min_framework();
                SLOGI("Started framework to offer wipe");
                if (setexeccon(NULL)) {
                    SLOGE("Failed to setexeccon");
                }
                return -1;
#endif
            }
        }
        if (setexeccon(NULL)) {
            SLOGE("Failed to setexeccon");
            return -1;
        }

        /* Create necessary paths on /data */
        prep_data_fs();
        property_set("vold.decrypt", "trigger_load_persist_props");

        /* startup service classes main and late_start */
        property_set("vold.decrypt", "trigger_restart_framework");
        SLOGD("Just triggered restart_framework\n");

        /* Give it a few moments to get started */
        sleep(1);
#ifndef CONFIG_HW_DISK_ENCRYPT_PERF
    }
#endif

    if (rc == 0) {
        restart_successful = 1;
    }

    return rc;
}

int cryptfs_restart(void) {
    SLOGI("cryptfs_restart");
    if (fscrypt_is_native()) {
        SLOGE("cryptfs_restart not valid for file encryption:");
        return -1;
    }

    /* Call internal implementation forcing a restart of main service group */
    return cryptfs_restart_internal(1);
}

static int do_crypto_complete(const char* mount_point) {
    struct crypt_mnt_ftr crypt_ftr;
    char encrypted_state[PROPERTY_VALUE_MAX];

    property_get("ro.crypto.state", encrypted_state, "");
    if (strcmp(encrypted_state, "encrypted")) {
        SLOGE("not running with encryption, aborting");
        return CRYPTO_COMPLETE_NOT_ENCRYPTED;
    }

    // crypto_complete is full disk encrypted status
    if (fscrypt_is_native()) {
        return CRYPTO_COMPLETE_NOT_ENCRYPTED;
    }

    if (get_crypt_ftr_and_key(&crypt_ftr)) {
        std::string key_loc;
        get_crypt_info(&key_loc, nullptr);

        /*
         * Only report this error if key_loc is a file and it exists.
         * If the device was never encrypted, and /data is not mountable for
         * some reason, returning 1 should prevent the UI from presenting the
         * a "enter password" screen, or worse, a "press button to wipe the
         * device" screen.
         */
        if (!key_loc.empty() && key_loc[0] == '/' && (access("key_loc", F_OK) == -1)) {
            SLOGE("master key file does not exist, aborting");
            return CRYPTO_COMPLETE_NOT_ENCRYPTED;
        } else {
            SLOGE("Error getting crypt footer and key\n");
            return CRYPTO_COMPLETE_BAD_METADATA;
        }
    }

    // Test for possible error flags
    if (crypt_ftr.flags & CRYPT_ENCRYPTION_IN_PROGRESS) {
        SLOGE("Encryption process is partway completed\n");
        return CRYPTO_COMPLETE_PARTIAL;
    }

    if (crypt_ftr.flags & CRYPT_INCONSISTENT_STATE) {
        SLOGE("Encryption process was interrupted but cannot continue\n");
        return CRYPTO_COMPLETE_INCONSISTENT;
    }

    if (crypt_ftr.flags & CRYPT_DATA_CORRUPT) {
        SLOGE("Encryption is successful but data is corrupt\n");
        return CRYPTO_COMPLETE_CORRUPT;
    }

    /* We passed the test! We shall diminish, and return to the west */
    return CRYPTO_COMPLETE_ENCRYPTED;
}

#ifdef CONFIG_HW_DISK_ENCRYPTION
static int test_mount_hw_encrypted_fs(struct crypt_mnt_ftr* crypt_ftr,
             const char *passwd, const char *mount_point, const char *label)
{
    /* Allocate enough space for a 256 bit key, but we may use less */
    unsigned char decrypted_master_key[32];
    std::string crypto_blkdev_hw;
    std::string crypto_blkdev;
    std::string real_blkdev;
    unsigned int orig_failed_decrypt_count;
    int rc = 0;

    SLOGD("crypt_ftr->fs_size = %lld\n", crypt_ftr->fs_size);
    orig_failed_decrypt_count = crypt_ftr->failed_decrypt_count;

    get_crypt_info(nullptr, &real_blkdev);

    int key_index = 0;
    if(is_hw_disk_encryption((char*)crypt_ftr->crypto_type_name)) {
        key_index = verify_and_update_hw_fde_passwd(passwd, crypt_ftr);
        if (key_index < 0) {
            rc = crypt_ftr->failed_decrypt_count;
            goto errout;
        }
        else {
            if (is_ice_enabled()) {
#ifndef CONFIG_HW_DISK_ENCRYPT_PERF
                if (create_crypto_blk_dev_hw(crypt_ftr, (unsigned char*)&key_index,
                                          real_blkdev.c_str(), &crypto_blkdev_hw, label, 0)) {
                    SLOGE("Error creating decrypted block device");
                    rc = -1;
                    goto errout;
                }
#endif
            } else {
                if (create_crypto_blk_dev(crypt_ftr, decrypted_master_key,
                                          real_blkdev.c_str(), &crypto_blkdev, label, 0)) {
                    SLOGE("Error creating decrypted block device");
                    rc = -1;
                    goto errout;
                }
            }
        }
    }

    if (rc == 0) {
        crypt_ftr->failed_decrypt_count = 0;
        if (orig_failed_decrypt_count != 0) {
            put_crypt_ftr_and_key(crypt_ftr);
        }

        /* Save the name of the crypto block device
         * so we can mount it when restarting the framework. */
        if (is_ice_enabled()) {
#ifndef CONFIG_HW_DISK_ENCRYPT_PERF
            property_set("ro.crypto.fs_crypto_blkdev", crypto_blkdev_hw.c_str());
#endif
        } else {
            property_set("ro.crypto.fs_crypto_blkdev", crypto_blkdev.c_str());
        }
        master_key_saved = 1;
    }

  errout:
    return rc;
}
#endif

static int test_mount_encrypted_fs(struct crypt_mnt_ftr* crypt_ftr, const char* passwd,
                                   const char* mount_point, const char* label) {
    unsigned char decrypted_master_key[MAX_KEY_LEN];
    std::string crypto_blkdev;
    std::string real_blkdev;
    char tmp_mount_point[64];
    unsigned int orig_failed_decrypt_count;
    int rc;
    int use_keymaster = 0;
    int upgrade = 0;
    unsigned char* intermediate_key = 0;
    size_t intermediate_key_size = 0;
    int N = 1 << crypt_ftr->N_factor;
    int r = 1 << crypt_ftr->r_factor;
    int p = 1 << crypt_ftr->p_factor;

    SLOGD("crypt_ftr->fs_size = %lld\n", crypt_ftr->fs_size);
    orig_failed_decrypt_count = crypt_ftr->failed_decrypt_count;

    if (!(crypt_ftr->flags & CRYPT_MNT_KEY_UNENCRYPTED)) {
        if (decrypt_master_key(passwd, decrypted_master_key, crypt_ftr, &intermediate_key,
                               &intermediate_key_size)) {
            SLOGE("Failed to decrypt master key\n");
            rc = -1;
            goto errout;
        }
    }

    get_crypt_info(nullptr, &real_blkdev);

    // Create crypto block device - all (non fatal) code paths
    // need it
    if (create_crypto_blk_dev(crypt_ftr, decrypted_master_key, real_blkdev.c_str(), &crypto_blkdev,
                              label, 0)) {
        SLOGE("Error creating decrypted block device\n");
        rc = -1;
        goto errout;
    }

    /* Work out if the problem is the password or the data */
    unsigned char scrypted_intermediate_key[sizeof(crypt_ftr->scrypted_intermediate_key)];

    rc = crypto_scrypt(intermediate_key, intermediate_key_size, crypt_ftr->salt,
                       sizeof(crypt_ftr->salt), N, r, p, scrypted_intermediate_key,
                       sizeof(scrypted_intermediate_key));

    // Does the key match the crypto footer?
    if (rc == 0 && memcmp(scrypted_intermediate_key, crypt_ftr->scrypted_intermediate_key,
                          sizeof(scrypted_intermediate_key)) == 0) {
        SLOGI("Password matches");
        rc = 0;
    } else {
        /* Try mounting the file system anyway, just in case the problem's with
         * the footer, not the key. */
        snprintf(tmp_mount_point, sizeof(tmp_mount_point), "%s/tmp_mnt", mount_point);
        mkdir(tmp_mount_point, 0755);
        if (fs_mgr_do_mount(&fstab_default, DATA_MNT_POINT,
                            const_cast<char*>(crypto_blkdev.c_str()), tmp_mount_point)) {
            SLOGE("Error temp mounting decrypted block device\n");
            delete_crypto_blk_dev(label);

            rc = ++crypt_ftr->failed_decrypt_count;
            put_crypt_ftr_and_key(crypt_ftr);
        } else {
            /* Success! */
            SLOGI("Password did not match but decrypted drive mounted - continue");
            umount(tmp_mount_point);
            rc = 0;
        }
    }

    if (rc == 0) {
        crypt_ftr->failed_decrypt_count = 0;
        if (orig_failed_decrypt_count != 0) {
            put_crypt_ftr_and_key(crypt_ftr);
        }

        /* Save the name of the crypto block device
         * so we can mount it when restarting the framework. */
        property_set("ro.crypto.fs_crypto_blkdev", crypto_blkdev.c_str());

        /* Also save a the master key so we can reencrypted the key
         * the key when we want to change the password on it. */
        memcpy(saved_master_key, decrypted_master_key, crypt_ftr->keysize);
        saved_mount_point = strdup(mount_point);
        master_key_saved = 1;
        SLOGD("%s(): Master key saved\n", __FUNCTION__);
        rc = 0;

        // Upgrade if we're not using the latest KDF.
        use_keymaster = keymaster_check_compatibility();
        if (crypt_ftr->kdf_type == KDF_SCRYPT_KEYMASTER) {
            // Don't allow downgrade
        } else if (use_keymaster == 1 && crypt_ftr->kdf_type != KDF_SCRYPT_KEYMASTER) {
            crypt_ftr->kdf_type = KDF_SCRYPT_KEYMASTER;
            upgrade = 1;
        } else if (use_keymaster == 0 && crypt_ftr->kdf_type != KDF_SCRYPT) {
            crypt_ftr->kdf_type = KDF_SCRYPT;
            upgrade = 1;
        }

        if (upgrade) {
            rc = encrypt_master_key(passwd, crypt_ftr->salt, saved_master_key,
                                    crypt_ftr->master_key, crypt_ftr, true);
            if (!rc) {
                rc = put_crypt_ftr_and_key(crypt_ftr);
            }
            SLOGD("Key Derivation Function upgrade: rc=%d\n", rc);

            // Do not fail even if upgrade failed - machine is bootable
            // Note that if this code is ever hit, there is a *serious* problem
            // since KDFs should never fail. You *must* fix the kdf before
            // proceeding!
            if (rc) {
                SLOGW(
                    "Upgrade failed with error %d,"
                    " but continuing with previous state",
                    rc);
                rc = 0;
            }
        }
    }

errout:
    if (intermediate_key) {
        memset(intermediate_key, 0, intermediate_key_size);
        free(intermediate_key);
    }
    return rc;
}

/*
 * Called by vold when it's asked to mount an encrypted external
 * storage volume. The incoming partition has no crypto header/footer,
 * as any metadata is been stored in a separate, small partition.  We
 * assume it must be using our same crypt type and keysize.
 */
int cryptfs_setup_ext_volume(const char* label, const char* real_blkdev, const KeyBuffer& key,
                             std::string* out_crypto_blkdev) {
    auto crypto_type = get_crypto_type();
    if (key.size() != crypto_type.get_keysize()) {
        SLOGE("Raw keysize %zu does not match crypt keysize %zu", key.size(),
              crypto_type.get_keysize());
        return -1;
    }
    uint64_t nr_sec = 0;
    if (android::vold::GetBlockDev512Sectors(real_blkdev, &nr_sec) != android::OK) {
        SLOGE("Failed to get size of %s: %s", real_blkdev, strerror(errno));
        return -1;
    }

    struct crypt_mnt_ftr ext_crypt_ftr;
    memset(&ext_crypt_ftr, 0, sizeof(ext_crypt_ftr));
    ext_crypt_ftr.fs_size = nr_sec;
    ext_crypt_ftr.keysize = crypto_type.get_keysize();
    strlcpy((char*)ext_crypt_ftr.crypto_type_name, crypto_type.get_kernel_name(),
            MAX_CRYPTO_TYPE_NAME_LEN);
    uint32_t flags = 0;
    if (fscrypt_is_native() &&
        android::base::GetBoolProperty("ro.crypto.allow_encrypt_override", false))
        flags |= CREATE_CRYPTO_BLK_DEV_FLAGS_ALLOW_ENCRYPT_OVERRIDE;

    return create_crypto_blk_dev(&ext_crypt_ftr, reinterpret_cast<const unsigned char*>(key.data()),
                                 real_blkdev, out_crypto_blkdev, label, flags);
}

int cryptfs_crypto_complete(void) {
    return do_crypto_complete("/data");
}

int check_unmounted_and_get_ftr(struct crypt_mnt_ftr* crypt_ftr) {
    char encrypted_state[PROPERTY_VALUE_MAX];
    property_get("ro.crypto.state", encrypted_state, "");
    if (master_key_saved || strcmp(encrypted_state, "encrypted")) {
        SLOGE(
            "encrypted fs already validated or not running with encryption,"
            " aborting");
        return -1;
    }

    if (get_crypt_ftr_and_key(crypt_ftr)) {
        SLOGE("Error getting crypt footer and key");
        return -1;
    }

    return 0;
}

#ifdef CONFIG_HW_DISK_ENCRYPTION
int cryptfs_check_passwd_hw(const char* passwd)
{
    struct crypt_mnt_ftr crypt_ftr;
    int rc;
    unsigned char master_key[KEY_LEN_BYTES];

    /* get key */
    if (get_crypt_ftr_and_key(&crypt_ftr)) {
        SLOGE("Error getting crypt footer and key");
        return -1;
    }

    /*
     * in case of manual encryption (from GUI), the encryption is done with
     * default password
     */
    if (crypt_ftr.flags & CRYPT_FORCE_COMPLETE) {
        /* compare scrypted_intermediate_key with stored scrypted_intermediate_key
         * which was created with actual password before reboot.
         */
        rc = cryptfs_get_master_key(&crypt_ftr, passwd, master_key);
        if (rc) {
            SLOGE("password doesn't match");
            rc = ++crypt_ftr.failed_decrypt_count;
            put_crypt_ftr_and_key(&crypt_ftr);
            return rc;
        }

        rc = test_mount_hw_encrypted_fs(&crypt_ftr, DEFAULT_PASSWORD,
            DATA_MNT_POINT, CRYPTO_BLOCK_DEVICE);

        if (rc) {
            SLOGE("Default password did not match on reboot encryption");
            return rc;
        }

        crypt_ftr.flags &= ~CRYPT_FORCE_COMPLETE;
        put_crypt_ftr_and_key(&crypt_ftr);
        rc = cryptfs_changepw(crypt_ftr.crypt_type, DEFAULT_PASSWORD, passwd);
        if (rc) {
            SLOGE("Could not change password on reboot encryption");
            return rc;
        }
    } else
        rc = test_mount_hw_encrypted_fs(&crypt_ftr, passwd,
            DATA_MNT_POINT, CRYPTO_BLOCK_DEVICE);

    if (crypt_ftr.crypt_type != CRYPT_TYPE_DEFAULT) {
        cryptfs_clear_password();
        password = strdup(passwd);
        struct timespec now;
        clock_gettime(CLOCK_BOOTTIME, &now);
        password_expiry_time = now.tv_sec + password_max_age_seconds;
    }

    return rc;
}
#endif

int cryptfs_check_passwd(const char* passwd) {
    SLOGI("cryptfs_check_passwd");
    if (fscrypt_is_native()) {
        SLOGE("cryptfs_check_passwd not valid for file encryption");
        return -1;
    }

    struct crypt_mnt_ftr crypt_ftr;
    int rc;

    rc = check_unmounted_and_get_ftr(&crypt_ftr);
    if (rc) {
        SLOGE("Could not get footer");
        return rc;
    }

#ifdef CONFIG_HW_DISK_ENCRYPTION
    if (is_hw_disk_encryption((char*)crypt_ftr.crypto_type_name))
        return cryptfs_check_passwd_hw(passwd);
#endif

    rc = test_mount_encrypted_fs(&crypt_ftr, passwd, DATA_MNT_POINT, CRYPTO_BLOCK_DEVICE);
    if (rc) {
        SLOGE("Password did not match");
        return rc;
    }

    if (crypt_ftr.flags & CRYPT_FORCE_COMPLETE) {
        // Here we have a default actual password but a real password
        // we must test against the scrypted value
        // First, we must delete the crypto block device that
        // test_mount_encrypted_fs leaves behind as a side effect
        delete_crypto_blk_dev(CRYPTO_BLOCK_DEVICE);
        rc = test_mount_encrypted_fs(&crypt_ftr, DEFAULT_PASSWORD, DATA_MNT_POINT,
                                     CRYPTO_BLOCK_DEVICE);
        if (rc) {
            SLOGE("Default password did not match on reboot encryption");
            return rc;
        }

        crypt_ftr.flags &= ~CRYPT_FORCE_COMPLETE;
        put_crypt_ftr_and_key(&crypt_ftr);
        rc = cryptfs_changepw(crypt_ftr.crypt_type, DEFAULT_PASSWORD, passwd);
        if (rc) {
            SLOGE("Could not change password on reboot encryption");
            return rc;
        }
    }

    if (crypt_ftr.crypt_type != CRYPT_TYPE_DEFAULT) {
        cryptfs_clear_password();
        password = strdup(passwd);
        struct timespec now;
        clock_gettime(CLOCK_BOOTTIME, &now);
        password_expiry_time = now.tv_sec + password_max_age_seconds;
    }

    return rc;
}

int cryptfs_verify_passwd(const char* passwd) {
    struct crypt_mnt_ftr crypt_ftr;
    unsigned char decrypted_master_key[MAX_KEY_LEN];
    char encrypted_state[PROPERTY_VALUE_MAX];
    int rc;

    property_get("ro.crypto.state", encrypted_state, "");
    if (strcmp(encrypted_state, "encrypted")) {
        SLOGE("device not encrypted, aborting");
        return -2;
    }

    if (!master_key_saved) {
        SLOGE("encrypted fs not yet mounted, aborting");
        return -1;
    }

    if (!saved_mount_point) {
        SLOGE("encrypted fs failed to save mount point, aborting");
        return -1;
    }

    if (get_crypt_ftr_and_key(&crypt_ftr)) {
        SLOGE("Error getting crypt footer and key\n");
        return -1;
    }

    if (crypt_ftr.flags & CRYPT_MNT_KEY_UNENCRYPTED) {
        /* If the device has no password, then just say the password is valid */
        rc = 0;
    } else {
#ifdef CONFIG_HW_DISK_ENCRYPTION
        if(is_hw_disk_encryption((char*)crypt_ftr.crypto_type_name)) {
            if (verify_hw_fde_passwd(passwd, &crypt_ftr) >= 0)
              rc = 0;
            else
              rc = -1;
        } else {
            decrypt_master_key(passwd, decrypted_master_key, &crypt_ftr, 0, 0);
            if (!memcmp(decrypted_master_key, saved_master_key, crypt_ftr.keysize)) {
                /* They match, the password is correct */
                rc = 0;
            } else {
              /* If incorrect, sleep for a bit to prevent dictionary attacks */
                sleep(1);
                rc = 1;
            }
        }
#else
        decrypt_master_key(passwd, decrypted_master_key, &crypt_ftr, 0, 0);
        if (!memcmp(decrypted_master_key, saved_master_key, crypt_ftr.keysize)) {
            /* They match, the password is correct */
            rc = 0;
        } else {
            /* If incorrect, sleep for a bit to prevent dictionary attacks */
            sleep(1);
            rc = 1;
        }
#endif
    }

    return rc;
}

/* Initialize a crypt_mnt_ftr structure.  The keysize is
 * defaulted to get_crypto_type().get_keysize() bytes, and the filesystem size to 0.
 * Presumably, at a minimum, the caller will update the
 * filesystem size and crypto_type_name after calling this function.
 */
static int cryptfs_init_crypt_mnt_ftr(struct crypt_mnt_ftr* ftr) {
    off64_t off;

    memset(ftr, 0, sizeof(struct crypt_mnt_ftr));
    ftr->magic = CRYPT_MNT_MAGIC;
    ftr->major_version = CURRENT_MAJOR_VERSION;
    ftr->minor_version = CURRENT_MINOR_VERSION;
    ftr->ftr_size = sizeof(struct crypt_mnt_ftr);
    ftr->keysize = get_crypto_type().get_keysize();

    switch (keymaster_check_compatibility()) {
        case 1:
            ftr->kdf_type = KDF_SCRYPT_KEYMASTER;
            break;

        case 0:
            ftr->kdf_type = KDF_SCRYPT;
            break;

        default:
            SLOGE("keymaster_check_compatibility failed");
            return -1;
    }

    get_device_scrypt_params(ftr);

    ftr->persist_data_size = CRYPT_PERSIST_DATA_SIZE;
    if (get_crypt_ftr_info(NULL, &off) == 0) {
        ftr->persist_data_offset[0] = off + CRYPT_FOOTER_TO_PERSIST_OFFSET;
        ftr->persist_data_offset[1] = off + CRYPT_FOOTER_TO_PERSIST_OFFSET + ftr->persist_data_size;
    }

    return 0;
}

#define FRAMEWORK_BOOT_WAIT 60

static int vold_unmountAll(void) {
    VolumeManager* vm = VolumeManager::Instance();
    return vm->unmountAll();
}

int cryptfs_enable_internal(int crypt_type, const char* passwd, int no_ui) {
    std::string crypto_blkdev;
    std::string real_blkdev;
    unsigned char decrypted_master_key[MAX_KEY_LEN];
    int rc = -1, i;
    struct crypt_mnt_ftr crypt_ftr;
    struct crypt_persist_data* pdata;
    char encrypted_state[PROPERTY_VALUE_MAX];
    char lockid[32] = {0};
    std::string key_loc;
    int num_vols;
    bool rebootEncryption = false;
    bool onlyCreateHeader = false;
<<<<<<< HEAD
#ifdef CONFIG_HW_DISK_ENCRYPTION
    unsigned char newpw[32];
    int key_index = 0;
#endif
    int index = 0;
    std::unique_ptr<android::wakelock::WakeLock> wakeLock = nullptr;
=======

    /* Get a wakelock as this may take a while, and we don't want the
     * device to sleep on us.  We'll grab a partial wakelock, and if the UI
     * wants to keep the screen on, it can grab a full wakelock.
     */
    snprintf(lockid, sizeof(lockid), "enablecrypto%d", (int)getpid());
    auto wl = android::wakelock::WakeLock::tryGet(lockid);
    if (!wl.has_value()) {
        return android::UNEXPECTED_NULL;
    }
>>>>>>> a5c98373

    if (get_crypt_ftr_and_key(&crypt_ftr) == 0) {
        if (crypt_ftr.flags & CRYPT_FORCE_ENCRYPTION) {
            if (!check_ftr_sha(&crypt_ftr)) {
                memset(&crypt_ftr, 0, sizeof(crypt_ftr));
                put_crypt_ftr_and_key(&crypt_ftr);
                goto error_unencrypted;
            }

            /* Doing a reboot-encryption*/
            crypt_ftr.flags &= ~CRYPT_FORCE_ENCRYPTION;
            crypt_ftr.flags |= CRYPT_FORCE_COMPLETE;
            rebootEncryption = true;
        }
    } else {
        // We don't want to accidentally reference invalid data.
        memset(&crypt_ftr, 0, sizeof(crypt_ftr));
    }

    property_get("ro.crypto.state", encrypted_state, "");
    if (!strcmp(encrypted_state, "encrypted")) {
        SLOGE("Device is already running encrypted, aborting");
        goto error_unencrypted;
    }

    get_crypt_info(&key_loc, &real_blkdev);

    /* Get the size of the real block device */
    uint64_t nr_sec;
    if (android::vold::GetBlockDev512Sectors(real_blkdev, &nr_sec) != android::OK) {
        SLOGE("Cannot get size of block device %s\n", real_blkdev.c_str());
        goto error_unencrypted;
    }

    /* If doing inplace encryption, make sure the orig fs doesn't include the crypto footer */
    if (key_loc == KEY_IN_FOOTER) {
        uint64_t fs_size_sec, max_fs_size_sec;
        fs_size_sec = get_fs_size(real_blkdev.c_str());
        if (fs_size_sec == 0) fs_size_sec = get_f2fs_filesystem_size_sec(real_blkdev.data());

        max_fs_size_sec = nr_sec - (CRYPT_FOOTER_OFFSET / CRYPT_SECTOR_SIZE);

        if (fs_size_sec > max_fs_size_sec) {
            SLOGE("Orig filesystem overlaps crypto footer region.  Cannot encrypt in place.");
            goto error_unencrypted;
        }
    }

    /* The init files are setup to stop the class main and late start when
     * vold sets trigger_shutdown_framework.
     */
    property_set("vold.decrypt", "trigger_shutdown_framework");
    SLOGD("Just asked init to shut down class main\n");

    /* Ask vold to unmount all devices that it manages */
    if (vold_unmountAll()) {
        SLOGE("Failed to unmount all vold managed devices");
    }

    /* no_ui means we are being called from init, not settings.
       Now we always reboot from settings, so !no_ui means reboot
     */
    if (!no_ui) {
        /* Try fallback, which is to reboot and try there */
        onlyCreateHeader = true;
        FILE* breadcrumb = fopen(BREADCRUMB_FILE, "we");
        if (breadcrumb == 0) {
            SLOGE("Failed to create breadcrumb file");
            goto error_shutting_down;
        }
        fclose(breadcrumb);
    }

    /* Do extra work for a better UX when doing the long inplace encryption */
    if (!onlyCreateHeader) {
        /* Now that /data is unmounted, we need to mount a tmpfs
         * /data, set a property saying we're doing inplace encryption,
         * and restart the framework.
         */
        wait_and_unmount(DATA_MNT_POINT, true);
        if (fs_mgr_do_tmpfs_mount(DATA_MNT_POINT)) {
            goto error_shutting_down;
        }
        /* Tells the framework that inplace encryption is starting */
        property_set("vold.encrypt_progress", "0");

        /* restart the framework. */
        /* Create necessary paths on /data */
        prep_data_fs();

        /* Ugh, shutting down the framework is not synchronous, so until it
         * can be fixed, this horrible hack will wait a moment for it all to
         * shut down before proceeding.  Without it, some devices cannot
         * restart the graphics services.
         */
        sleep(2);
    }

    /* Start the actual work of making an encrypted filesystem */
    /* Initialize a crypt_mnt_ftr for the partition */
    if (!rebootEncryption) {
        if (cryptfs_init_crypt_mnt_ftr(&crypt_ftr)) {
            goto error_shutting_down;
        }

        if (key_loc == KEY_IN_FOOTER) {
            crypt_ftr.fs_size = nr_sec - (CRYPT_FOOTER_OFFSET / CRYPT_SECTOR_SIZE);
        } else {
            crypt_ftr.fs_size = nr_sec;
        }
        /* At this point, we are in an inconsistent state. Until we successfully
           complete encryption, a reboot will leave us broken. So mark the
           encryption failed in case that happens.
           On successfully completing encryption, remove this flag */
        if (onlyCreateHeader) {
            crypt_ftr.flags |= CRYPT_FORCE_ENCRYPTION;
        } else {
            crypt_ftr.flags |= CRYPT_INCONSISTENT_STATE;
        }
        crypt_ftr.crypt_type = crypt_type;
#ifdef CONFIG_HW_DISK_ENCRYPTION
        strlcpy((char*)crypt_ftr.crypto_type_name, "aes-xts",
                MAX_CRYPTO_TYPE_NAME_LEN);
#else
        strlcpy((char*)crypt_ftr.crypto_type_name, get_crypto_type().get_kernel_name(),
                MAX_CRYPTO_TYPE_NAME_LEN);
#endif

        /* Make an encrypted master key */
        if (create_encrypted_random_key(onlyCreateHeader ? DEFAULT_PASSWORD : passwd,
                                        crypt_ftr.master_key, crypt_ftr.salt, &crypt_ftr)) {
            SLOGE("Cannot create encrypted master key\n");
            goto error_shutting_down;
        }

        /* Replace scrypted intermediate key if we are preparing for a reboot */
        if (onlyCreateHeader) {
            unsigned char fake_master_key[MAX_KEY_LEN];
            unsigned char encrypted_fake_master_key[MAX_KEY_LEN];
            memset(fake_master_key, 0, sizeof(fake_master_key));
            encrypt_master_key(passwd, crypt_ftr.salt, fake_master_key, encrypted_fake_master_key,
                               &crypt_ftr, true);
        }

        /* Write the key to the end of the partition */
        put_crypt_ftr_and_key(&crypt_ftr);

        /* If any persistent data has been remembered, save it.
         * If none, create a valid empty table and save that.
         */
        if (!persist_data) {
            pdata = (crypt_persist_data*)malloc(CRYPT_PERSIST_DATA_SIZE);
            if (pdata) {
                init_empty_persist_data(pdata, CRYPT_PERSIST_DATA_SIZE);
                persist_data = pdata;
            }
        }
        if (persist_data) {
            save_persistent_data();
        }
    }

    /* When encryption triggered from settings, encryption starts after reboot.
       So set the encryption key when the actual encryption starts.
     */
#ifdef CONFIG_HW_DISK_ENCRYPTION
    if (!rebootEncryption)
        clear_hw_device_encryption_key();

    if (get_keymaster_hw_fde_passwd(
                      onlyCreateHeader ? DEFAULT_PASSWORD : passwd,
                      newpw, crypt_ftr.salt, &crypt_ftr))
        key_index = set_hw_device_encryption_key(
                      onlyCreateHeader ? DEFAULT_PASSWORD : passwd,
                      (char*)crypt_ftr.crypto_type_name);
    else
        key_index = set_hw_device_encryption_key((const char*)newpw,
                            (char*) crypt_ftr.crypto_type_name);
    if (key_index < 0)
        goto error_shutting_down;

    crypt_ftr.flags |= CRYPT_ASCII_PASSWORD_UPDATED;
    put_crypt_ftr_and_key(&crypt_ftr);
#endif

    if (onlyCreateHeader) {
        sleep(2);
        cryptfs_reboot(RebootType::reboot);
    } else {
        /* Do extra work for a better UX when doing the long inplace encryption */
        /* Now that /data is unmounted, we need to mount a tmpfs
         * /data, set a property saying we're doing inplace encryption,
         * and restart the framework.
         */
        if (fs_mgr_do_tmpfs_mount(DATA_MNT_POINT)) {
            goto error_shutting_down;
        }
        /* Tells the framework that inplace encryption is starting */
        property_set("vold.encrypt_progress", "0");

        /* restart the framework. */
        /* Create necessary paths on /data */
        prep_data_fs();

        /* Ugh, shutting down the framework is not synchronous, so until it
         * can be fixed, this horrible hack will wait a moment for it all to
         * shut down before proceeding.  Without it, some devices cannot
         * restart the graphics services.
         */
        sleep(2);

        /* startup service classes main and late_start */
        property_set("vold.decrypt", "trigger_restart_min_framework");
        SLOGD("Just triggered restart_min_framework\n");

        /* OK, the framework is restarted and will soon be showing a
         * progress bar.  Time to setup an encrypted mapping, and
         * either write a new filesystem, or encrypt in place updating
         * the progress bar as we work.
         */
    }

    decrypt_master_key(passwd, decrypted_master_key, &crypt_ftr, 0, 0);
#ifdef CONFIG_HW_DISK_ENCRYPTION
    if (is_hw_disk_encryption((char*)crypt_ftr.crypto_type_name) && is_ice_enabled())
#ifdef CONFIG_HW_DISK_ENCRYPT_PERF
      crypto_blkdev = real_blkdev;
#else
      create_crypto_blk_dev_hw(&crypt_ftr, (unsigned char*)&key_index, real_blkdev.c_str(), &crypto_blkdev,
                          CRYPTO_BLOCK_DEVICE, 0);
#endif
    else
      create_crypto_blk_dev(&crypt_ftr, decrypted_master_key, real_blkdev.c_str(), &crypto_blkdev,
                          CRYPTO_BLOCK_DEVICE, 0);
#else
    create_crypto_blk_dev(&crypt_ftr, decrypted_master_key, real_blkdev.c_str(), &crypto_blkdev,
                          CRYPTO_BLOCK_DEVICE, 0);
#endif

#if defined(CONFIG_HW_DISK_ENCRYPTION) && defined(CONFIG_HW_DISK_ENCRYPT_PERF)
    if (set_ice_param(START_ENC)) {
        SLOGE("Failed to set ICE data");
        goto error_shutting_down;
    }
#endif
    if (!rc) {
        if (encrypt_inplace(crypto_blkdev, real_blkdev, crypt_ftr.fs_size, true)) {
            crypt_ftr.encrypted_upto = crypt_ftr.fs_size;
            rc = 0;
        } else {
            rc = -1;
        }
        /* Undo the dm-crypt mapping whether we succeed or not */
        delete_crypto_blk_dev(CRYPTO_BLOCK_DEVICE);
    }

    if (!rc) {
        /* Success */
        crypt_ftr.flags &= ~CRYPT_INCONSISTENT_STATE;

        put_crypt_ftr_and_key(&crypt_ftr);

        char value[PROPERTY_VALUE_MAX];
        property_get("ro.crypto.state", value, "");
        if (!strcmp(value, "")) {
            /* default encryption - continue first boot sequence */
            property_set("ro.crypto.state", "encrypted");
            property_set("ro.crypto.type", "block");
            wl.reset();
            if (rebootEncryption && crypt_ftr.crypt_type != CRYPT_TYPE_DEFAULT) {
                // Bring up cryptkeeper that will check the password and set it
                property_set("vold.decrypt", "trigger_shutdown_framework");
                sleep(2);
                property_set("vold.encrypt_progress", "");
                cryptfs_trigger_restart_min_framework();
            } else {
                cryptfs_check_passwd(DEFAULT_PASSWORD);
                cryptfs_restart_internal(1);
            }
            return 0;
        } else {
            sleep(2); /* Give the UI a chance to show 100% progress */
            cryptfs_reboot(RebootType::reboot);
        }
    } else {
        char value[PROPERTY_VALUE_MAX];

        property_get("ro.vold.wipe_on_crypt_fail", value, "0");
        if (!strcmp(value, "1")) {
            /* wipe data if encryption failed */
            SLOGE("encryption failed - rebooting into recovery to wipe data\n");
            std::string err;
            const std::vector<std::string> options = {
                "--wipe_data\n--reason=cryptfs_enable_internal\n"};
            if (!write_bootloader_message(options, &err)) {
                SLOGE("could not write bootloader message: %s", err.c_str());
            }
            cryptfs_reboot(RebootType::recovery);
        } else {
            /* set property to trigger dialog */
            property_set("vold.encrypt_progress", "error_partially_encrypted");
        }
        return -1;
    }

    /* hrm, the encrypt step claims success, but the reboot failed.
     * This should not happen.
     * Set the property and return.  Hope the framework can deal with it.
     */
    property_set("vold.encrypt_progress", "error_reboot_failed");
    return rc;

error_unencrypted:
    property_set("vold.encrypt_progress", "error_not_encrypted");
    return -1;

error_shutting_down:
    /* we failed, and have not encrypted anthing, so the users's data is still intact,
     * but the framework is stopped and not restarted to show the error, so it's up to
     * vold to restart the system.
     */
    SLOGE(
        "Error enabling encryption after framework is shutdown, no data changed, restarting "
        "system");
    cryptfs_reboot(RebootType::reboot);

    /* shouldn't get here */
    property_set("vold.encrypt_progress", "error_shutting_down");
    return -1;
}

int cryptfs_enable(int type, const char* passwd, int no_ui) {
    return cryptfs_enable_internal(type, passwd, no_ui);
}

int cryptfs_enable_default(int no_ui) {
    return cryptfs_enable_internal(CRYPT_TYPE_DEFAULT, DEFAULT_PASSWORD, no_ui);
}

int cryptfs_changepw(int crypt_type, const char* currentpw, const char* newpw) {
    if (fscrypt_is_native()) {
        SLOGE("cryptfs_changepw not valid for file encryption");
        return -1;
    }

    struct crypt_mnt_ftr crypt_ftr;
    int rc;

    /* This is only allowed after we've successfully decrypted the master key */
    if (!master_key_saved) {
        SLOGE("Key not saved, aborting");
        return -1;
    }

    if (crypt_type < 0 || crypt_type > CRYPT_TYPE_MAX_TYPE) {
        SLOGE("Invalid crypt_type %d", crypt_type);
        return -1;
    }

    /* get key */
    if (get_crypt_ftr_and_key(&crypt_ftr)) {
        SLOGE("Error getting crypt footer and key");
        return -1;
    }

#ifdef CONFIG_HW_DISK_ENCRYPTION
    if(is_hw_disk_encryption((char*)crypt_ftr.crypto_type_name))
        return  cryptfs_changepw_hw_fde(crypt_type, currentpw, newpw);
    else {
        crypt_ftr.crypt_type = crypt_type;

        rc = encrypt_master_key(crypt_type == CRYPT_TYPE_DEFAULT ?
                                     DEFAULT_PASSWORD : newpw,
                                     crypt_ftr.salt,
                                     saved_master_key,
                                     crypt_ftr.master_key,
                                     &crypt_ftr, false);
        if (rc) {
            SLOGE("Encrypt master key failed: %d", rc);
            return -1;
        }
        /* save the key */
        put_crypt_ftr_and_key(&crypt_ftr);

        return 0;
    }
#else
    crypt_ftr.crypt_type = crypt_type;

    rc = encrypt_master_key(crypt_type == CRYPT_TYPE_DEFAULT ? DEFAULT_PASSWORD : newpw,
                            crypt_ftr.salt, saved_master_key, crypt_ftr.master_key, &crypt_ftr,
                            false);
    if (rc) {
        SLOGE("Encrypt master key failed: %d", rc);
        return -1;
    }
    /* save the key */
    put_crypt_ftr_and_key(&crypt_ftr);

    return 0;
#endif
}

#ifdef CONFIG_HW_DISK_ENCRYPTION
int cryptfs_changepw_hw_fde(int crypt_type, const char *currentpw, const char *newpw)
{
    struct crypt_mnt_ftr crypt_ftr;
    int rc;
    int previous_type;

    /* get key */
    if (get_crypt_ftr_and_key(&crypt_ftr)) {
        SLOGE("Error getting crypt footer and key");
        return -1;
    }

    previous_type = crypt_ftr.crypt_type;
    int rc1;
    unsigned char tmp_curpw[32] = {0};
    rc1 = get_keymaster_hw_fde_passwd(crypt_ftr.crypt_type == CRYPT_TYPE_DEFAULT ?
                                      DEFAULT_PASSWORD : currentpw, tmp_curpw,
                                      crypt_ftr.salt, &crypt_ftr);

    crypt_ftr.crypt_type = crypt_type;

    int ret, rc2;
    unsigned char tmp_newpw[32] = {0};

    rc2 = get_keymaster_hw_fde_passwd(crypt_type == CRYPT_TYPE_DEFAULT ?
                                DEFAULT_PASSWORD : newpw , tmp_newpw,
                                crypt_ftr.salt, &crypt_ftr);

    if (is_hw_disk_encryption((char*)crypt_ftr.crypto_type_name)) {
        ret = update_hw_device_encryption_key(
                rc1 ? (previous_type == CRYPT_TYPE_DEFAULT ? DEFAULT_PASSWORD : currentpw) : (const char*)tmp_curpw,
                rc2 ? (crypt_type == CRYPT_TYPE_DEFAULT ? DEFAULT_PASSWORD : newpw): (const char*)tmp_newpw,
                                    (char*)crypt_ftr.crypto_type_name);
        if (ret) {
            SLOGE("Error updating device encryption hardware key ret %d", ret);
            return -1;
        } else {
            SLOGI("Encryption hardware key updated");
        }
    }

    /* save the key */
    put_crypt_ftr_and_key(&crypt_ftr);
    return 0;
}
#endif

static unsigned int persist_get_max_entries(int encrypted) {
    struct crypt_mnt_ftr crypt_ftr;
    unsigned int dsize;

    /* If encrypted, use the values from the crypt_ftr, otherwise
     * use the values for the current spec.
     */
    if (encrypted) {
        if (get_crypt_ftr_and_key(&crypt_ftr)) {
            /* Something is wrong, assume no space for entries */
            return 0;
        }
        dsize = crypt_ftr.persist_data_size;
    } else {
        dsize = CRYPT_PERSIST_DATA_SIZE;
    }

    if (dsize > sizeof(struct crypt_persist_data)) {
        return (dsize - sizeof(struct crypt_persist_data)) / sizeof(struct crypt_persist_entry);
    } else {
        return 0;
    }
}

static int persist_get_key(const char* fieldname, char* value) {
    unsigned int i;

    if (persist_data == NULL) {
        return -1;
    }
    for (i = 0; i < persist_data->persist_valid_entries; i++) {
        if (!strncmp(persist_data->persist_entry[i].key, fieldname, PROPERTY_KEY_MAX)) {
            /* We found it! */
            strlcpy(value, persist_data->persist_entry[i].val, PROPERTY_VALUE_MAX);
            return 0;
        }
    }

    return -1;
}

static int persist_set_key(const char* fieldname, const char* value, int encrypted) {
    unsigned int i;
    unsigned int num;
    unsigned int max_persistent_entries;

    if (persist_data == NULL) {
        return -1;
    }

    max_persistent_entries = persist_get_max_entries(encrypted);

    num = persist_data->persist_valid_entries;

    for (i = 0; i < num; i++) {
        if (!strncmp(persist_data->persist_entry[i].key, fieldname, PROPERTY_KEY_MAX)) {
            /* We found an existing entry, update it! */
            memset(persist_data->persist_entry[i].val, 0, PROPERTY_VALUE_MAX);
            strlcpy(persist_data->persist_entry[i].val, value, PROPERTY_VALUE_MAX);
            return 0;
        }
    }

    /* We didn't find it, add it to the end, if there is room */
    if (persist_data->persist_valid_entries < max_persistent_entries) {
        memset(&persist_data->persist_entry[num], 0, sizeof(struct crypt_persist_entry));
        strlcpy(persist_data->persist_entry[num].key, fieldname, PROPERTY_KEY_MAX);
        strlcpy(persist_data->persist_entry[num].val, value, PROPERTY_VALUE_MAX);
        persist_data->persist_valid_entries++;
        return 0;
    }

    return -1;
}

/**
 * Test if key is part of the multi-entry (field, index) sequence. Return non-zero if key is in the
 * sequence and its index is greater than or equal to index. Return 0 otherwise.
 */
int match_multi_entry(const char* key, const char* field, unsigned index) {
    std::string key_ = key;
    std::string field_ = field;

    std::string parsed_field;
    unsigned parsed_index;

    std::string::size_type split = key_.find_last_of('_');
    if (split == std::string::npos) {
        parsed_field = key_;
        parsed_index = 0;
    } else {
        parsed_field = key_.substr(0, split);
        parsed_index = std::stoi(key_.substr(split + 1));
    }

    return parsed_field == field_ && parsed_index >= index;
}

/*
 * Delete entry/entries from persist_data. If the entries are part of a multi-segment field, all
 * remaining entries starting from index will be deleted.
 * returns PERSIST_DEL_KEY_OK if deletion succeeds,
 * PERSIST_DEL_KEY_ERROR_NO_FIELD if the field does not exist,
 * and PERSIST_DEL_KEY_ERROR_OTHER if error occurs.
 *
 */
static int persist_del_keys(const char* fieldname, unsigned index) {
    unsigned int i;
    unsigned int j;
    unsigned int num;

    if (persist_data == NULL) {
        return PERSIST_DEL_KEY_ERROR_OTHER;
    }

    num = persist_data->persist_valid_entries;

    j = 0;  // points to the end of non-deleted entries.
    // Filter out to-be-deleted entries in place.
    for (i = 0; i < num; i++) {
        if (!match_multi_entry(persist_data->persist_entry[i].key, fieldname, index)) {
            persist_data->persist_entry[j] = persist_data->persist_entry[i];
            j++;
        }
    }

    if (j < num) {
        persist_data->persist_valid_entries = j;
        // Zeroise the remaining entries
        memset(&persist_data->persist_entry[j], 0, (num - j) * sizeof(struct crypt_persist_entry));
        return PERSIST_DEL_KEY_OK;
    } else {
        // Did not find an entry matching the given fieldname
        return PERSIST_DEL_KEY_ERROR_NO_FIELD;
    }
}

static int persist_count_keys(const char* fieldname) {
    unsigned int i;
    unsigned int count;

    if (persist_data == NULL) {
        return -1;
    }

    count = 0;
    for (i = 0; i < persist_data->persist_valid_entries; i++) {
        if (match_multi_entry(persist_data->persist_entry[i].key, fieldname, 0)) {
            count++;
        }
    }

    return count;
}

/* Return the value of the specified field. */
int cryptfs_getfield(const char* fieldname, char* value, int len) {
    if (fscrypt_is_native()) {
        SLOGE("Cannot get field when file encrypted");
        return -1;
    }

    char temp_value[PROPERTY_VALUE_MAX];
    /* CRYPTO_GETFIELD_OK is success,
     * CRYPTO_GETFIELD_ERROR_NO_FIELD is value not set,
     * CRYPTO_GETFIELD_ERROR_BUF_TOO_SMALL is buffer (as given by len) too small,
     * CRYPTO_GETFIELD_ERROR_OTHER is any other error
     */
    int rc = CRYPTO_GETFIELD_ERROR_OTHER;
    int i;
    char temp_field[PROPERTY_KEY_MAX];

    if (persist_data == NULL) {
        load_persistent_data();
        if (persist_data == NULL) {
            SLOGE("Getfield error, cannot load persistent data");
            goto out;
        }
    }

    // Read value from persistent entries. If the original value is split into multiple entries,
    // stitch them back together.
    if (!persist_get_key(fieldname, temp_value)) {
        // We found it, copy it to the caller's buffer and keep going until all entries are read.
        if (strlcpy(value, temp_value, len) >= (unsigned)len) {
            // value too small
            rc = CRYPTO_GETFIELD_ERROR_BUF_TOO_SMALL;
            goto out;
        }
        rc = CRYPTO_GETFIELD_OK;

        for (i = 1; /* break explicitly */; i++) {
            if (snprintf(temp_field, sizeof(temp_field), "%s_%d", fieldname, i) >=
                (int)sizeof(temp_field)) {
                // If the fieldname is very long, we stop as soon as it begins to overflow the
                // maximum field length. At this point we have in fact fully read out the original
                // value because cryptfs_setfield would not allow fields with longer names to be
                // written in the first place.
                break;
            }
            if (!persist_get_key(temp_field, temp_value)) {
                if (strlcat(value, temp_value, len) >= (unsigned)len) {
                    // value too small.
                    rc = CRYPTO_GETFIELD_ERROR_BUF_TOO_SMALL;
                    goto out;
                }
            } else {
                // Exhaust all entries.
                break;
            }
        }
    } else {
        /* Sadness, it's not there.  Return the error */
        rc = CRYPTO_GETFIELD_ERROR_NO_FIELD;
    }

out:
    return rc;
}

/* Set the value of the specified field. */
int cryptfs_setfield(const char* fieldname, const char* value) {
    if (fscrypt_is_native()) {
        SLOGE("Cannot set field when file encrypted");
        return -1;
    }

    char encrypted_state[PROPERTY_VALUE_MAX];
    /* 0 is success, negative values are error */
    int rc = CRYPTO_SETFIELD_ERROR_OTHER;
    int encrypted = 0;
    unsigned int field_id;
    char temp_field[PROPERTY_KEY_MAX];
    unsigned int num_entries;
    unsigned int max_keylen;

    if (persist_data == NULL) {
        load_persistent_data();
        if (persist_data == NULL) {
            SLOGE("Setfield error, cannot load persistent data");
            goto out;
        }
    }

    property_get("ro.crypto.state", encrypted_state, "");
    if (!strcmp(encrypted_state, "encrypted")) {
        encrypted = 1;
    }

    // Compute the number of entries required to store value, each entry can store up to
    // (PROPERTY_VALUE_MAX - 1) chars
    if (strlen(value) == 0) {
        // Empty value also needs one entry to store.
        num_entries = 1;
    } else {
        num_entries = (strlen(value) + (PROPERTY_VALUE_MAX - 1) - 1) / (PROPERTY_VALUE_MAX - 1);
    }

    max_keylen = strlen(fieldname);
    if (num_entries > 1) {
        // Need an extra "_%d" suffix.
        max_keylen += 1 + log10(num_entries);
    }
    if (max_keylen > PROPERTY_KEY_MAX - 1) {
        rc = CRYPTO_SETFIELD_ERROR_FIELD_TOO_LONG;
        goto out;
    }

    // Make sure we have enough space to write the new value
    if (persist_data->persist_valid_entries + num_entries - persist_count_keys(fieldname) >
        persist_get_max_entries(encrypted)) {
        rc = CRYPTO_SETFIELD_ERROR_VALUE_TOO_LONG;
        goto out;
    }

    // Now that we know persist_data has enough space for value, let's delete the old field first
    // to make up space.
    persist_del_keys(fieldname, 0);

    if (persist_set_key(fieldname, value, encrypted)) {
        // fail to set key, should not happen as we have already checked the available space
        SLOGE("persist_set_key() error during setfield()");
        goto out;
    }

    for (field_id = 1; field_id < num_entries; field_id++) {
        snprintf(temp_field, sizeof(temp_field), "%s_%u", fieldname, field_id);

        if (persist_set_key(temp_field, value + field_id * (PROPERTY_VALUE_MAX - 1), encrypted)) {
            // fail to set key, should not happen as we have already checked the available space.
            SLOGE("persist_set_key() error during setfield()");
            goto out;
        }
    }

    /* If we are running encrypted, save the persistent data now */
    if (encrypted) {
        if (save_persistent_data()) {
            SLOGE("Setfield error, cannot save persistent data");
            goto out;
        }
    }

    rc = CRYPTO_SETFIELD_OK;

out:
    return rc;
}

/* Checks userdata. Attempt to mount the volume if default-
 * encrypted.
 * On success trigger next init phase and return 0.
 * Currently do not handle failure - see TODO below.
 */
int cryptfs_mount_default_encrypted(void) {
    int crypt_type = cryptfs_get_password_type();
    if (crypt_type < 0 || crypt_type > CRYPT_TYPE_MAX_TYPE) {
        SLOGE("Bad crypt type - error");
    } else if (crypt_type != CRYPT_TYPE_DEFAULT) {
        SLOGD(
            "Password is not default - "
            "starting min framework to prompt");
        property_set("vold.decrypt", "trigger_restart_min_framework");
        return 0;
    } else if (cryptfs_check_passwd(DEFAULT_PASSWORD) == 0) {
        SLOGD("Password is default - restarting filesystem");
        cryptfs_restart_internal(0);
        return 0;
    } else {
        SLOGE("Encrypted, default crypt type but can't decrypt");
    }

    /** Corrupt. Allow us to boot into framework, which will detect bad
        crypto when it calls do_crypto_complete, then do a factory reset
     */
    property_set("vold.decrypt", "trigger_restart_min_framework");
    return 0;
}

/* Returns type of the password, default, pattern, pin or password.
 */
int cryptfs_get_password_type(void) {
    if (fscrypt_is_native()) {
        SLOGE("cryptfs_get_password_type not valid for file encryption");
        return -1;
    }

    struct crypt_mnt_ftr crypt_ftr;

    if (get_crypt_ftr_and_key(&crypt_ftr)) {
        SLOGE("Error getting crypt footer and key\n");
        return -1;
    }

    if (crypt_ftr.flags & CRYPT_INCONSISTENT_STATE) {
        return -1;
    }

    return crypt_ftr.crypt_type;
}

const char* cryptfs_get_password() {
    if (fscrypt_is_native()) {
        SLOGE("cryptfs_get_password not valid for file encryption");
        return 0;
    }

    struct timespec now;
    clock_gettime(CLOCK_BOOTTIME, &now);
    if (now.tv_sec < password_expiry_time) {
        return password;
    } else {
        cryptfs_clear_password();
        return 0;
    }
}

void cryptfs_clear_password() {
    if (password) {
        size_t len = strlen(password);
        memset(password, 0, len);
        free(password);
        password = 0;
        password_expiry_time = 0;
    }
}

int cryptfs_isConvertibleToFBE() {
    auto entry = GetEntryForMountPoint(&fstab_default, DATA_MNT_POINT);
    return entry && entry->fs_mgr_flags.force_fde_or_fbe;
}

int cryptfs_create_default_ftr(struct crypt_mnt_ftr* crypt_ftr, __attribute__((unused))int key_length)
{
    if (cryptfs_init_crypt_mnt_ftr(crypt_ftr)) {
        SLOGE("Failed to initialize crypt_ftr");
        return -1;
    }

    if (create_encrypted_random_key(DEFAULT_PASSWORD, crypt_ftr->master_key,
                                    crypt_ftr->salt, crypt_ftr)) {
        SLOGE("Cannot create encrypted master key\n");
        return -1;
    }

    //crypt_ftr->keysize = key_length / 8;
    return 0;
}

int cryptfs_get_master_key(struct crypt_mnt_ftr* ftr, const char* password,
                           unsigned char* master_key)
{
    int rc;

    unsigned char* intermediate_key = 0;
    size_t intermediate_key_size = 0;

    if (password == 0 || *password == 0) {
        password = DEFAULT_PASSWORD;
    }

    rc = decrypt_master_key(password, master_key, ftr, &intermediate_key,
                            &intermediate_key_size);

    if (rc) {
        SLOGE("Can't calculate intermediate key");
        return rc;
    }

    int N = 1 << ftr->N_factor;
    int r = 1 << ftr->r_factor;
    int p = 1 << ftr->p_factor;

    unsigned char scrypted_intermediate_key[sizeof(ftr->scrypted_intermediate_key)];

    rc = crypto_scrypt(intermediate_key, intermediate_key_size,
                       ftr->salt, sizeof(ftr->salt), N, r, p,
                       scrypted_intermediate_key,
                       sizeof(scrypted_intermediate_key));

    free(intermediate_key);

    if (rc) {
        SLOGE("Can't scrypt intermediate key");
        return rc;
    }

    return memcmp(scrypted_intermediate_key, ftr->scrypted_intermediate_key,
                  intermediate_key_size);
}<|MERGE_RESOLUTION|>--- conflicted
+++ resolved
@@ -2598,14 +2598,11 @@
     int num_vols;
     bool rebootEncryption = false;
     bool onlyCreateHeader = false;
-<<<<<<< HEAD
 #ifdef CONFIG_HW_DISK_ENCRYPTION
     unsigned char newpw[32];
     int key_index = 0;
 #endif
     int index = 0;
-    std::unique_ptr<android::wakelock::WakeLock> wakeLock = nullptr;
-=======
 
     /* Get a wakelock as this may take a while, and we don't want the
      * device to sleep on us.  We'll grab a partial wakelock, and if the UI
@@ -2616,7 +2613,6 @@
     if (!wl.has_value()) {
         return android::UNEXPECTED_NULL;
     }
->>>>>>> a5c98373
 
     if (get_crypt_ftr_and_key(&crypt_ftr) == 0) {
         if (crypt_ftr.flags & CRYPT_FORCE_ENCRYPTION) {
