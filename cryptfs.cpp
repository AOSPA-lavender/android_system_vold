/*
 * Copyright (C) 2010 The Android Open Source Project
 *
 * Licensed under the Apache License, Version 2.0 (the "License");
 * you may not use this file except in compliance with the License.
 * You may obtain a copy of the License at
 *
 *      http://www.apache.org/licenses/LICENSE-2.0
 *
 * Unless required by applicable law or agreed to in writing, software
 * distributed under the License is distributed on an "AS IS" BASIS,
 * WITHOUT WARRANTIES OR CONDITIONS OF ANY KIND, either express or implied.
 * See the License for the specific language governing permissions and
 * limitations under the License.
 */

//
// This file contains the implementation of the dm-crypt volume metadata
// encryption method, which is deprecated.  Devices that launched with Android
// 11 or higher use a different method instead.  For details, see
// https://source.android.com/security/encryption/metadata#configuration-on-adoptable-storage
//

#define LOG_TAG "Cryptfs"

#include "cryptfs.h"

#include "CryptoType.h"
#include "Utils.h"

#include <android-base/parseint.h>
#include <android-base/properties.h>
#include <cutils/properties.h>
#include <libdm/dm.h>
#include <log/log.h>

#include <chrono>
<<<<<<< HEAD
#include <thread>

#ifdef CONFIG_HW_DISK_ENCRYPTION
#include <linux/dm-ioctl.h>
#include <sys/ioctl.h>
#include <cryptfs_hw.h>
#endif
extern "C" {
#include <crypto_scrypt.h>
}
=======
>>>>>>> 26258d32

using android::base::ParseUint;
using android::vold::CryptoType;
using android::vold::KeyBuffer;
using android::vold::KeyGeneration;
using namespace android::dm;
using namespace android::vold;
using namespace std::chrono_literals;

#define MAX_KEY_LEN 48
<<<<<<< HEAD
#define SALT_LEN 16
#define SCRYPT_LEN 32

/* definitions of flags in the structure below */
#define CRYPT_MNT_KEY_UNENCRYPTED 0x1 /* The key for the partition is not encrypted. */
#define CRYPT_ENCRYPTION_IN_PROGRESS 0x2 /* no longer used */
#define CRYPT_INCONSISTENT_STATE                    \
    0x4 /* Set when starting encryption, clear when \
           exit cleanly, either through success or  \
           correctly marked partial encryption */
#define CRYPT_DATA_CORRUPT                      \
    0x8 /* Set when encryption is fine, but the \
           underlying volume is corrupt */
#define CRYPT_FORCE_ENCRYPTION                        \
    0x10 /* Set when it is time to encrypt this       \
            volume on boot. Everything in this        \
            structure is set up correctly as          \
            though device is encrypted except         \
            that the master key is encrypted with the \
            default password. */
#define CRYPT_FORCE_COMPLETE                           \
    0x20 /* Set when the above encryption cycle is     \
            complete. On next cryptkeeper entry, match \
            the password. If it matches fix the master \
            key and remove this flag. */

/* Allowed values for type in the structure below */
#define CRYPT_TYPE_PASSWORD                       \
    0 /* master_key is encrypted with a password  \
       * Must be zero to be compatible with pre-L \
       * devices where type is always password.*/
#define CRYPT_TYPE_DEFAULT                                            \
    1                         /* master_key is encrypted with default \
                               * password */
#define CRYPT_TYPE_PATTERN 2  /* master_key is encrypted with a pattern */
#define CRYPT_TYPE_PIN 3      /* master_key is encrypted with a pin */
#define CRYPT_TYPE_MAX_TYPE 3 /* type cannot be larger than this value */

#define CRYPT_MNT_MAGIC 0xD0B5B1C4
#define PERSIST_DATA_MAGIC 0xE950CD44

/* Key Derivation Function algorithms */
#define KDF_PBKDF2 1
#define KDF_SCRYPT 2
/* Algorithms 3 & 4 deprecated before shipping outside of google, so removed */
#define KDF_SCRYPT_KEYMASTER 5

/* Maximum allowed keymaster blob size. */
#define KEYMASTER_BLOB_SIZE 2048

/* __le32 and __le16 defined in system/extras/ext4_utils/ext4_utils.h */
#define __le8 unsigned char

#if !defined(SHA256_DIGEST_LENGTH)
#define SHA256_DIGEST_LENGTH 32
#endif

/* This structure starts 16,384 bytes before the end of a hardware
 * partition that is encrypted, or in a separate partition.  It's location
 * is specified by a property set in init.<device>.rc.
 * The structure allocates 48 bytes for a key, but the real key size is
 * specified in the struct.  Currently, the code is hardcoded to use 128
 * bit keys.
 * The fields after salt are only valid in rev 1.1 and later stuctures.
 * Obviously, the filesystem does not include the last 16 kbytes
 * of the partition if the crypt_mnt_ftr lives at the end of the
 * partition.
 */

struct crypt_mnt_ftr {
    __le32 magic; /* See above */
    __le16 major_version;
    __le16 minor_version;
    __le32 ftr_size;             /* in bytes, not including key following */
    __le32 flags;                /* See above */
    __le32 keysize;              /* in bytes */
    __le32 crypt_type;           /* how master_key is encrypted. Must be a
                                  * CRYPT_TYPE_XXX value */
    __le64 fs_size;              /* Size of the encrypted fs, in 512 byte sectors */
    __le32 failed_decrypt_count; /* count of # of failed attempts to decrypt and
                                    mount, set to 0 on successful mount */
    unsigned char crypto_type_name[MAX_CRYPTO_TYPE_NAME_LEN]; /* The type of encryption
                                                                 needed to decrypt this
                                                                 partition, null terminated */
    __le32 spare2;                                            /* ignored */
    unsigned char master_key[MAX_KEY_LEN]; /* The encrypted key for decrypting the filesystem */
    unsigned char salt[SALT_LEN];          /* The salt used for this encryption */
    __le64 persist_data_offset[2];         /* Absolute offset to both copies of crypt_persist_data
                                            * on device with that info, either the footer of the
                                            * real_blkdevice or the metadata partition. */

    __le32 persist_data_size; /* The number of bytes allocated to each copy of the
                               * persistent data table*/

    __le8 kdf_type; /* The key derivation function used. */

    /* scrypt parameters. See www.tarsnap.com/scrypt/scrypt.pdf */
    __le8 N_factor;        /* (1 << N) */
    __le8 r_factor;        /* (1 << r) */
    __le8 p_factor;        /* (1 << p) */
    __le64 encrypted_upto; /* no longer used */
    __le8 hash_first_block[SHA256_DIGEST_LENGTH]; /* no longer used */

    /* key_master key, used to sign the derived key which is then used to generate
     * the intermediate key
     * This key should be used for no other purposes! We use this key to sign unpadded
     * data, which is acceptable but only if the key is not reused elsewhere. */
    __le8 keymaster_blob[KEYMASTER_BLOB_SIZE];
    __le32 keymaster_blob_size;

    /* Store scrypt of salted intermediate key. When decryption fails, we can
       check if this matches, and if it does, we know that the problem is with the
       drive, and there is no point in asking the user for more passwords.

       Note that if any part of this structure is corrupt, this will not match and
       we will continue to believe the user entered the wrong password. In that
       case the only solution is for the user to enter a password enough times to
       force a wipe.

       Note also that there is no need to worry about migration. If this data is
       wrong, we simply won't recognise a right password, and will continue to
       prompt. On the first password change, this value will be populated and
       then we will be OK.
     */
    unsigned char scrypted_intermediate_key[SCRYPT_LEN];

    /* sha of this structure with this element set to zero
       Used when encrypting on reboot to validate structure before doing something
       fatal
     */
    unsigned char sha256[SHA256_DIGEST_LENGTH];
};

/* Persistant data that should be available before decryption.
 * Things like airplane mode, locale and timezone are kept
 * here and can be retrieved by the CryptKeeper UI to properly
 * configure the phone before asking for the password
 * This is only valid if the major and minor version above
 * is set to 1.1 or higher.
 *
 * This is a 4K structure.  There are 2 copies, and the code alternates
 * writing one and then clearing the previous one.  The reading
 * code reads the first valid copy it finds, based on the magic number.
 * The absolute offset to the first of the two copies is kept in rev 1.1
 * and higher crypt_mnt_ftr structures.
 */
struct crypt_persist_entry {
    char key[PROPERTY_KEY_MAX];
    char val[PROPERTY_VALUE_MAX];
};

/* Should be exactly 4K in size */
struct crypt_persist_data {
    __le32 persist_magic;
    __le32 persist_valid_entries;
    __le32 persist_spare[30];
    struct crypt_persist_entry persist_entry[0];
};

typedef int (*kdf_func)(const char* passwd, const unsigned char* salt, unsigned char* ikey,
                        void* params);

#define UNUSED __attribute__((unused))

#define HASH_COUNT 2000

constexpr size_t INTERMEDIATE_KEY_LEN_BYTES = 16;
constexpr size_t INTERMEDIATE_IV_LEN_BYTES = 16;
constexpr size_t INTERMEDIATE_BUF_SIZE = (INTERMEDIATE_KEY_LEN_BYTES + INTERMEDIATE_IV_LEN_BYTES);

// SCRYPT_LEN is used by struct crypt_mnt_ftr for its intermediate key.
static_assert(INTERMEDIATE_BUF_SIZE == SCRYPT_LEN, "Mismatch of intermediate key sizes");

#define KEY_IN_FOOTER "footer"

#define DEFAULT_HEX_PASSWORD "64656661756c745f70617373776f7264"
#define DEFAULT_PASSWORD "default_password"

#define CRYPTO_BLOCK_DEVICE "userdata"

#define BREADCRUMB_FILE "/data/misc/vold/convert_fde"

#define EXT4_FS 1
#define F2FS_FS 2

#define TABLE_LOAD_RETRIES 10

#define RSA_KEY_SIZE 2048
#define RSA_KEY_SIZE_BYTES (RSA_KEY_SIZE / 8)
#define RSA_EXPONENT 0x10001
#define KEYMASTER_CRYPTFS_RATE_LIMIT 1  // Maximum one try per second
#define KEY_LEN_BYTES 16

#define RETRY_MOUNT_ATTEMPTS 10
#define RETRY_MOUNT_DELAY_SECONDS 1

#define CREATE_CRYPTO_BLK_DEV_FLAGS_ALLOW_ENCRYPT_OVERRIDE (1)

static int put_crypt_ftr_and_key(struct crypt_mnt_ftr* crypt_ftr);

static unsigned char saved_master_key[MAX_KEY_LEN];
static char* saved_mount_point;
static int master_key_saved = 0;
static struct crypt_persist_data* persist_data = NULL;

static int previous_type;

#ifdef CONFIG_HW_DISK_ENCRYPTION
static int scrypt_keymaster(const char *passwd, const unsigned char *salt,
                            unsigned char *ikey, void *params);
static void convert_key_to_hex_ascii(const unsigned char *master_key,
                                     unsigned int keysize, char *master_key_ascii);
static int put_crypt_ftr_and_key(struct crypt_mnt_ftr *crypt_ftr);
static int test_mount_hw_encrypted_fs(struct crypt_mnt_ftr* crypt_ftr,
                const char *passwd, const char *mount_point, const char *label);
int cryptfs_changepw_hw_fde(int crypt_type, const char *currentpw,
                                   const char *newpw);
int cryptfs_check_passwd_hw(char *passwd);
int cryptfs_get_master_key(struct crypt_mnt_ftr* ftr, const char* password,
                                   unsigned char* master_key);

static void convert_key_to_hex_ascii_for_upgrade(const unsigned char *master_key,
                                     unsigned int keysize, char *master_key_ascii)
{
    unsigned int i, a;
    unsigned char nibble;

    for (i = 0, a = 0; i < keysize; i++, a += 2) {
        /* For each byte, write out two ascii hex digits */
        nibble = (master_key[i] >> 4) & 0xf;
        master_key_ascii[a] = nibble + (nibble > 9 ? 0x57 : 0x30);

        nibble = master_key[i] & 0xf;
        master_key_ascii[a + 1] = nibble + (nibble > 9 ? 0x57 : 0x30);
    }

    /* Add the null termination */
    master_key_ascii[a] = '\0';
}

static int get_keymaster_hw_fde_passwd(const char* passwd, unsigned char* newpw,
                                  unsigned char* salt,
                                  const struct crypt_mnt_ftr *ftr)
{
    /* if newpw updated, return 0
     * if newpw not updated return -1
     */
    int rc = -1;

    if (should_use_keymaster()) {
        if (scrypt_keymaster(passwd, salt, newpw, (void*)ftr)) {
            SLOGE("scrypt failed");
        } else {
            rc = 0;
        }
    }

    return rc;
}

static int verify_hw_fde_passwd(const char *passwd, struct crypt_mnt_ftr* crypt_ftr)
{
    unsigned char newpw[32] = {0};
    int key_index;
    if (get_keymaster_hw_fde_passwd(passwd, newpw, crypt_ftr->salt, crypt_ftr))
        key_index = set_hw_device_encryption_key(passwd,
                                           (char*) crypt_ftr->crypto_type_name);
    else
        key_index = set_hw_device_encryption_key((const char*)newpw,
                                           (char*) crypt_ftr->crypto_type_name);
    return key_index;
}

static int verify_and_update_hw_fde_passwd(const char *passwd,
                                           struct crypt_mnt_ftr* crypt_ftr)
{
    char* new_passwd = NULL;
    unsigned char newpw[32] = {0};
    int key_index = -1;
    int passwd_updated = -1;
    int ascii_passwd_updated = (crypt_ftr->flags & CRYPT_ASCII_PASSWORD_UPDATED);

    key_index = verify_hw_fde_passwd(passwd, crypt_ftr);
    if (key_index < 0) {
        ++crypt_ftr->failed_decrypt_count;

        if (ascii_passwd_updated) {
            SLOGI("Ascii password was updated");
        } else {
            /* Code in else part would execute only once:
             * When device is upgraded from L->M release.
             * Once upgraded, code flow should never come here.
             * L release passed actual password in hex, so try with hex
             * Each nible of passwd was encoded as a byte, so allocate memory
             * twice of password len plus one more byte for null termination
             */
            if (crypt_ftr->crypt_type == CRYPT_TYPE_DEFAULT) {
                new_passwd = (char*)malloc(strlen(DEFAULT_HEX_PASSWORD) + 1);
                if (new_passwd == NULL) {
                    SLOGE("System out of memory. Password verification  incomplete");
                    goto out;
                }
                strlcpy(new_passwd, DEFAULT_HEX_PASSWORD, strlen(DEFAULT_HEX_PASSWORD) + 1);
            } else {
                new_passwd = (char*)malloc(strlen(passwd) * 2 + 1);
                if (new_passwd == NULL) {
                    SLOGE("System out of memory. Password verification  incomplete");
                    goto out;
                }
                convert_key_to_hex_ascii_for_upgrade((const unsigned char*)passwd,
                                       strlen(passwd), new_passwd);
            }
            key_index = set_hw_device_encryption_key((const char*)new_passwd,
                                       (char*) crypt_ftr->crypto_type_name);
            if (key_index >=0) {
                crypt_ftr->failed_decrypt_count = 0;
                SLOGI("Hex password verified...will try to update with Ascii value");
                /* Before updating password, tie that with keymaster to tie with ROT */

                if (get_keymaster_hw_fde_passwd(passwd, newpw,
                                                crypt_ftr->salt, crypt_ftr)) {
                    passwd_updated = update_hw_device_encryption_key(new_passwd,
                                     passwd, (char*)crypt_ftr->crypto_type_name);
                } else {
                    passwd_updated = update_hw_device_encryption_key(new_passwd,
                                     (const char*)newpw, (char*)crypt_ftr->crypto_type_name);
                }

                if (passwd_updated >= 0) {
                    crypt_ftr->flags |= CRYPT_ASCII_PASSWORD_UPDATED;
                    SLOGI("Ascii password recorded and updated");
                } else {
                    SLOGI("Passwd verified, could not update...Will try next time");
                }
            } else {
                ++crypt_ftr->failed_decrypt_count;
            }
            free(new_passwd);
        }
    } else {
        if (!ascii_passwd_updated)
            crypt_ftr->flags |= CRYPT_ASCII_PASSWORD_UPDATED;
    }
out:
    // update footer before leaving
    put_crypt_ftr_and_key(crypt_ftr);
    return key_index;
}
#endif

=======

#define TABLE_LOAD_RETRIES 10

>>>>>>> 26258d32
constexpr CryptoType aes_128_cbc = CryptoType()
                                           .set_config_name("AES-128-CBC")
                                           .set_kernel_name("aes-cbc-essiv:sha256")
                                           .set_keysize(16);

constexpr CryptoType supported_crypto_types[] = {aes_128_cbc, android::vold::adiantum};

static_assert(validateSupportedCryptoTypes(MAX_KEY_LEN, supported_crypto_types,
                                           array_length(supported_crypto_types)),
              "We have a CryptoType with keysize > MAX_KEY_LEN or which was "
              "incompletely constructed.");

static const CryptoType& get_crypto_type() {
    // We only want to parse this read-only property once.  But we need to wait
    // until the system is initialized before we can read it.  So we use a static
    // scoped within this function to get it only once.
    static CryptoType crypto_type =
            lookup_crypto_algorithm(supported_crypto_types, array_length(supported_crypto_types),
                                    aes_128_cbc, "ro.crypto.fde_algorithm");
    return crypto_type;
}

const KeyGeneration cryptfs_get_keygen() {
    return KeyGeneration{get_crypto_type().get_keysize(), true, false};
}

/* Convert a binary key of specified length into an ascii hex string equivalent,
 * without the leading 0x and with null termination
 */
static void convert_key_to_hex_ascii(const KeyBuffer& key, char* key_ascii) {
    unsigned int i, a;
    unsigned char nibble;

    for (i = 0, a = 0; i < key.size(); i++, a += 2) {
        /* For each byte, write out two ascii hex digits */
        nibble = (key[i] >> 4) & 0xf;
        key_ascii[a] = nibble + (nibble > 9 ? 0x37 : 0x30);

        nibble = key[i] & 0xf;
        key_ascii[a + 1] = nibble + (nibble > 9 ? 0x37 : 0x30);
    }

    /* Add the null termination */
    key_ascii[a] = '\0';
}

/*
 * If the ro.crypto.fde_sector_size system property is set, append the
 * parameters to make dm-crypt use the specified crypto sector size and round
 * the crypto device size down to a crypto sector boundary.
 */
static int add_sector_size_param(DmTargetCrypt* target, uint64_t* nr_sec) {
    constexpr char DM_CRYPT_SECTOR_SIZE[] = "ro.crypto.fde_sector_size";
    char value[PROPERTY_VALUE_MAX];

    if (property_get(DM_CRYPT_SECTOR_SIZE, value, "") > 0) {
        unsigned int sector_size;

        if (!ParseUint(value, &sector_size) || sector_size < 512 || sector_size > 4096 ||
            (sector_size & (sector_size - 1)) != 0) {
            SLOGE("Invalid value for %s: %s.  Must be >= 512, <= 4096, and a power of 2\n",
                  DM_CRYPT_SECTOR_SIZE, value);
            return -1;
        }

        target->SetSectorSize(sector_size);

        // With this option, IVs will match the sector numbering, instead
        // of being hard-coded to being based on 512-byte sectors.
        target->SetIvLargeSectors();

        // Round the crypto device size down to a crypto sector boundary.
        *nr_sec &= ~((sector_size / 512) - 1);
    }
    return 0;
}

/*
 * Called by vold when it's asked to mount an encrypted external
 * storage volume. The incoming partition has no crypto header/footer,
 * as any metadata is been stored in a separate, small partition.  We
 * assume it must be using our same crypt type and keysize.
 */
int cryptfs_setup_ext_volume(const char* label, const char* real_blkdev, const KeyBuffer& key,
                             std::string* out_crypto_blkdev) {
    auto crypto_type = get_crypto_type();
    if (key.size() != crypto_type.get_keysize()) {
        SLOGE("Raw keysize %zu does not match crypt keysize %zu", key.size(),
              crypto_type.get_keysize());
        return -1;
    }
    uint64_t nr_sec = 0;
    if (android::vold::GetBlockDev512Sectors(real_blkdev, &nr_sec) != android::OK) {
        SLOGE("Failed to get size of %s: %s", real_blkdev, strerror(errno));
        return -1;
    }

    auto& dm = DeviceMapper::Instance();

    // We need two ASCII characters to represent each byte, and need space for
    // the '\0' terminator.
    char key_ascii[MAX_KEY_LEN * 2 + 1];
    convert_key_to_hex_ascii(key, key_ascii);

    auto target = std::make_unique<DmTargetCrypt>(0, nr_sec, crypto_type.get_kernel_name(),
                                                  key_ascii, 0, real_blkdev, 0);
    target->AllowDiscards();

    if (fscrypt_is_native() &&
        android::base::GetBoolProperty("ro.crypto.allow_encrypt_override", false)) {
        target->AllowEncryptOverride();
    }
    if (add_sector_size_param(target.get(), &nr_sec)) {
        SLOGE("Error processing dm-crypt sector size param\n");
        return -1;
    }

    DmTable table;
    table.AddTarget(std::move(target));

    int load_count = 1;
    while (load_count < TABLE_LOAD_RETRIES) {
        if (dm.CreateDevice(label, table)) {
            break;
        }
        load_count++;
    }

    if (load_count >= TABLE_LOAD_RETRIES) {
        SLOGE("Cannot load dm-crypt mapping table.\n");
        return -1;
    }
    if (load_count > 1) {
        SLOGI("Took %d tries to load dmcrypt table.\n", load_count);
    }

    if (!dm.GetDmDevicePathByName(label, out_crypto_blkdev)) {
        SLOGE("Cannot determine dm-crypt path for %s.\n", label);
        return -1;
    }

    /* Ensure the dm device has been created before returning. */
    if (android::vold::WaitForFile(out_crypto_blkdev->c_str(), 1s) < 0) {
        // WaitForFile generates a suitable log message
        return -1;
    }
    return 0;
<<<<<<< HEAD
}

static int load_persistent_data(void) {
    struct crypt_mnt_ftr crypt_ftr;
    struct crypt_persist_data* pdata = NULL;
    char encrypted_state[PROPERTY_VALUE_MAX];
    char* fname;
    int found = 0;
    int fd;
    int ret;
    int i;

    if (persist_data) {
        /* Nothing to do, we've already loaded or initialized it */
        return 0;
    }

    /* If not encrypted, just allocate an empty table and initialize it */
    property_get("ro.crypto.state", encrypted_state, "");
    if (strcmp(encrypted_state, "encrypted")) {
        pdata = (crypt_persist_data*)malloc(CRYPT_PERSIST_DATA_SIZE);
        if (pdata) {
            init_empty_persist_data(pdata, CRYPT_PERSIST_DATA_SIZE);
            persist_data = pdata;
            return 0;
        }
        return -1;
    }

    if (get_crypt_ftr_and_key(&crypt_ftr)) {
        return -1;
    }

    if ((crypt_ftr.major_version < 1) ||
        (crypt_ftr.major_version == 1 && crypt_ftr.minor_version < 1)) {
        SLOGE("Crypt_ftr version doesn't support persistent data");
        return -1;
    }

    if (get_crypt_ftr_info(&fname, NULL)) {
        return -1;
    }

    ret = validate_persistent_data_storage(&crypt_ftr);
    if (ret) {
        return -1;
    }

    fd = open(fname, O_RDONLY | O_CLOEXEC);
    if (fd < 0) {
        SLOGE("Cannot open %s metadata file", fname);
        return -1;
    }

    pdata = (crypt_persist_data*)malloc(crypt_ftr.persist_data_size);
    if (pdata == NULL) {
        SLOGE("Cannot allocate memory for persistent data");
        goto err;
    }

    for (i = 0; i < 2; i++) {
        if (lseek64(fd, crypt_ftr.persist_data_offset[i], SEEK_SET) < 0) {
            SLOGE("Cannot seek to read persistent data on %s", fname);
            goto err2;
        }
        if (unix_read(fd, pdata, crypt_ftr.persist_data_size) < 0) {
            SLOGE("Error reading persistent data on iteration %d", i);
            goto err2;
        }
        if (pdata->persist_magic == PERSIST_DATA_MAGIC) {
            found = 1;
            break;
        }
    }

    if (!found) {
        SLOGI("Could not find valid persistent data, creating");
        init_empty_persist_data(pdata, crypt_ftr.persist_data_size);
    }

    /* Success */
    persist_data = pdata;
    close(fd);
    return 0;

err2:
    free(pdata);

err:
    close(fd);
    return -1;
}

static int save_persistent_data(void) {
    struct crypt_mnt_ftr crypt_ftr;
    struct crypt_persist_data* pdata;
    char* fname;
    off64_t write_offset;
    off64_t erase_offset;
    int fd;
    int ret;

    if (persist_data == NULL) {
        SLOGE("No persistent data to save");
        return -1;
    }

    if (get_crypt_ftr_and_key(&crypt_ftr)) {
        return -1;
    }

    if ((crypt_ftr.major_version < 1) ||
        (crypt_ftr.major_version == 1 && crypt_ftr.minor_version < 1)) {
        SLOGE("Crypt_ftr version doesn't support persistent data");
        return -1;
    }

    ret = validate_persistent_data_storage(&crypt_ftr);
    if (ret) {
        return -1;
    }

    if (get_crypt_ftr_info(&fname, NULL)) {
        return -1;
    }

    fd = open(fname, O_RDWR | O_CLOEXEC);
    if (fd < 0) {
        SLOGE("Cannot open %s metadata file", fname);
        return -1;
    }

    pdata = (crypt_persist_data*)malloc(crypt_ftr.persist_data_size);
    if (pdata == NULL) {
        SLOGE("Cannot allocate persistant data");
        goto err;
    }

    if (lseek64(fd, crypt_ftr.persist_data_offset[0], SEEK_SET) < 0) {
        SLOGE("Cannot seek to read persistent data on %s", fname);
        goto err2;
    }

    if (unix_read(fd, pdata, crypt_ftr.persist_data_size) < 0) {
        SLOGE("Error reading persistent data before save");
        goto err2;
    }

    if (pdata->persist_magic == PERSIST_DATA_MAGIC) {
        /* The first copy is the curent valid copy, so write to
         * the second copy and erase this one */
        write_offset = crypt_ftr.persist_data_offset[1];
        erase_offset = crypt_ftr.persist_data_offset[0];
    } else {
        /* The second copy must be the valid copy, so write to
         * the first copy, and erase the second */
        write_offset = crypt_ftr.persist_data_offset[0];
        erase_offset = crypt_ftr.persist_data_offset[1];
    }

    /* Write the new copy first, if successful, then erase the old copy */
    if (lseek64(fd, write_offset, SEEK_SET) < 0) {
        SLOGE("Cannot seek to write persistent data");
        goto err2;
    }
    if (unix_write(fd, persist_data, crypt_ftr.persist_data_size) ==
        (int)crypt_ftr.persist_data_size) {
        if (lseek64(fd, erase_offset, SEEK_SET) < 0) {
            SLOGE("Cannot seek to erase previous persistent data");
            goto err2;
        }
        fsync(fd);
        memset(pdata, 0, crypt_ftr.persist_data_size);
        if (unix_write(fd, pdata, crypt_ftr.persist_data_size) != (int)crypt_ftr.persist_data_size) {
            SLOGE("Cannot write to erase previous persistent data");
            goto err2;
        }
        fsync(fd);
    } else {
        SLOGE("Cannot write to save persistent data");
        goto err2;
    }

    /* Success */
    free(pdata);
    close(fd);
    return 0;

err2:
    free(pdata);
err:
    close(fd);
    return -1;
}

/* Convert a binary key of specified length into an ascii hex string equivalent,
 * without the leading 0x and with null termination
 */
static void convert_key_to_hex_ascii(const unsigned char* master_key, unsigned int keysize,
                                     char* master_key_ascii) {
    unsigned int i, a;
    unsigned char nibble;

    for (i = 0, a = 0; i < keysize; i++, a += 2) {
        /* For each byte, write out two ascii hex digits */
        nibble = (master_key[i] >> 4) & 0xf;
        master_key_ascii[a] = nibble + (nibble > 9 ? 0x37 : 0x30);

        nibble = master_key[i] & 0xf;
        master_key_ascii[a + 1] = nibble + (nibble > 9 ? 0x37 : 0x30);
    }

    /* Add the null termination */
    master_key_ascii[a] = '\0';
}

/*
 * If the ro.crypto.fde_sector_size system property is set, append the
 * parameters to make dm-crypt use the specified crypto sector size and round
 * the crypto device size down to a crypto sector boundary.
 */
static int add_sector_size_param(DmTargetCrypt* target, struct crypt_mnt_ftr* ftr) {
    constexpr char DM_CRYPT_SECTOR_SIZE[] = "ro.crypto.fde_sector_size";
    char value[PROPERTY_VALUE_MAX];

    if (property_get(DM_CRYPT_SECTOR_SIZE, value, "") > 0) {
        unsigned int sector_size;

        if (!ParseUint(value, &sector_size) || sector_size < 512 || sector_size > 4096 ||
            (sector_size & (sector_size - 1)) != 0) {
            SLOGE("Invalid value for %s: %s.  Must be >= 512, <= 4096, and a power of 2\n",
                  DM_CRYPT_SECTOR_SIZE, value);
            return -1;
        }

        target->SetSectorSize(sector_size);

        // With this option, IVs will match the sector numbering, instead
        // of being hard-coded to being based on 512-byte sectors.
        target->SetIvLargeSectors();

        // Round the crypto device size down to a crypto sector boundary.
        ftr->fs_size &= ~((sector_size / 512) - 1);
    }
    return 0;
}

#if defined(CONFIG_HW_DISK_ENCRYPTION) && !defined(CONFIG_HW_DISK_ENCRYPT_PERF)
#define DM_CRYPT_BUF_SIZE 4096

static void ioctl_init(struct dm_ioctl* io, size_t dataSize, const char* name, unsigned flags) {
    memset(io, 0, dataSize);
    io->data_size = dataSize;
    io->data_start = sizeof(struct dm_ioctl);
    io->version[0] = 4;
    io->version[1] = 0;
    io->version[2] = 0;
    io->flags = flags;
    if (name) {
        strlcpy(io->name, name, sizeof(io->name));
    }
}

static int load_crypto_mapping_table(struct crypt_mnt_ftr* crypt_ftr,
                                     const unsigned char* master_key, const char* real_blk_name,
                                     const char* name, int fd, const char* extra_params) {
    alignas(struct dm_ioctl) char buffer[DM_CRYPT_BUF_SIZE];
    struct dm_ioctl* io;
    struct dm_target_spec* tgt;
    char* crypt_params;
    // We need two ASCII characters to represent each byte, and need space for
    // the '\0' terminator.
    char master_key_ascii[MAX_KEY_LEN * 2 + 1];
    size_t buff_offset;
    int i;

    io = (struct dm_ioctl*)buffer;

    /* Load the mapping table for this device */
    tgt = (struct dm_target_spec*)&buffer[sizeof(struct dm_ioctl)];

    ioctl_init(io, DM_CRYPT_BUF_SIZE, name, 0);
    io->target_count = 1;
    tgt->status = 0;
    tgt->sector_start = 0;
    tgt->length = crypt_ftr->fs_size;
    crypt_params = buffer + sizeof(struct dm_ioctl) + sizeof(struct dm_target_spec);
    buff_offset = crypt_params - buffer;
    SLOGI(
        "Creating crypto dev \"%s\"; cipher=%s, keysize=%u, real_dev=%s, len=%llu, params=\"%s\"\n",
        name, crypt_ftr->crypto_type_name, crypt_ftr->keysize, real_blk_name, tgt->length * 512,
        extra_params);
    if(is_hw_disk_encryption((char*)crypt_ftr->crypto_type_name)) {
        strlcpy(tgt->target_type, "req-crypt",DM_MAX_TYPE_NAME);
        if (is_ice_enabled())
            convert_key_to_hex_ascii(master_key, sizeof(int), master_key_ascii);
        else
            convert_key_to_hex_ascii(master_key, crypt_ftr->keysize, master_key_ascii);
    }
    snprintf(crypt_params, sizeof(buffer) - buff_offset, "%s %s 0 %s 0 %s 0",
             crypt_ftr->crypto_type_name, master_key_ascii,
             real_blk_name, extra_params);

    SLOGI("target_type = %s", tgt->target_type);
    SLOGI("real_blk_name = %s, extra_params = %s", real_blk_name, extra_params);

    crypt_params += strlen(crypt_params) + 1;
    crypt_params =
        (char*)(((unsigned long)crypt_params + 7) & ~8); /* Align to an 8 byte boundary */
    tgt->next = crypt_params - buffer;

    for (i = 0; i < TABLE_LOAD_RETRIES; i++) {
        if (!ioctl(fd, DM_TABLE_LOAD, io)) {
            break;
        }
        usleep(500000);
    }

    if (i == TABLE_LOAD_RETRIES) {
        /* We failed to load the table, return an error */
        return -1;
    } else {
        return i + 1;
    }
}

static int create_crypto_blk_dev_hw(struct crypt_mnt_ftr* crypt_ftr, const unsigned char* master_key,
                                 const char* real_blk_name, std::string* crypto_blk_name,
                                 const char* name, uint32_t flags) {
    char buffer[DM_CRYPT_BUF_SIZE];
    struct dm_ioctl* io;
    unsigned int minor;
    int fd = 0;
    int err;
    int retval = -1;
    int version[3];
    int load_count = 0;
    char encrypted_state[PROPERTY_VALUE_MAX] = {0};
    char progress[PROPERTY_VALUE_MAX] = {0};
    const char *extra_params;

    if ((fd = open("/dev/device-mapper", O_RDWR | O_CLOEXEC)) < 0) {
        SLOGE("Cannot open device-mapper\n");
        goto errout;
    }

    io = (struct dm_ioctl*)buffer;

    ioctl_init(io, DM_CRYPT_BUF_SIZE, name, 0);
    err = ioctl(fd, DM_DEV_CREATE, io);
    if (err) {
        SLOGE("Cannot create dm-crypt device %s: %s\n", name, strerror(errno));
        goto errout;
    }

    /* Get the device status, in particular, the name of it's device file */
    ioctl_init(io, DM_CRYPT_BUF_SIZE, name, 0);
    if (ioctl(fd, DM_DEV_STATUS, io)) {
        SLOGE("Cannot retrieve dm-crypt device status\n");
        goto errout;
    }
    minor = (io->dev & 0xff) | ((io->dev >> 12) & 0xfff00);
    snprintf(crypto_blk_name->data(), MAXPATHLEN, "/dev/block/dm-%u", minor);

    if(is_hw_disk_encryption((char*)crypt_ftr->crypto_type_name)) {
      /* Set fde_enabled if either FDE completed or in-progress */
      property_get("ro.crypto.state", encrypted_state, ""); /* FDE completed */
      property_get("vold.encrypt_progress", progress, ""); /* FDE in progress */
      if (!strcmp(encrypted_state, "encrypted") || strcmp(progress, "")) {
        if (is_ice_enabled()) {
          extra_params = "fde_enabled ice allow_encrypt_override";
        } else {
          extra_params = "fde_enabled allow_encrypt_override";
        }
      } else {
          extra_params = "fde_enabled allow_encrypt_override";
      }
      load_count = load_crypto_mapping_table(crypt_ftr, master_key, real_blk_name, name, fd,
                                           extra_params);
    }

    if (load_count < 0) {
        SLOGE("Cannot load dm-crypt mapping table.\n");
        goto errout;
    } else if (load_count > 1) {
        SLOGI("Took %d tries to load dmcrypt table.\n", load_count);
    }

    /* Resume this device to activate it */
    ioctl_init(io, DM_CRYPT_BUF_SIZE, name, 0);

    if (ioctl(fd, DM_DEV_SUSPEND, io)) {
        SLOGE("Cannot resume the dm-crypt device\n");
        goto errout;
    }

    /* Ensure the dm device has been created before returning. */
    if (android::vold::WaitForFile(crypto_blk_name->c_str(), 1s) < 0) {
        // WaitForFile generates a suitable log message
        goto errout;
    }

    /* We made it here with no errors.  Woot! */
    retval = 0;

errout:
    close(fd); /* If fd is <0 from a failed open call, it's safe to just ignore the close error */

    return retval;
}
#endif

static int create_crypto_blk_dev(struct crypt_mnt_ftr* crypt_ftr, const unsigned char* master_key,
                                 const char* real_blk_name, std::string* crypto_blk_name,
                                 const char* name, uint32_t flags) {
    auto& dm = DeviceMapper::Instance();

    // We need two ASCII characters to represent each byte, and need space for
    // the '\0' terminator.
    char master_key_ascii[MAX_KEY_LEN * 2 + 1];
    convert_key_to_hex_ascii(master_key, crypt_ftr->keysize, master_key_ascii);

    auto target = std::make_unique<DmTargetCrypt>(0, crypt_ftr->fs_size,
                                                  (const char*)crypt_ftr->crypto_type_name,
                                                  master_key_ascii, 0, real_blk_name, 0);
    target->AllowDiscards();

    if (flags & CREATE_CRYPTO_BLK_DEV_FLAGS_ALLOW_ENCRYPT_OVERRIDE) {
        target->AllowEncryptOverride();
    }
    if (add_sector_size_param(target.get(), crypt_ftr)) {
        SLOGE("Error processing dm-crypt sector size param\n");
        return -1;
    }

    DmTable table;
    table.AddTarget(std::move(target));

    int load_count = 1;
    while (load_count < TABLE_LOAD_RETRIES) {
        if (dm.CreateDevice(name, table)) {
            break;
        }
        load_count++;
    }

    if (load_count >= TABLE_LOAD_RETRIES) {
        SLOGE("Cannot load dm-crypt mapping table.\n");
        return -1;
    }
    if (load_count > 1) {
        SLOGI("Took %d tries to load dmcrypt table.\n", load_count);
    }

    if (!dm.GetDmDevicePathByName(name, crypto_blk_name)) {
        SLOGE("Cannot determine dm-crypt path for %s.\n", name);
        return -1;
    }

    /* Ensure the dm device has been created before returning. */
    if (android::vold::WaitForFile(crypto_blk_name->c_str(), 1s) < 0) {
        // WaitForFile generates a suitable log message
        return -1;
    }
    return 0;
}

static int delete_crypto_blk_dev(const std::string& name) {
    bool ret;
    auto& dm = DeviceMapper::Instance();
    // TODO(b/149396179) there appears to be a race somewhere in the system where trying
    // to delete the device fails with EBUSY; for now, work around this by retrying.
    int tries = 5;
    while (tries-- > 0) {
        ret = dm.DeleteDevice(name);
        if (ret || errno != EBUSY) {
            break;
        }
        SLOGW("DM_DEV Cannot remove dm-crypt device %s: %s, retrying...\n", name.c_str(),
              strerror(errno));
        std::this_thread::sleep_for(std::chrono::milliseconds(100));
    }
    if (!ret) {
        SLOGE("DM_DEV Cannot remove dm-crypt device %s: %s\n", name.c_str(), strerror(errno));
        return -1;
    }
    return 0;
}

static int pbkdf2(const char* passwd, const unsigned char* salt, unsigned char* ikey,
                  void* params UNUSED) {
    SLOGI("Using pbkdf2 for cryptfs KDF");

    /* Turn the password into a key and IV that can decrypt the master key */
    return PKCS5_PBKDF2_HMAC_SHA1(passwd, strlen(passwd), salt, SALT_LEN, HASH_COUNT,
                                  INTERMEDIATE_BUF_SIZE, ikey) != 1;
}

static int scrypt(const char* passwd, const unsigned char* salt, unsigned char* ikey, void* params) {
    SLOGI("Using scrypt for cryptfs KDF");

    struct crypt_mnt_ftr* ftr = (struct crypt_mnt_ftr*)params;

    int N = 1 << ftr->N_factor;
    int r = 1 << ftr->r_factor;
    int p = 1 << ftr->p_factor;

    /* Turn the password into a key and IV that can decrypt the master key */
    crypto_scrypt((const uint8_t*)passwd, strlen(passwd), salt, SALT_LEN, N, r, p, ikey,
                  INTERMEDIATE_BUF_SIZE);

    return 0;
}

static int scrypt_keymaster(const char* passwd, const unsigned char* salt, unsigned char* ikey,
                            void* params) {
    SLOGI("Using scrypt with keymaster for cryptfs KDF");

    int rc;
    size_t signature_size;
    unsigned char* signature;
    struct crypt_mnt_ftr* ftr = (struct crypt_mnt_ftr*)params;

    int N = 1 << ftr->N_factor;
    int r = 1 << ftr->r_factor;
    int p = 1 << ftr->p_factor;

    rc = crypto_scrypt((const uint8_t*)passwd, strlen(passwd), salt, SALT_LEN, N, r, p, ikey,
                       INTERMEDIATE_BUF_SIZE);

    if (rc) {
        SLOGE("scrypt failed");
        return -1;
    }

    if (keymaster_sign_object(ftr, ikey, INTERMEDIATE_BUF_SIZE, &signature, &signature_size)) {
        SLOGE("Signing failed");
        return -1;
    }

    rc = crypto_scrypt(signature, signature_size, salt, SALT_LEN, N, r, p, ikey,
                       INTERMEDIATE_BUF_SIZE);
    free(signature);

    if (rc) {
        SLOGE("scrypt failed");
        return -1;
    }

    return 0;
}

static int encrypt_master_key(const char* passwd, const unsigned char* salt,
                              const unsigned char* decrypted_master_key,
                              unsigned char* encrypted_master_key, struct crypt_mnt_ftr* crypt_ftr,
                              bool create_keymaster_key) {
    unsigned char ikey[INTERMEDIATE_BUF_SIZE] = {0};
    EVP_CIPHER_CTX e_ctx;
    int encrypted_len, final_len;
    int rc = 0;

    /* Turn the password into an intermediate key and IV that can decrypt the master key */
    get_device_scrypt_params(crypt_ftr);

    switch (crypt_ftr->kdf_type) {
        case KDF_SCRYPT_KEYMASTER:
            if (create_keymaster_key && keymaster_create_key(crypt_ftr)) {
                SLOGE("keymaster_create_key failed");
                return -1;
            }

            if (scrypt_keymaster(passwd, salt, ikey, crypt_ftr)) {
                SLOGE("scrypt failed");
                return -1;
            }
            break;

        case KDF_SCRYPT:
            if (scrypt(passwd, salt, ikey, crypt_ftr)) {
                SLOGE("scrypt failed");
                return -1;
            }
            break;

        default:
            SLOGE("Invalid kdf_type");
            return -1;
    }

    /* Initialize the decryption engine */
    EVP_CIPHER_CTX_init(&e_ctx);
    if (!EVP_EncryptInit_ex(&e_ctx, EVP_aes_128_cbc(), NULL, ikey,
                            ikey + INTERMEDIATE_KEY_LEN_BYTES)) {
        SLOGE("EVP_EncryptInit failed\n");
        return -1;
    }
    EVP_CIPHER_CTX_set_padding(&e_ctx, 0); /* Turn off padding as our data is block aligned */

    /* Encrypt the master key */
    if (!EVP_EncryptUpdate(&e_ctx, encrypted_master_key, &encrypted_len, decrypted_master_key,
                           crypt_ftr->keysize)) {
        SLOGE("EVP_EncryptUpdate failed\n");
        return -1;
    }
    if (!EVP_EncryptFinal_ex(&e_ctx, encrypted_master_key + encrypted_len, &final_len)) {
        SLOGE("EVP_EncryptFinal failed\n");
        return -1;
    }

    if (encrypted_len + final_len != static_cast<int>(crypt_ftr->keysize)) {
        SLOGE("EVP_Encryption length check failed with %d, %d bytes\n", encrypted_len, final_len);
        return -1;
    }

    /* Store the scrypt of the intermediate key, so we can validate if it's a
       password error or mount error when things go wrong.
       Note there's no need to check for errors, since if this is incorrect, we
       simply won't wipe userdata, which is the correct default behavior
    */
    int N = 1 << crypt_ftr->N_factor;
    int r = 1 << crypt_ftr->r_factor;
    int p = 1 << crypt_ftr->p_factor;

    rc = crypto_scrypt(ikey, INTERMEDIATE_KEY_LEN_BYTES, crypt_ftr->salt, sizeof(crypt_ftr->salt),
                       N, r, p, crypt_ftr->scrypted_intermediate_key,
                       sizeof(crypt_ftr->scrypted_intermediate_key));

    if (rc) {
        SLOGE("encrypt_master_key: crypto_scrypt failed");
    }

    EVP_CIPHER_CTX_cleanup(&e_ctx);

    return 0;
}

static int decrypt_master_key_aux(const char* passwd, unsigned char* salt,
                                  const unsigned char* encrypted_master_key, size_t keysize,
                                  unsigned char* decrypted_master_key, kdf_func kdf,
                                  void* kdf_params, unsigned char** intermediate_key,
                                  size_t* intermediate_key_size) {
    unsigned char ikey[INTERMEDIATE_BUF_SIZE] = {0};
    EVP_CIPHER_CTX d_ctx;
    int decrypted_len, final_len;

    /* Turn the password into an intermediate key and IV that can decrypt the
       master key */
    if (kdf(passwd, salt, ikey, kdf_params)) {
        SLOGE("kdf failed");
        return -1;
    }

    /* Initialize the decryption engine */
    EVP_CIPHER_CTX_init(&d_ctx);
    if (!EVP_DecryptInit_ex(&d_ctx, EVP_aes_128_cbc(), NULL, ikey,
                            ikey + INTERMEDIATE_KEY_LEN_BYTES)) {
        return -1;
    }
    EVP_CIPHER_CTX_set_padding(&d_ctx, 0); /* Turn off padding as our data is block aligned */
    /* Decrypt the master key */
    if (!EVP_DecryptUpdate(&d_ctx, decrypted_master_key, &decrypted_len, encrypted_master_key,
                           keysize)) {
        return -1;
    }
    if (!EVP_DecryptFinal_ex(&d_ctx, decrypted_master_key + decrypted_len, &final_len)) {
        return -1;
    }

    if (decrypted_len + final_len != static_cast<int>(keysize)) {
        return -1;
    }

    /* Copy intermediate key if needed by params */
    if (intermediate_key && intermediate_key_size) {
        *intermediate_key = (unsigned char*)malloc(INTERMEDIATE_KEY_LEN_BYTES);
        if (*intermediate_key) {
            memcpy(*intermediate_key, ikey, INTERMEDIATE_KEY_LEN_BYTES);
            *intermediate_key_size = INTERMEDIATE_KEY_LEN_BYTES;
        }
    }

    EVP_CIPHER_CTX_cleanup(&d_ctx);

    return 0;
}

static void get_kdf_func(struct crypt_mnt_ftr* ftr, kdf_func* kdf, void** kdf_params) {
    if (ftr->kdf_type == KDF_SCRYPT_KEYMASTER) {
        *kdf = scrypt_keymaster;
        *kdf_params = ftr;
    } else if (ftr->kdf_type == KDF_SCRYPT) {
        *kdf = scrypt;
        *kdf_params = ftr;
    } else {
        *kdf = pbkdf2;
        *kdf_params = NULL;
    }
}

static int decrypt_master_key(const char* passwd, unsigned char* decrypted_master_key,
                              struct crypt_mnt_ftr* crypt_ftr, unsigned char** intermediate_key,
                              size_t* intermediate_key_size) {
    kdf_func kdf;
    void* kdf_params;
    int ret;

    get_kdf_func(crypt_ftr, &kdf, &kdf_params);
    ret = decrypt_master_key_aux(passwd, crypt_ftr->salt, crypt_ftr->master_key, crypt_ftr->keysize,
                                 decrypted_master_key, kdf, kdf_params, intermediate_key,
                                 intermediate_key_size);
    if (ret != 0) {
        SLOGW("failure decrypting master key");
    }

    return ret;
}

static int create_encrypted_random_key(const char* passwd, unsigned char* master_key,
                                       unsigned char* salt, struct crypt_mnt_ftr* crypt_ftr) {
    unsigned char key_buf[MAX_KEY_LEN];

    /* Get some random bits for a key and salt */
    if (android::vold::ReadRandomBytes(sizeof(key_buf), reinterpret_cast<char*>(key_buf)) != 0) {
        return -1;
    }
    if (android::vold::ReadRandomBytes(SALT_LEN, reinterpret_cast<char*>(salt)) != 0) {
        return -1;
    }

    /* Now encrypt it with the password */
    return encrypt_master_key(passwd, salt, key_buf, master_key, crypt_ftr, true);
}

static void ensure_subdirectory_unmounted(const char *prefix) {
    std::vector<std::string> umount_points;
    std::unique_ptr<FILE, int (*)(FILE*)> mnts(setmntent("/proc/mounts", "r"), endmntent);
    if (!mnts) {
        SLOGW("could not read mount files");
        return;
    }

    //Find sudirectory mount point
    mntent* mentry;
    std::string top_directory(prefix);
    if (!android::base::EndsWith(prefix, "/")) {
        top_directory = top_directory + "/";
    }
    while ((mentry = getmntent(mnts.get())) != nullptr) {
        if (strcmp(mentry->mnt_dir, top_directory.c_str()) == 0) {
            continue;
        }

        if (android::base::StartsWith(mentry->mnt_dir, top_directory)) {
            SLOGW("found sub-directory mount %s - %s\n", prefix, mentry->mnt_dir);
            umount_points.push_back(mentry->mnt_dir);
        }
    }

    //Sort by path length to umount longest path first
    std::sort(std::begin(umount_points), std::end(umount_points),
        [](const std::string& s1, const std::string& s2) {return s1.length() > s2.length(); });

    for (std::string& mount_point : umount_points) {
        SLOGW("unmounting sub-directory mount %s\n", mount_point.c_str());
        if (umount(mount_point.c_str()) != 0) {
            SLOGE("unmounting %s failed: %s\n", mount_point.c_str(), strerror(errno));
        }
    }
}

static int wait_and_unmount(const char* mountpoint) {
    int i, err, rc;

#define WAIT_UNMOUNT_COUNT 20

    /*  Now umount the tmpfs filesystem */
    for (i = 0; i < WAIT_UNMOUNT_COUNT; i++) {
        // Subdirectory mount will cause a failure of umount.
        ensure_subdirectory_unmounted(mountpoint);

        SLOGD("unmounting mount %s\n", mountpoint);
        if (umount(mountpoint) == 0) {
            break;
        }

        if (errno == EINVAL) {
            /* EINVAL is returned if the directory is not a mountpoint,
             * i.e. there is no filesystem mounted there.  So just get out.
             */
            SLOGD("%s is not a mountpoint, nothing to do\n", mountpoint);
            break;
        }

        err = errno;
        SLOGW("unmounting mount %s failed: %s\n", mountpoint, strerror(err));

        // If it's taking too long, kill the processes with open files.
        //
        // Originally this logic was only a fail-safe, but now it's relied on to
        // kill certain processes that aren't stopped by init because they
        // aren't in the main or late_start classes.  So to avoid waiting for
        // too long, we now are fairly aggressive in starting to kill processes.
        static_assert(WAIT_UNMOUNT_COUNT >= 4);
        if (i == 2) {
            SLOGW("sending SIGTERM to processes with open files\n");
            android::vold::KillProcessesWithOpenFiles(mountpoint, SIGTERM);
        } else if (i >= 3) {
            SLOGW("sending SIGKILL to processes with open files\n");
            android::vold::KillProcessesWithOpenFiles(mountpoint, SIGKILL);
        }

        usleep(100000);
    }

    if (i < WAIT_UNMOUNT_COUNT) {
        SLOGD("unmounting %s succeeded\n", mountpoint);
        rc = 0;
    } else {
        SLOGE("too many retries -- giving up unmounting %s\n", mountpoint);
        android::vold::KillProcessesWithOpenFiles(mountpoint, 0);
        rc = -1;
    }

    return rc;
}

static void prep_data_fs(void) {
    // NOTE: post_fs_data results in init calling back around to vold, so all
    // callers to this method must be async

    /* Do the prep of the /data filesystem */
    property_set("vold.post_fs_data_done", "0");
    property_set("vold.decrypt", "trigger_post_fs_data");
    SLOGD("Just triggered post_fs_data");

    /* Wait a max of 50 seconds, hopefully it takes much less */
    while (!android::base::WaitForProperty("vold.post_fs_data_done", "1", std::chrono::seconds(15))) {
        /* We timed out to prep /data in time.  Continue wait. */
        SLOGE("waited 15s for vold.post_fs_data_done, still waiting...");
    }
    SLOGD("post_fs_data done");
}

static void cryptfs_set_corrupt() {
    // Mark the footer as bad
    struct crypt_mnt_ftr crypt_ftr;
    if (get_crypt_ftr_and_key(&crypt_ftr)) {
        SLOGE("Failed to get crypto footer - panic");
        return;
    }

    crypt_ftr.flags |= CRYPT_DATA_CORRUPT;
    if (put_crypt_ftr_and_key(&crypt_ftr)) {
        SLOGE("Failed to set crypto footer - panic");
        return;
    }
}

static void cryptfs_trigger_restart_min_framework() {
    if (fs_mgr_do_tmpfs_mount(DATA_MNT_POINT)) {
        SLOGE("Failed to mount tmpfs on data - panic");
        return;
    }

    if (property_set("vold.decrypt", "trigger_post_fs_data")) {
        SLOGE("Failed to trigger post fs data - panic");
        return;
    }

    if (property_set("vold.decrypt", "trigger_restart_min_framework")) {
        SLOGE("Failed to trigger restart min framework - panic");
        return;
    }
}

/* returns < 0 on failure */
static int cryptfs_restart_internal(int restart_main) {
    std::string crypto_blkdev;
#ifdef CONFIG_HW_DISK_ENCRYPTION
    std::string blkdev;
#endif
    int rc = -1;
    static int restart_successful = 0;

    /* Validate that it's OK to call this routine */
    if (!master_key_saved) {
        SLOGE("Encrypted filesystem not validated, aborting");
        return -1;
    }

    if (restart_successful) {
        SLOGE("System already restarted with encrypted disk, aborting");
        return -1;
    }

    if (restart_main) {
        /* Here is where we shut down the framework.  The init scripts
         * start all services in one of these classes: core, early_hal, hal,
         * main and late_start. To get to the minimal UI for PIN entry, we
         * need to start core, early_hal, hal and main. When we want to
         * shutdown the framework again, we need to stop most of the services in
         * these classes, but only those services that were started after
         * /data was mounted. This excludes critical services like vold and
         * ueventd, which need to keep running. We could possible stop
         * even fewer services, but because we want services to pick up APEX
         * libraries from the real /data, restarting is better, as it makes
         * these devices consistent with FBE devices and lets them use the
         * most recent code.
         *
         * Once these services have stopped, we should be able
         * to umount the tmpfs /data, then mount the encrypted /data.
         * We then restart the class core, hal, main, and also the class
         * late_start.
         *
         * At the moment, I've only put a few things in late_start that I know
         * are not needed to bring up the framework, and that also cause problems
         * with unmounting the tmpfs /data, but I hope to add add more services
         * to the late_start class as we optimize this to decrease the delay
         * till the user is asked for the password to the filesystem.
         */

        /* The init files are setup to stop the right set of services when
         * vold.decrypt is set to trigger_shutdown_framework.
         */
        property_set("vold.decrypt", "trigger_shutdown_framework");
        SLOGD("Just asked init to shut down class main\n");

        /* Ugh, shutting down the framework is not synchronous, so until it
         * can be fixed, this horrible hack will wait a moment for it all to
         * shut down before proceeding.  Without it, some devices cannot
         * restart the graphics services.
         */
        sleep(2);
    }

    /* Now that the framework is shutdown, we should be able to umount()
     * the tmpfs filesystem, and mount the real one.
     */

#if defined(CONFIG_HW_DISK_ENCRYPTION)
#if defined(CONFIG_HW_DISK_ENCRYPT_PERF)
    if (is_ice_enabled()) {
        get_crypt_info(nullptr, &blkdev);
        if (set_ice_param(START_ENCDEC)) {
             SLOGE("Failed to set ICE data");
             return -1;
        }
    }
#else
    blkdev = android::base::GetProperty("ro.crypto.fs_crypto_blkdev", "");
    if (blkdev.empty()) {
         SLOGE("fs_crypto_blkdev not set\n");
         return -1;
    }
#endif
#else
    crypto_blkdev = android::base::GetProperty("ro.crypto.fs_crypto_blkdev", "");
    if (crypto_blkdev.empty()) {
        SLOGE("fs_crypto_blkdev not set\n");
        return -1;
    }
#endif
    if (!(rc = wait_and_unmount(DATA_MNT_POINT))) {
        /* If ro.crypto.readonly is set to 1, mount the decrypted
         * filesystem readonly.  This is used when /data is mounted by
         * recovery mode.
         */
        char ro_prop[PROPERTY_VALUE_MAX];
        property_get("ro.crypto.readonly", ro_prop, "");
        if (strlen(ro_prop) > 0 && std::stoi(ro_prop)) {
            auto entry = GetEntryForMountPoint(&fstab_default, DATA_MNT_POINT);
            if (entry != nullptr) {
                entry->flags |= MS_RDONLY;
            }
        }

        /* If that succeeded, then mount the decrypted filesystem */
        int retries = RETRY_MOUNT_ATTEMPTS;
        int mount_rc;

        /*
         * fs_mgr_do_mount runs fsck. Use setexeccon to run trusted
         * partitions in the fsck domain.
         */
        if (setexeccon(android::vold::sFsckContext)) {
            SLOGE("Failed to setexeccon");
            return -1;
        }
        bool needs_cp = android::vold::cp_needsCheckpoint();
#ifdef CONFIG_HW_DISK_ENCRYPTION
        while ((mount_rc = fs_mgr_do_mount(&fstab_default, DATA_MNT_POINT, blkdev.data(), 0,
                                           needs_cp, false)) != 0) {
#else
        while ((mount_rc = fs_mgr_do_mount(&fstab_default, DATA_MNT_POINT, crypto_blkdev.data(), 0,
                                           needs_cp, false)) != 0) {
#endif
            if (mount_rc == FS_MGR_DOMNT_BUSY) {
                /* TODO: invoke something similar to
                   Process::killProcessWithOpenFiles(DATA_MNT_POINT,
                                   retries > RETRY_MOUNT_ATTEMPT/2 ? 1 : 2 ) */
#ifdef CONFIG_HW_DISK_ENCRYPTION
                SLOGI("Failed to mount %s because it is busy - waiting", blkdev.c_str());
#else
                SLOGI("Failed to mount %s because it is busy - waiting", crypto_blkdev.c_str());
#endif
                if (--retries) {
                    sleep(RETRY_MOUNT_DELAY_SECONDS);
                } else {
                    /* Let's hope that a reboot clears away whatever is keeping
                       the mount busy */
                    cryptfs_reboot(RebootType::reboot);
                }
            } else {
#ifdef CONFIG_HW_DISK_ENCRYPTION
                if (--retries) {
                    sleep(RETRY_MOUNT_DELAY_SECONDS);
                } else {
                    SLOGE("Failed to mount decrypted data");
                    cryptfs_set_corrupt();
                    cryptfs_trigger_restart_min_framework();
                    SLOGI("Started framework to offer wipe");
                    return -1;
                }
#else
                SLOGE("Failed to mount decrypted data");
                cryptfs_set_corrupt();
                cryptfs_trigger_restart_min_framework();
                SLOGI("Started framework to offer wipe");
                if (setexeccon(NULL)) {
                    SLOGE("Failed to setexeccon");
                }
                return -1;
#endif
            }
        }
        if (setexeccon(NULL)) {
            SLOGE("Failed to setexeccon");
            return -1;
        }

        /* Create necessary paths on /data */
        prep_data_fs();
        property_set("vold.decrypt", "trigger_load_persist_props");

        /* startup service classes main and late_start */
        property_set("vold.decrypt", "trigger_restart_framework");
        SLOGD("Just triggered restart_framework\n");

        /* Give it a few moments to get started */
        sleep(1);
    }

    if (rc == 0) {
        restart_successful = 1;
    }

    return rc;
}

int cryptfs_restart(void) {
    SLOGI("cryptfs_restart");
    if (fscrypt_is_native()) {
        SLOGE("cryptfs_restart not valid for file encryption:");
        return -1;
    }

    /* Call internal implementation forcing a restart of main service group */
    return cryptfs_restart_internal(1);
}

static int do_crypto_complete(const char* mount_point) {
    struct crypt_mnt_ftr crypt_ftr;
    char encrypted_state[PROPERTY_VALUE_MAX];

    property_get("ro.crypto.state", encrypted_state, "");
    if (strcmp(encrypted_state, "encrypted")) {
        SLOGE("not running with encryption, aborting");
        return CRYPTO_COMPLETE_NOT_ENCRYPTED;
    }

    // crypto_complete is full disk encrypted status
    if (fscrypt_is_native()) {
        return CRYPTO_COMPLETE_NOT_ENCRYPTED;
    }

    if (get_crypt_ftr_and_key(&crypt_ftr)) {
        std::string key_loc;
        get_crypt_info(&key_loc, nullptr);

        /*
         * Only report this error if key_loc is a file and it exists.
         * If the device was never encrypted, and /data is not mountable for
         * some reason, returning 1 should prevent the UI from presenting the
         * a "enter password" screen, or worse, a "press button to wipe the
         * device" screen.
         */
        if (!key_loc.empty() && key_loc[0] == '/' && (access("key_loc", F_OK) == -1)) {
            SLOGE("master key file does not exist, aborting");
            return CRYPTO_COMPLETE_NOT_ENCRYPTED;
        } else {
            SLOGE("Error getting crypt footer and key\n");
            return CRYPTO_COMPLETE_BAD_METADATA;
        }
    }

    // Test for possible error flags
    if (crypt_ftr.flags & CRYPT_ENCRYPTION_IN_PROGRESS) {
        SLOGE("Encryption process is partway completed\n");
        return CRYPTO_COMPLETE_PARTIAL;
    }

    if (crypt_ftr.flags & CRYPT_INCONSISTENT_STATE) {
        SLOGE("Encryption process was interrupted but cannot continue\n");
        return CRYPTO_COMPLETE_INCONSISTENT;
    }

    if (crypt_ftr.flags & CRYPT_DATA_CORRUPT) {
        SLOGE("Encryption is successful but data is corrupt\n");
        return CRYPTO_COMPLETE_CORRUPT;
    }

    /* We passed the test! We shall diminish, and return to the west */
    return CRYPTO_COMPLETE_ENCRYPTED;
}

#ifdef CONFIG_HW_DISK_ENCRYPTION
static int test_mount_hw_encrypted_fs(struct crypt_mnt_ftr* crypt_ftr,
             const char *passwd, const char *mount_point, const char *label)
{
    /* Allocate enough space for a 256 bit key, but we may use less */
    unsigned char decrypted_master_key[32];
    std::string crypto_blkdev_hw;
    std::string crypto_blkdev;
    std::string real_blkdev;
    unsigned int orig_failed_decrypt_count;
    int rc = 0;

    SLOGD("crypt_ftr->fs_size = %lld\n", crypt_ftr->fs_size);
    orig_failed_decrypt_count = crypt_ftr->failed_decrypt_count;

    get_crypt_info(nullptr, &real_blkdev);

    int key_index = 0;
    if(is_hw_disk_encryption((char*)crypt_ftr->crypto_type_name)) {
        key_index = verify_and_update_hw_fde_passwd(passwd, crypt_ftr);
        if (key_index < 0) {
            rc = crypt_ftr->failed_decrypt_count;
            goto errout;
        }
        else {
            if (is_ice_enabled()) {
#ifndef CONFIG_HW_DISK_ENCRYPT_PERF
                if (create_crypto_blk_dev_hw(crypt_ftr, (unsigned char*)&key_index,
                                          real_blkdev.c_str(), &crypto_blkdev_hw, label, 0)) {
                    SLOGE("Error creating decrypted block device");
                    rc = -1;
                    goto errout;
                }
#endif
            } else {
                if (create_crypto_blk_dev(crypt_ftr, decrypted_master_key,
                                          real_blkdev.c_str(), &crypto_blkdev, label, 0)) {
                    SLOGE("Error creating decrypted block device");
                    rc = -1;
                    goto errout;
                }
            }
        }
    }

    if (rc == 0) {
        crypt_ftr->failed_decrypt_count = 0;
        if (orig_failed_decrypt_count != 0) {
            put_crypt_ftr_and_key(crypt_ftr);
        }

        /* Save the name of the crypto block device
         * so we can mount it when restarting the framework. */
        if (is_ice_enabled()) {
#ifndef CONFIG_HW_DISK_ENCRYPT_PERF
            property_set("ro.crypto.fs_crypto_blkdev", crypto_blkdev_hw.c_str());
#endif
        } else {
            property_set("ro.crypto.fs_crypto_blkdev", crypto_blkdev.c_str());
        }
        master_key_saved = 1;
    }

  errout:
    return rc;
}
#endif

static int test_mount_encrypted_fs(struct crypt_mnt_ftr* crypt_ftr, const char* passwd,
                                   const char* mount_point, const char* label) {
    unsigned char decrypted_master_key[MAX_KEY_LEN];
    std::string crypto_blkdev;
    std::string real_blkdev;
    char tmp_mount_point[64];
    unsigned int orig_failed_decrypt_count;
    int rc;
    int upgrade = 0;
    unsigned char* intermediate_key = 0;
    size_t intermediate_key_size = 0;
    int N = 1 << crypt_ftr->N_factor;
    int r = 1 << crypt_ftr->r_factor;
    int p = 1 << crypt_ftr->p_factor;

    SLOGD("crypt_ftr->fs_size = %lld\n", crypt_ftr->fs_size);
    orig_failed_decrypt_count = crypt_ftr->failed_decrypt_count;

    if (!(crypt_ftr->flags & CRYPT_MNT_KEY_UNENCRYPTED)) {
        if (decrypt_master_key(passwd, decrypted_master_key, crypt_ftr, &intermediate_key,
                               &intermediate_key_size)) {
            SLOGE("Failed to decrypt master key\n");
            rc = -1;
            goto errout;
        }
    }

    get_crypt_info(nullptr, &real_blkdev);

    // Create crypto block device - all (non fatal) code paths
    // need it
    if (create_crypto_blk_dev(crypt_ftr, decrypted_master_key, real_blkdev.c_str(), &crypto_blkdev,
                              label, 0)) {
        SLOGE("Error creating decrypted block device\n");
        rc = -1;
        goto errout;
    }

    /* Work out if the problem is the password or the data */
    unsigned char scrypted_intermediate_key[sizeof(crypt_ftr->scrypted_intermediate_key)];

    rc = crypto_scrypt(intermediate_key, intermediate_key_size, crypt_ftr->salt,
                       sizeof(crypt_ftr->salt), N, r, p, scrypted_intermediate_key,
                       sizeof(scrypted_intermediate_key));

    // Does the key match the crypto footer?
    if (rc == 0 && memcmp(scrypted_intermediate_key, crypt_ftr->scrypted_intermediate_key,
                          sizeof(scrypted_intermediate_key)) == 0) {
        SLOGI("Password matches");
        rc = 0;
    } else {
        /* Try mounting the file system anyway, just in case the problem's with
         * the footer, not the key. */
        snprintf(tmp_mount_point, sizeof(tmp_mount_point), "%s/tmp_mnt", mount_point);
        mkdir(tmp_mount_point, 0755);
        if (fs_mgr_do_mount(&fstab_default, DATA_MNT_POINT,
                            const_cast<char*>(crypto_blkdev.c_str()), tmp_mount_point)) {
            SLOGE("Error temp mounting decrypted block device\n");
            delete_crypto_blk_dev(label);

            rc = ++crypt_ftr->failed_decrypt_count;
            put_crypt_ftr_and_key(crypt_ftr);
        } else {
            /* Success! */
            SLOGI("Password did not match but decrypted drive mounted - continue");
            umount(tmp_mount_point);
            rc = 0;
        }
    }

    if (rc == 0) {
        crypt_ftr->failed_decrypt_count = 0;
        if (orig_failed_decrypt_count != 0) {
            put_crypt_ftr_and_key(crypt_ftr);
        }

        /* Save the name of the crypto block device
         * so we can mount it when restarting the framework. */
        property_set("ro.crypto.fs_crypto_blkdev", crypto_blkdev.c_str());

        /* Also save a the master key so we can reencrypted the key
         * the key when we want to change the password on it. */
        memcpy(saved_master_key, decrypted_master_key, crypt_ftr->keysize);
        saved_mount_point = strdup(mount_point);
        master_key_saved = 1;
        SLOGD("%s(): Master key saved\n", __FUNCTION__);
        rc = 0;

        // Upgrade if we're not using the latest KDF.
        if (crypt_ftr->kdf_type != KDF_SCRYPT_KEYMASTER) {
            crypt_ftr->kdf_type = KDF_SCRYPT_KEYMASTER;
            upgrade = 1;
        }

        if (upgrade) {
            rc = encrypt_master_key(passwd, crypt_ftr->salt, saved_master_key,
                                    crypt_ftr->master_key, crypt_ftr, true);
            if (!rc) {
                rc = put_crypt_ftr_and_key(crypt_ftr);
            }
            SLOGD("Key Derivation Function upgrade: rc=%d\n", rc);

            // Do not fail even if upgrade failed - machine is bootable
            // Note that if this code is ever hit, there is a *serious* problem
            // since KDFs should never fail. You *must* fix the kdf before
            // proceeding!
            if (rc) {
                SLOGW(
                    "Upgrade failed with error %d,"
                    " but continuing with previous state",
                    rc);
                rc = 0;
            }
        }
    }

errout:
    if (intermediate_key) {
        memset(intermediate_key, 0, intermediate_key_size);
        free(intermediate_key);
    }
    return rc;
}

/*
 * Called by vold when it's asked to mount an encrypted external
 * storage volume. The incoming partition has no crypto header/footer,
 * as any metadata is been stored in a separate, small partition.  We
 * assume it must be using our same crypt type and keysize.
 */
int cryptfs_setup_ext_volume(const char* label, const char* real_blkdev, const KeyBuffer& key,
                             std::string* out_crypto_blkdev) {
    auto crypto_type = get_crypto_type();
    if (key.size() != crypto_type.get_keysize()) {
        SLOGE("Raw keysize %zu does not match crypt keysize %zu", key.size(),
              crypto_type.get_keysize());
        return -1;
    }
    uint64_t nr_sec = 0;
    if (android::vold::GetBlockDev512Sectors(real_blkdev, &nr_sec) != android::OK) {
        SLOGE("Failed to get size of %s: %s", real_blkdev, strerror(errno));
        return -1;
    }

    struct crypt_mnt_ftr ext_crypt_ftr;
    memset(&ext_crypt_ftr, 0, sizeof(ext_crypt_ftr));
    ext_crypt_ftr.fs_size = nr_sec;
    ext_crypt_ftr.keysize = crypto_type.get_keysize();
    strlcpy((char*)ext_crypt_ftr.crypto_type_name, crypto_type.get_kernel_name(),
            MAX_CRYPTO_TYPE_NAME_LEN);
    uint32_t flags = 0;
    if (fscrypt_is_native() &&
        android::base::GetBoolProperty("ro.crypto.allow_encrypt_override", false))
        flags |= CREATE_CRYPTO_BLK_DEV_FLAGS_ALLOW_ENCRYPT_OVERRIDE;

    return create_crypto_blk_dev(&ext_crypt_ftr, reinterpret_cast<const unsigned char*>(key.data()),
                                 real_blkdev, out_crypto_blkdev, label, flags);
}

int cryptfs_crypto_complete(void) {
    return do_crypto_complete("/data");
}

int check_unmounted_and_get_ftr(struct crypt_mnt_ftr* crypt_ftr) {
    char encrypted_state[PROPERTY_VALUE_MAX];
    property_get("ro.crypto.state", encrypted_state, "");
    if (master_key_saved || strcmp(encrypted_state, "encrypted")) {
        SLOGE(
            "encrypted fs already validated or not running with encryption,"
            " aborting");
        return -1;
    }

    if (get_crypt_ftr_and_key(crypt_ftr)) {
        SLOGE("Error getting crypt footer and key");
        return -1;
    }

    return 0;
}

#ifdef CONFIG_HW_DISK_ENCRYPTION
int cryptfs_check_passwd_hw(const char* passwd)
{
    struct crypt_mnt_ftr crypt_ftr;
    int rc;
    unsigned char master_key[KEY_LEN_BYTES];

    /* get key */
    if (get_crypt_ftr_and_key(&crypt_ftr)) {
        SLOGE("Error getting crypt footer and key");
        return -1;
    }

    /*
     * in case of manual encryption (from GUI), the encryption is done with
     * default password
     */
    if (crypt_ftr.flags & CRYPT_FORCE_COMPLETE) {
        /* compare scrypted_intermediate_key with stored scrypted_intermediate_key
         * which was created with actual password before reboot.
         */
        rc = cryptfs_get_master_key(&crypt_ftr, passwd, master_key);
        if (rc) {
            SLOGE("password doesn't match");
            rc = ++crypt_ftr.failed_decrypt_count;
            put_crypt_ftr_and_key(&crypt_ftr);
            return rc;
        }

        rc = test_mount_hw_encrypted_fs(&crypt_ftr, DEFAULT_PASSWORD,
            DATA_MNT_POINT, CRYPTO_BLOCK_DEVICE);

        if (rc) {
            SLOGE("Default password did not match on reboot encryption");
            return rc;
        }

        crypt_ftr.flags &= ~CRYPT_FORCE_COMPLETE;
        put_crypt_ftr_and_key(&crypt_ftr);
        rc = cryptfs_changepw(crypt_ftr.crypt_type, DEFAULT_PASSWORD, passwd);
        if (rc) {
            SLOGE("Could not change password on reboot encryption");
            return rc;
        }
    } else
        rc = test_mount_hw_encrypted_fs(&crypt_ftr, passwd,
            DATA_MNT_POINT, CRYPTO_BLOCK_DEVICE);

    if (crypt_ftr.crypt_type != CRYPT_TYPE_DEFAULT) {
        cryptfs_clear_password();
        password = strdup(passwd);
        struct timespec now;
        clock_gettime(CLOCK_BOOTTIME, &now);
        password_expiry_time = now.tv_sec + password_max_age_seconds;
    }

    return rc;
}
#endif

int cryptfs_check_passwd(const char* passwd) {
    SLOGI("cryptfs_check_passwd");
    if (fscrypt_is_native()) {
        SLOGE("cryptfs_check_passwd not valid for file encryption");
        return -1;
    }

    struct crypt_mnt_ftr crypt_ftr;
    int rc;

    rc = check_unmounted_and_get_ftr(&crypt_ftr);
    if (rc) {
        SLOGE("Could not get footer");
        return rc;
    }

#ifdef CONFIG_HW_DISK_ENCRYPTION
    if (is_hw_disk_encryption((char*)crypt_ftr.crypto_type_name))
        return cryptfs_check_passwd_hw(passwd);
#endif

    rc = test_mount_encrypted_fs(&crypt_ftr, passwd, DATA_MNT_POINT, CRYPTO_BLOCK_DEVICE);
    if (rc) {
        SLOGE("Password did not match");
        return rc;
    }

    if (crypt_ftr.flags & CRYPT_FORCE_COMPLETE) {
        // Here we have a default actual password but a real password
        // we must test against the scrypted value
        // First, we must delete the crypto block device that
        // test_mount_encrypted_fs leaves behind as a side effect
        delete_crypto_blk_dev(CRYPTO_BLOCK_DEVICE);
        rc = test_mount_encrypted_fs(&crypt_ftr, DEFAULT_PASSWORD, DATA_MNT_POINT,
                                     CRYPTO_BLOCK_DEVICE);
        if (rc) {
            SLOGE("Default password did not match on reboot encryption");
            return rc;
        }

        crypt_ftr.flags &= ~CRYPT_FORCE_COMPLETE;
        put_crypt_ftr_and_key(&crypt_ftr);
        rc = cryptfs_changepw(crypt_ftr.crypt_type, DEFAULT_PASSWORD, passwd);
        if (rc) {
            SLOGE("Could not change password on reboot encryption");
            return rc;
        }
    }

    if (crypt_ftr.crypt_type != CRYPT_TYPE_DEFAULT) {
        cryptfs_clear_password();
        password = strdup(passwd);
        struct timespec now;
        clock_gettime(CLOCK_BOOTTIME, &now);
        password_expiry_time = now.tv_sec + password_max_age_seconds;
    }

    return rc;
}

int cryptfs_verify_passwd(const char* passwd) {
    struct crypt_mnt_ftr crypt_ftr;
    unsigned char decrypted_master_key[MAX_KEY_LEN];
    char encrypted_state[PROPERTY_VALUE_MAX];
    int rc;

    property_get("ro.crypto.state", encrypted_state, "");
    if (strcmp(encrypted_state, "encrypted")) {
        SLOGE("device not encrypted, aborting");
        return -2;
    }

    if (!master_key_saved) {
        SLOGE("encrypted fs not yet mounted, aborting");
        return -1;
    }

    if (!saved_mount_point) {
        SLOGE("encrypted fs failed to save mount point, aborting");
        return -1;
    }

    if (get_crypt_ftr_and_key(&crypt_ftr)) {
        SLOGE("Error getting crypt footer and key\n");
        return -1;
    }

    if (crypt_ftr.flags & CRYPT_MNT_KEY_UNENCRYPTED) {
        /* If the device has no password, then just say the password is valid */
        rc = 0;
    } else {
#ifdef CONFIG_HW_DISK_ENCRYPTION
        if(is_hw_disk_encryption((char*)crypt_ftr.crypto_type_name)) {
            if (verify_hw_fde_passwd(passwd, &crypt_ftr) >= 0)
              rc = 0;
            else
              rc = -1;
        } else {
            decrypt_master_key(passwd, decrypted_master_key, &crypt_ftr, 0, 0);
            if (!memcmp(decrypted_master_key, saved_master_key, crypt_ftr.keysize)) {
                /* They match, the password is correct */
                rc = 0;
            } else {
              /* If incorrect, sleep for a bit to prevent dictionary attacks */
                sleep(1);
                rc = 1;
            }
        }
#else
        decrypt_master_key(passwd, decrypted_master_key, &crypt_ftr, 0, 0);
        if (!memcmp(decrypted_master_key, saved_master_key, crypt_ftr.keysize)) {
            /* They match, the password is correct */
            rc = 0;
        } else {
            /* If incorrect, sleep for a bit to prevent dictionary attacks */
            sleep(1);
            rc = 1;
        }
#endif
    }

    return rc;
}

/* Initialize a crypt_mnt_ftr structure.  The keysize is
 * defaulted to get_crypto_type().get_keysize() bytes, and the filesystem size to 0.
 * Presumably, at a minimum, the caller will update the
 * filesystem size and crypto_type_name after calling this function.
 */
static int cryptfs_init_crypt_mnt_ftr(struct crypt_mnt_ftr* ftr) {
    off64_t off;

    memset(ftr, 0, sizeof(struct crypt_mnt_ftr));
    ftr->magic = CRYPT_MNT_MAGIC;
    ftr->major_version = CURRENT_MAJOR_VERSION;
    ftr->minor_version = CURRENT_MINOR_VERSION;
    ftr->ftr_size = sizeof(struct crypt_mnt_ftr);
    ftr->keysize = get_crypto_type().get_keysize();
    ftr->kdf_type = KDF_SCRYPT_KEYMASTER;

    get_device_scrypt_params(ftr);

    ftr->persist_data_size = CRYPT_PERSIST_DATA_SIZE;
    if (get_crypt_ftr_info(NULL, &off) == 0) {
        ftr->persist_data_offset[0] = off + CRYPT_FOOTER_TO_PERSIST_OFFSET;
        ftr->persist_data_offset[1] = off + CRYPT_FOOTER_TO_PERSIST_OFFSET + ftr->persist_data_size;
    }

    return 0;
}

#define FRAMEWORK_BOOT_WAIT 60

static int vold_unmountAll(void) {
    VolumeManager* vm = VolumeManager::Instance();
    return vm->unmountAll();
}

int cryptfs_enable_internal(int crypt_type, const char* passwd, int no_ui) {
    std::string crypto_blkdev;
    std::string real_blkdev;
    unsigned char decrypted_master_key[MAX_KEY_LEN];
    int rc = -1, i;
    struct crypt_mnt_ftr crypt_ftr;
    struct crypt_persist_data* pdata;
    char encrypted_state[PROPERTY_VALUE_MAX];
    char lockid[32] = {0};
    std::string key_loc;
    int num_vols;
    bool rebootEncryption = false;
    bool onlyCreateHeader = false;
#ifdef CONFIG_HW_DISK_ENCRYPTION
    unsigned char newpw[32];
    int key_index = 0;
#endif
    int index = 0;

    /* Get a wakelock as this may take a while, and we don't want the
     * device to sleep on us.  We'll grab a partial wakelock, and if the UI
     * wants to keep the screen on, it can grab a full wakelock.
     */
    snprintf(lockid, sizeof(lockid), "enablecrypto%d", (int)getpid());
    auto wl = android::wakelock::WakeLock::tryGet(lockid);
    if (!wl.has_value()) {
        return android::UNEXPECTED_NULL;
    }

    if (get_crypt_ftr_and_key(&crypt_ftr) == 0) {
        if (crypt_ftr.flags & CRYPT_FORCE_ENCRYPTION) {
            if (!check_ftr_sha(&crypt_ftr)) {
                memset(&crypt_ftr, 0, sizeof(crypt_ftr));
                put_crypt_ftr_and_key(&crypt_ftr);
                goto error_unencrypted;
            }

            /* Doing a reboot-encryption*/
            crypt_ftr.flags &= ~CRYPT_FORCE_ENCRYPTION;
            crypt_ftr.flags |= CRYPT_FORCE_COMPLETE;
            rebootEncryption = true;
        }
    } else {
        // We don't want to accidentally reference invalid data.
        memset(&crypt_ftr, 0, sizeof(crypt_ftr));
    }

    property_get("ro.crypto.state", encrypted_state, "");
    if (!strcmp(encrypted_state, "encrypted")) {
        SLOGE("Device is already running encrypted, aborting");
        goto error_unencrypted;
    }

    get_crypt_info(&key_loc, &real_blkdev);

    /* Get the size of the real block device */
    uint64_t nr_sec;
    if (android::vold::GetBlockDev512Sectors(real_blkdev, &nr_sec) != android::OK) {
        SLOGE("Cannot get size of block device %s\n", real_blkdev.c_str());
        goto error_unencrypted;
    }

    /* If doing inplace encryption, make sure the orig fs doesn't include the crypto footer */
    if (key_loc == KEY_IN_FOOTER) {
        uint64_t fs_size_sec, max_fs_size_sec;
        fs_size_sec = get_fs_size(real_blkdev.c_str());
        if (fs_size_sec == 0) fs_size_sec = get_f2fs_filesystem_size_sec(real_blkdev.data());

        max_fs_size_sec = nr_sec - (CRYPT_FOOTER_OFFSET / CRYPT_SECTOR_SIZE);

        if (fs_size_sec > max_fs_size_sec) {
            SLOGE("Orig filesystem overlaps crypto footer region.  Cannot encrypt in place.");
            goto error_unencrypted;
        }
    }

    /* The init files are setup to stop the class main and late start when
     * vold sets trigger_shutdown_framework.
     */
    property_set("vold.decrypt", "trigger_shutdown_framework");
    SLOGD("Just asked init to shut down class main\n");

    /* Ask vold to unmount all devices that it manages */
    if (vold_unmountAll()) {
        SLOGE("Failed to unmount all vold managed devices");
    }

    /* no_ui means we are being called from init, not settings.
       Now we always reboot from settings, so !no_ui means reboot
     */
    if (!no_ui) {
        /* Try fallback, which is to reboot and try there */
        onlyCreateHeader = true;
        FILE* breadcrumb = fopen(BREADCRUMB_FILE, "we");
        if (breadcrumb == 0) {
            SLOGE("Failed to create breadcrumb file");
            goto error_shutting_down;
        }
        fclose(breadcrumb);
    }

    /* Start the actual work of making an encrypted filesystem */
    /* Initialize a crypt_mnt_ftr for the partition */
    if (!rebootEncryption) {
        if (cryptfs_init_crypt_mnt_ftr(&crypt_ftr)) {
            goto error_shutting_down;
        }

        if (key_loc == KEY_IN_FOOTER) {
            crypt_ftr.fs_size = nr_sec - (CRYPT_FOOTER_OFFSET / CRYPT_SECTOR_SIZE);
        } else {
            crypt_ftr.fs_size = nr_sec;
        }
        /* At this point, we are in an inconsistent state. Until we successfully
           complete encryption, a reboot will leave us broken. So mark the
           encryption failed in case that happens.
           On successfully completing encryption, remove this flag */
        if (onlyCreateHeader) {
            crypt_ftr.flags |= CRYPT_FORCE_ENCRYPTION;
        } else {
            crypt_ftr.flags |= CRYPT_INCONSISTENT_STATE;
        }
        crypt_ftr.crypt_type = crypt_type;
#ifdef CONFIG_HW_DISK_ENCRYPTION
        strlcpy((char*)crypt_ftr.crypto_type_name, "aes-xts",
                MAX_CRYPTO_TYPE_NAME_LEN);
#else
        strlcpy((char*)crypt_ftr.crypto_type_name, get_crypto_type().get_kernel_name(),
                MAX_CRYPTO_TYPE_NAME_LEN);
#endif

        /* Make an encrypted master key */
        if (create_encrypted_random_key(onlyCreateHeader ? DEFAULT_PASSWORD : passwd,
                                        crypt_ftr.master_key, crypt_ftr.salt, &crypt_ftr)) {
            SLOGE("Cannot create encrypted master key\n");
            goto error_shutting_down;
        }

        /* Replace scrypted intermediate key if we are preparing for a reboot */
        if (onlyCreateHeader) {
            unsigned char fake_master_key[MAX_KEY_LEN];
            unsigned char encrypted_fake_master_key[MAX_KEY_LEN];
            memset(fake_master_key, 0, sizeof(fake_master_key));
            encrypt_master_key(passwd, crypt_ftr.salt, fake_master_key, encrypted_fake_master_key,
                               &crypt_ftr, true);
        }

        /* Write the key to the end of the partition */
        put_crypt_ftr_and_key(&crypt_ftr);

        /* If any persistent data has been remembered, save it.
         * If none, create a valid empty table and save that.
         */
        if (!persist_data) {
            pdata = (crypt_persist_data*)malloc(CRYPT_PERSIST_DATA_SIZE);
            if (pdata) {
                init_empty_persist_data(pdata, CRYPT_PERSIST_DATA_SIZE);
                persist_data = pdata;
            }
        }
        if (persist_data) {
            save_persistent_data();
        }
    }

    /* When encryption triggered from settings, encryption starts after reboot.
       So set the encryption key when the actual encryption starts.
     */
#ifdef CONFIG_HW_DISK_ENCRYPTION
    if (!rebootEncryption)
        clear_hw_device_encryption_key();

    if (get_keymaster_hw_fde_passwd(
                      onlyCreateHeader ? DEFAULT_PASSWORD : passwd,
                      newpw, crypt_ftr.salt, &crypt_ftr))
        key_index = set_hw_device_encryption_key(
                      onlyCreateHeader ? DEFAULT_PASSWORD : passwd,
                      (char*)crypt_ftr.crypto_type_name);
    else
        key_index = set_hw_device_encryption_key((const char*)newpw,
                            (char*) crypt_ftr.crypto_type_name);
    if (key_index < 0)
        goto error_shutting_down;

    crypt_ftr.flags |= CRYPT_ASCII_PASSWORD_UPDATED;
    put_crypt_ftr_and_key(&crypt_ftr);
#endif

    if (onlyCreateHeader) {
        sleep(2);
        cryptfs_reboot(RebootType::reboot);
    } else {
        /* Do extra work for a better UX when doing the long inplace encryption */
        /* Now that /data is unmounted, we need to mount a tmpfs
         * /data, set a property saying we're doing inplace encryption,
         * and restart the framework.
         */
        if (fs_mgr_do_tmpfs_mount(DATA_MNT_POINT)) {
            goto error_shutting_down;
        }
        /* Tells the framework that inplace encryption is starting */
        property_set("vold.encrypt_progress", "0");

        /* restart the framework. */
        /* Create necessary paths on /data */
        prep_data_fs();

        /* Ugh, shutting down the framework is not synchronous, so until it
         * can be fixed, this horrible hack will wait a moment for it all to
         * shut down before proceeding.  Without it, some devices cannot
         * restart the graphics services.
         */
        sleep(2);

        /* startup service classes main and late_start */
        property_set("vold.decrypt", "trigger_restart_min_framework");
        SLOGD("Just triggered restart_min_framework\n");

        /* OK, the framework is restarted and will soon be showing a
         * progress bar.  Time to setup an encrypted mapping, and
         * either write a new filesystem, or encrypt in place updating
         * the progress bar as we work.
         */
    }

    decrypt_master_key(passwd, decrypted_master_key, &crypt_ftr, 0, 0);
#ifdef CONFIG_HW_DISK_ENCRYPTION
    if (is_hw_disk_encryption((char*)crypt_ftr.crypto_type_name) && is_ice_enabled())
#ifdef CONFIG_HW_DISK_ENCRYPT_PERF
      crypto_blkdev = real_blkdev;
#else
      create_crypto_blk_dev_hw(&crypt_ftr, (unsigned char*)&key_index, real_blkdev.c_str(), &crypto_blkdev,
                          CRYPTO_BLOCK_DEVICE, 0);
#endif
    else
      create_crypto_blk_dev(&crypt_ftr, decrypted_master_key, real_blkdev.c_str(), &crypto_blkdev,
                          CRYPTO_BLOCK_DEVICE, 0);
#else
    create_crypto_blk_dev(&crypt_ftr, decrypted_master_key, real_blkdev.c_str(), &crypto_blkdev,
                          CRYPTO_BLOCK_DEVICE, 0);
#endif

#if defined(CONFIG_HW_DISK_ENCRYPTION) && defined(CONFIG_HW_DISK_ENCRYPT_PERF)
    if (set_ice_param(START_ENC)) {
        SLOGE("Failed to set ICE data");
        goto error_shutting_down;
    }
#endif
    if (!rc) {
        if (encrypt_inplace(crypto_blkdev, real_blkdev, crypt_ftr.fs_size, true)) {
            crypt_ftr.encrypted_upto = crypt_ftr.fs_size;
            rc = 0;
        } else {
            rc = -1;
        }
        /* Undo the dm-crypt mapping whether we succeed or not */
        delete_crypto_blk_dev(CRYPTO_BLOCK_DEVICE);
    }

    if (!rc) {
        /* Success */
        crypt_ftr.flags &= ~CRYPT_INCONSISTENT_STATE;

        put_crypt_ftr_and_key(&crypt_ftr);

        char value[PROPERTY_VALUE_MAX];
        property_get("ro.crypto.state", value, "");
        if (!strcmp(value, "")) {
            /* default encryption - continue first boot sequence */
            property_set("ro.crypto.state", "encrypted");
            property_set("ro.crypto.type", "block");
            wl.reset();
            if (rebootEncryption && crypt_ftr.crypt_type != CRYPT_TYPE_DEFAULT) {
                // Bring up cryptkeeper that will check the password and set it
                property_set("vold.decrypt", "trigger_shutdown_framework");
                sleep(2);
                property_set("vold.encrypt_progress", "");
                cryptfs_trigger_restart_min_framework();
            } else {
                cryptfs_check_passwd(DEFAULT_PASSWORD);
                cryptfs_restart_internal(1);
            }
            return 0;
        } else {
            sleep(2); /* Give the UI a chance to show 100% progress */
            cryptfs_reboot(RebootType::reboot);
        }
    } else {
        char value[PROPERTY_VALUE_MAX];

        property_get("ro.vold.wipe_on_crypt_fail", value, "0");
        if (!strcmp(value, "1")) {
            /* wipe data if encryption failed */
            SLOGE("encryption failed - rebooting into recovery to wipe data\n");
            std::string err;
            const std::vector<std::string> options = {
                "--wipe_data\n--reason=cryptfs_enable_internal\n"};
            if (!write_bootloader_message(options, &err)) {
                SLOGE("could not write bootloader message: %s", err.c_str());
            }
            cryptfs_reboot(RebootType::recovery);
        } else {
            /* set property to trigger dialog */
            property_set("vold.encrypt_progress", "error_partially_encrypted");
        }
        return -1;
    }

    /* hrm, the encrypt step claims success, but the reboot failed.
     * This should not happen.
     * Set the property and return.  Hope the framework can deal with it.
     */
    property_set("vold.encrypt_progress", "error_reboot_failed");
    return rc;

error_unencrypted:
    property_set("vold.encrypt_progress", "error_not_encrypted");
    return -1;

error_shutting_down:
    /* we failed, and have not encrypted anthing, so the users's data is still intact,
     * but the framework is stopped and not restarted to show the error, so it's up to
     * vold to restart the system.
     */
    SLOGE(
        "Error enabling encryption after framework is shutdown, no data changed, restarting "
        "system");
    cryptfs_reboot(RebootType::reboot);

    /* shouldn't get here */
    property_set("vold.encrypt_progress", "error_shutting_down");
    return -1;
}

int cryptfs_enable(int type, const char* passwd, int no_ui) {
    return cryptfs_enable_internal(type, passwd, no_ui);
}

int cryptfs_enable_default(int no_ui) {
    return cryptfs_enable_internal(CRYPT_TYPE_DEFAULT, DEFAULT_PASSWORD, no_ui);
}

int cryptfs_changepw(int crypt_type, const char* currentpw, const char* newpw) {
    if (fscrypt_is_native()) {
        SLOGE("cryptfs_changepw not valid for file encryption");
        return -1;
    }

    struct crypt_mnt_ftr crypt_ftr;
    int rc;

    /* This is only allowed after we've successfully decrypted the master key */
    if (!master_key_saved) {
        SLOGE("Key not saved, aborting");
        return -1;
    }

    if (crypt_type < 0 || crypt_type > CRYPT_TYPE_MAX_TYPE) {
        SLOGE("Invalid crypt_type %d", crypt_type);
        return -1;
    }

    /* get key */
    if (get_crypt_ftr_and_key(&crypt_ftr)) {
        SLOGE("Error getting crypt footer and key");
        return -1;
    }

#ifdef CONFIG_HW_DISK_ENCRYPTION
    if(is_hw_disk_encryption((char*)crypt_ftr.crypto_type_name))
        return  cryptfs_changepw_hw_fde(crypt_type, currentpw, newpw);
    else {
        crypt_ftr.crypt_type = crypt_type;

        rc = encrypt_master_key(crypt_type == CRYPT_TYPE_DEFAULT ?
                                     DEFAULT_PASSWORD : newpw,
                                     crypt_ftr.salt,
                                     saved_master_key,
                                     crypt_ftr.master_key,
                                     &crypt_ftr, false);
        if (rc) {
            SLOGE("Encrypt master key failed: %d", rc);
            return -1;
        }
        /* save the key */
        put_crypt_ftr_and_key(&crypt_ftr);

        return 0;
    }
#else
    crypt_ftr.crypt_type = crypt_type;

    rc = encrypt_master_key(crypt_type == CRYPT_TYPE_DEFAULT ? DEFAULT_PASSWORD : newpw,
                            crypt_ftr.salt, saved_master_key, crypt_ftr.master_key, &crypt_ftr,
                            false);
    if (rc) {
        SLOGE("Encrypt master key failed: %d", rc);
        return -1;
    }
    /* save the key */
    put_crypt_ftr_and_key(&crypt_ftr);

    return 0;
#endif
}

#ifdef CONFIG_HW_DISK_ENCRYPTION
int cryptfs_changepw_hw_fde(int crypt_type, const char *currentpw, const char *newpw)
{
    struct crypt_mnt_ftr crypt_ftr;
    int rc;
    int previous_type;

    /* get key */
    if (get_crypt_ftr_and_key(&crypt_ftr)) {
        SLOGE("Error getting crypt footer and key");
        return -1;
    }

    previous_type = crypt_ftr.crypt_type;
    int rc1;
    unsigned char tmp_curpw[32] = {0};
    rc1 = get_keymaster_hw_fde_passwd(crypt_ftr.crypt_type == CRYPT_TYPE_DEFAULT ?
                                      DEFAULT_PASSWORD : currentpw, tmp_curpw,
                                      crypt_ftr.salt, &crypt_ftr);

    crypt_ftr.crypt_type = crypt_type;

    int ret, rc2;
    unsigned char tmp_newpw[32] = {0};

    rc2 = get_keymaster_hw_fde_passwd(crypt_type == CRYPT_TYPE_DEFAULT ?
                                DEFAULT_PASSWORD : newpw , tmp_newpw,
                                crypt_ftr.salt, &crypt_ftr);

    if (is_hw_disk_encryption((char*)crypt_ftr.crypto_type_name)) {
        ret = update_hw_device_encryption_key(
                rc1 ? (previous_type == CRYPT_TYPE_DEFAULT ? DEFAULT_PASSWORD : currentpw) : (const char*)tmp_curpw,
                rc2 ? (crypt_type == CRYPT_TYPE_DEFAULT ? DEFAULT_PASSWORD : newpw): (const char*)tmp_newpw,
                                    (char*)crypt_ftr.crypto_type_name);
        if (ret) {
            SLOGE("Error updating device encryption hardware key ret %d", ret);
            return -1;
        } else {
            SLOGI("Encryption hardware key updated");
        }
    }

    /* save the key */
    put_crypt_ftr_and_key(&crypt_ftr);
    return 0;
}
#endif

static unsigned int persist_get_max_entries(int encrypted) {
    struct crypt_mnt_ftr crypt_ftr;
    unsigned int dsize;

    /* If encrypted, use the values from the crypt_ftr, otherwise
     * use the values for the current spec.
     */
    if (encrypted) {
        if (get_crypt_ftr_and_key(&crypt_ftr)) {
            /* Something is wrong, assume no space for entries */
            return 0;
        }
        dsize = crypt_ftr.persist_data_size;
    } else {
        dsize = CRYPT_PERSIST_DATA_SIZE;
    }

    if (dsize > sizeof(struct crypt_persist_data)) {
        return (dsize - sizeof(struct crypt_persist_data)) / sizeof(struct crypt_persist_entry);
    } else {
        return 0;
    }
}

static int persist_get_key(const char* fieldname, char* value) {
    unsigned int i;

    if (persist_data == NULL) {
        return -1;
    }
    for (i = 0; i < persist_data->persist_valid_entries; i++) {
        if (!strncmp(persist_data->persist_entry[i].key, fieldname, PROPERTY_KEY_MAX)) {
            /* We found it! */
            strlcpy(value, persist_data->persist_entry[i].val, PROPERTY_VALUE_MAX);
            return 0;
        }
    }

    return -1;
}

static int persist_set_key(const char* fieldname, const char* value, int encrypted) {
    unsigned int i;
    unsigned int num;
    unsigned int max_persistent_entries;

    if (persist_data == NULL) {
        return -1;
    }

    max_persistent_entries = persist_get_max_entries(encrypted);

    num = persist_data->persist_valid_entries;

    for (i = 0; i < num; i++) {
        if (!strncmp(persist_data->persist_entry[i].key, fieldname, PROPERTY_KEY_MAX)) {
            /* We found an existing entry, update it! */
            memset(persist_data->persist_entry[i].val, 0, PROPERTY_VALUE_MAX);
            strlcpy(persist_data->persist_entry[i].val, value, PROPERTY_VALUE_MAX);
            return 0;
        }
    }

    /* We didn't find it, add it to the end, if there is room */
    if (persist_data->persist_valid_entries < max_persistent_entries) {
        memset(&persist_data->persist_entry[num], 0, sizeof(struct crypt_persist_entry));
        strlcpy(persist_data->persist_entry[num].key, fieldname, PROPERTY_KEY_MAX);
        strlcpy(persist_data->persist_entry[num].val, value, PROPERTY_VALUE_MAX);
        persist_data->persist_valid_entries++;
        return 0;
    }

    return -1;
}

/**
 * Test if key is part of the multi-entry (field, index) sequence. Return non-zero if key is in the
 * sequence and its index is greater than or equal to index. Return 0 otherwise.
 */
int match_multi_entry(const char* key, const char* field, unsigned index) {
    std::string key_ = key;
    std::string field_ = field;

    std::string parsed_field;
    unsigned parsed_index;

    std::string::size_type split = key_.find_last_of('_');
    if (split == std::string::npos) {
        parsed_field = key_;
        parsed_index = 0;
    } else {
        parsed_field = key_.substr(0, split);
        parsed_index = std::stoi(key_.substr(split + 1));
    }

    return parsed_field == field_ && parsed_index >= index;
}

/*
 * Delete entry/entries from persist_data. If the entries are part of a multi-segment field, all
 * remaining entries starting from index will be deleted.
 * returns PERSIST_DEL_KEY_OK if deletion succeeds,
 * PERSIST_DEL_KEY_ERROR_NO_FIELD if the field does not exist,
 * and PERSIST_DEL_KEY_ERROR_OTHER if error occurs.
 *
 */
static int persist_del_keys(const char* fieldname, unsigned index) {
    unsigned int i;
    unsigned int j;
    unsigned int num;

    if (persist_data == NULL) {
        return PERSIST_DEL_KEY_ERROR_OTHER;
    }

    num = persist_data->persist_valid_entries;

    j = 0;  // points to the end of non-deleted entries.
    // Filter out to-be-deleted entries in place.
    for (i = 0; i < num; i++) {
        if (!match_multi_entry(persist_data->persist_entry[i].key, fieldname, index)) {
            persist_data->persist_entry[j] = persist_data->persist_entry[i];
            j++;
        }
    }

    if (j < num) {
        persist_data->persist_valid_entries = j;
        // Zeroise the remaining entries
        memset(&persist_data->persist_entry[j], 0, (num - j) * sizeof(struct crypt_persist_entry));
        return PERSIST_DEL_KEY_OK;
    } else {
        // Did not find an entry matching the given fieldname
        return PERSIST_DEL_KEY_ERROR_NO_FIELD;
    }
}

static int persist_count_keys(const char* fieldname) {
    unsigned int i;
    unsigned int count;

    if (persist_data == NULL) {
        return -1;
    }

    count = 0;
    for (i = 0; i < persist_data->persist_valid_entries; i++) {
        if (match_multi_entry(persist_data->persist_entry[i].key, fieldname, 0)) {
            count++;
        }
    }

    return count;
}

/* Return the value of the specified field. */
int cryptfs_getfield(const char* fieldname, char* value, int len) {
    if (fscrypt_is_native()) {
        SLOGE("Cannot get field when file encrypted");
        return -1;
    }

    char temp_value[PROPERTY_VALUE_MAX];
    /* CRYPTO_GETFIELD_OK is success,
     * CRYPTO_GETFIELD_ERROR_NO_FIELD is value not set,
     * CRYPTO_GETFIELD_ERROR_BUF_TOO_SMALL is buffer (as given by len) too small,
     * CRYPTO_GETFIELD_ERROR_OTHER is any other error
     */
    int rc = CRYPTO_GETFIELD_ERROR_OTHER;
    int i;
    char temp_field[PROPERTY_KEY_MAX];

    if (persist_data == NULL) {
        load_persistent_data();
        if (persist_data == NULL) {
            SLOGE("Getfield error, cannot load persistent data");
            goto out;
        }
    }

    // Read value from persistent entries. If the original value is split into multiple entries,
    // stitch them back together.
    if (!persist_get_key(fieldname, temp_value)) {
        // We found it, copy it to the caller's buffer and keep going until all entries are read.
        if (strlcpy(value, temp_value, len) >= (unsigned)len) {
            // value too small
            rc = CRYPTO_GETFIELD_ERROR_BUF_TOO_SMALL;
            goto out;
        }
        rc = CRYPTO_GETFIELD_OK;

        for (i = 1; /* break explicitly */; i++) {
            if (snprintf(temp_field, sizeof(temp_field), "%s_%d", fieldname, i) >=
                (int)sizeof(temp_field)) {
                // If the fieldname is very long, we stop as soon as it begins to overflow the
                // maximum field length. At this point we have in fact fully read out the original
                // value because cryptfs_setfield would not allow fields with longer names to be
                // written in the first place.
                break;
            }
            if (!persist_get_key(temp_field, temp_value)) {
                if (strlcat(value, temp_value, len) >= (unsigned)len) {
                    // value too small.
                    rc = CRYPTO_GETFIELD_ERROR_BUF_TOO_SMALL;
                    goto out;
                }
            } else {
                // Exhaust all entries.
                break;
            }
        }
    } else {
        /* Sadness, it's not there.  Return the error */
        rc = CRYPTO_GETFIELD_ERROR_NO_FIELD;
    }

out:
    return rc;
}

/* Set the value of the specified field. */
int cryptfs_setfield(const char* fieldname, const char* value) {
    if (fscrypt_is_native()) {
        SLOGE("Cannot set field when file encrypted");
        return -1;
    }

    char encrypted_state[PROPERTY_VALUE_MAX];
    /* 0 is success, negative values are error */
    int rc = CRYPTO_SETFIELD_ERROR_OTHER;
    int encrypted = 0;
    unsigned int field_id;
    char temp_field[PROPERTY_KEY_MAX];
    unsigned int num_entries;
    unsigned int max_keylen;

    if (persist_data == NULL) {
        load_persistent_data();
        if (persist_data == NULL) {
            SLOGE("Setfield error, cannot load persistent data");
            goto out;
        }
    }

    property_get("ro.crypto.state", encrypted_state, "");
    if (!strcmp(encrypted_state, "encrypted")) {
        encrypted = 1;
    }

    // Compute the number of entries required to store value, each entry can store up to
    // (PROPERTY_VALUE_MAX - 1) chars
    if (strlen(value) == 0) {
        // Empty value also needs one entry to store.
        num_entries = 1;
    } else {
        num_entries = (strlen(value) + (PROPERTY_VALUE_MAX - 1) - 1) / (PROPERTY_VALUE_MAX - 1);
    }

    max_keylen = strlen(fieldname);
    if (num_entries > 1) {
        // Need an extra "_%d" suffix.
        max_keylen += 1 + log10(num_entries);
    }
    if (max_keylen > PROPERTY_KEY_MAX - 1) {
        rc = CRYPTO_SETFIELD_ERROR_FIELD_TOO_LONG;
        goto out;
    }

    // Make sure we have enough space to write the new value
    if (persist_data->persist_valid_entries + num_entries - persist_count_keys(fieldname) >
        persist_get_max_entries(encrypted)) {
        rc = CRYPTO_SETFIELD_ERROR_VALUE_TOO_LONG;
        goto out;
    }

    // Now that we know persist_data has enough space for value, let's delete the old field first
    // to make up space.
    persist_del_keys(fieldname, 0);

    if (persist_set_key(fieldname, value, encrypted)) {
        // fail to set key, should not happen as we have already checked the available space
        SLOGE("persist_set_key() error during setfield()");
        goto out;
    }

    for (field_id = 1; field_id < num_entries; field_id++) {
        snprintf(temp_field, sizeof(temp_field), "%s_%u", fieldname, field_id);

        if (persist_set_key(temp_field, value + field_id * (PROPERTY_VALUE_MAX - 1), encrypted)) {
            // fail to set key, should not happen as we have already checked the available space.
            SLOGE("persist_set_key() error during setfield()");
            goto out;
        }
    }

    /* If we are running encrypted, save the persistent data now */
    if (encrypted) {
        if (save_persistent_data()) {
            SLOGE("Setfield error, cannot save persistent data");
            goto out;
        }
    }

    rc = CRYPTO_SETFIELD_OK;

out:
    return rc;
}

/* Checks userdata. Attempt to mount the volume if default-
 * encrypted.
 * On success trigger next init phase and return 0.
 * Currently do not handle failure - see TODO below.
 */
int cryptfs_mount_default_encrypted(void) {
    int crypt_type = cryptfs_get_password_type();
    if (crypt_type < 0 || crypt_type > CRYPT_TYPE_MAX_TYPE) {
        SLOGE("Bad crypt type - error");
    } else if (crypt_type != CRYPT_TYPE_DEFAULT) {
        SLOGD(
            "Password is not default - "
            "starting min framework to prompt");
        property_set("vold.decrypt", "trigger_restart_min_framework");
        return 0;
    } else if (cryptfs_check_passwd(DEFAULT_PASSWORD) == 0) {
        SLOGD("Password is default - restarting filesystem");
        cryptfs_restart_internal(0);
        return 0;
    } else {
        SLOGE("Encrypted, default crypt type but can't decrypt");
    }

    /** Corrupt. Allow us to boot into framework, which will detect bad
        crypto when it calls do_crypto_complete, then do a factory reset
     */
    property_set("vold.decrypt", "trigger_restart_min_framework");
    return 0;
}

/* Returns type of the password, default, pattern, pin or password.
 */
int cryptfs_get_password_type(void) {
    if (fscrypt_is_native()) {
        SLOGE("cryptfs_get_password_type not valid for file encryption");
        return -1;
    }

    struct crypt_mnt_ftr crypt_ftr;

    if (get_crypt_ftr_and_key(&crypt_ftr)) {
        SLOGE("Error getting crypt footer and key\n");
        return -1;
    }

    if (crypt_ftr.flags & CRYPT_INCONSISTENT_STATE) {
        return -1;
    }

    return crypt_ftr.crypt_type;
}

const char* cryptfs_get_password() {
    if (fscrypt_is_native()) {
        SLOGE("cryptfs_get_password not valid for file encryption");
        return 0;
    }

    struct timespec now;
    clock_gettime(CLOCK_BOOTTIME, &now);
    if (now.tv_sec < password_expiry_time) {
        return password;
    } else {
        cryptfs_clear_password();
        return 0;
    }
}

void cryptfs_clear_password() {
    if (password) {
        size_t len = strlen(password);
        memset(password, 0, len);
        free(password);
        password = 0;
        password_expiry_time = 0;
    }
}

int cryptfs_isConvertibleToFBE() {
    auto entry = GetEntryForMountPoint(&fstab_default, DATA_MNT_POINT);
    return entry && entry->fs_mgr_flags.force_fde_or_fbe;
}

int cryptfs_create_default_ftr(struct crypt_mnt_ftr* crypt_ftr, __attribute__((unused))int key_length)
{
    if (cryptfs_init_crypt_mnt_ftr(crypt_ftr)) {
        SLOGE("Failed to initialize crypt_ftr");
        return -1;
    }

    if (create_encrypted_random_key(DEFAULT_PASSWORD, crypt_ftr->master_key,
                                    crypt_ftr->salt, crypt_ftr)) {
        SLOGE("Cannot create encrypted master key\n");
        return -1;
    }

    //crypt_ftr->keysize = key_length / 8;
    return 0;
}

int cryptfs_get_master_key(struct crypt_mnt_ftr* ftr, const char* password,
                           unsigned char* master_key)
{
    int rc;

    unsigned char* intermediate_key = 0;
    size_t intermediate_key_size = 0;

    if (password == 0 || *password == 0) {
        password = DEFAULT_PASSWORD;
    }

    rc = decrypt_master_key(password, master_key, ftr, &intermediate_key,
                            &intermediate_key_size);

    if (rc) {
        SLOGE("Can't calculate intermediate key");
        return rc;
    }

    int N = 1 << ftr->N_factor;
    int r = 1 << ftr->r_factor;
    int p = 1 << ftr->p_factor;

    unsigned char scrypted_intermediate_key[sizeof(ftr->scrypted_intermediate_key)];

    rc = crypto_scrypt(intermediate_key, intermediate_key_size,
                       ftr->salt, sizeof(ftr->salt), N, r, p,
                       scrypted_intermediate_key,
                       sizeof(scrypted_intermediate_key));

    free(intermediate_key);

    if (rc) {
        SLOGE("Can't scrypt intermediate key");
        return rc;
    }

    return memcmp(scrypted_intermediate_key, ftr->scrypted_intermediate_key,
                  intermediate_key_size);
=======
>>>>>>> 26258d32
}<|MERGE_RESOLUTION|>--- conflicted
+++ resolved
@@ -35,19 +35,12 @@
 #include <log/log.h>
 
 #include <chrono>
-<<<<<<< HEAD
-#include <thread>
 
 #ifdef CONFIG_HW_DISK_ENCRYPTION
 #include <linux/dm-ioctl.h>
 #include <sys/ioctl.h>
 #include <cryptfs_hw.h>
 #endif
-extern "C" {
-#include <crypto_scrypt.h>
-}
-=======
->>>>>>> 26258d32
 
 using android::base::ParseUint;
 using android::vold::CryptoType;
@@ -58,362 +51,24 @@
 using namespace std::chrono_literals;
 
 #define MAX_KEY_LEN 48
-<<<<<<< HEAD
-#define SALT_LEN 16
-#define SCRYPT_LEN 32
-
-/* definitions of flags in the structure below */
-#define CRYPT_MNT_KEY_UNENCRYPTED 0x1 /* The key for the partition is not encrypted. */
-#define CRYPT_ENCRYPTION_IN_PROGRESS 0x2 /* no longer used */
-#define CRYPT_INCONSISTENT_STATE                    \
-    0x4 /* Set when starting encryption, clear when \
-           exit cleanly, either through success or  \
-           correctly marked partial encryption */
-#define CRYPT_DATA_CORRUPT                      \
-    0x8 /* Set when encryption is fine, but the \
-           underlying volume is corrupt */
-#define CRYPT_FORCE_ENCRYPTION                        \
-    0x10 /* Set when it is time to encrypt this       \
-            volume on boot. Everything in this        \
-            structure is set up correctly as          \
-            though device is encrypted except         \
-            that the master key is encrypted with the \
-            default password. */
-#define CRYPT_FORCE_COMPLETE                           \
-    0x20 /* Set when the above encryption cycle is     \
-            complete. On next cryptkeeper entry, match \
-            the password. If it matches fix the master \
-            key and remove this flag. */
-
-/* Allowed values for type in the structure below */
-#define CRYPT_TYPE_PASSWORD                       \
-    0 /* master_key is encrypted with a password  \
-       * Must be zero to be compatible with pre-L \
-       * devices where type is always password.*/
-#define CRYPT_TYPE_DEFAULT                                            \
-    1                         /* master_key is encrypted with default \
-                               * password */
-#define CRYPT_TYPE_PATTERN 2  /* master_key is encrypted with a pattern */
-#define CRYPT_TYPE_PIN 3      /* master_key is encrypted with a pin */
-#define CRYPT_TYPE_MAX_TYPE 3 /* type cannot be larger than this value */
-
-#define CRYPT_MNT_MAGIC 0xD0B5B1C4
-#define PERSIST_DATA_MAGIC 0xE950CD44
-
-/* Key Derivation Function algorithms */
-#define KDF_PBKDF2 1
-#define KDF_SCRYPT 2
-/* Algorithms 3 & 4 deprecated before shipping outside of google, so removed */
-#define KDF_SCRYPT_KEYMASTER 5
-
-/* Maximum allowed keymaster blob size. */
-#define KEYMASTER_BLOB_SIZE 2048
-
-/* __le32 and __le16 defined in system/extras/ext4_utils/ext4_utils.h */
-#define __le8 unsigned char
-
-#if !defined(SHA256_DIGEST_LENGTH)
-#define SHA256_DIGEST_LENGTH 32
+#define DEFAULT_HEX_PASSWORD "64656661756c745f70617373776f7264"
+
+#define TABLE_LOAD_RETRIES 10
+
+#define KEY_LEN_BYTES 16
+
+static int previous_type;
+
+#ifdef CONFIG_HW_DISK_ENCRYPTION
+static void convert_key_to_hex_ascii(const unsigned char *master_key,
+                                     unsigned int keysize, char *master_key_ascii);
+
+
 #endif
 
-/* This structure starts 16,384 bytes before the end of a hardware
- * partition that is encrypted, or in a separate partition.  It's location
- * is specified by a property set in init.<device>.rc.
- * The structure allocates 48 bytes for a key, but the real key size is
- * specified in the struct.  Currently, the code is hardcoded to use 128
- * bit keys.
- * The fields after salt are only valid in rev 1.1 and later stuctures.
- * Obviously, the filesystem does not include the last 16 kbytes
- * of the partition if the crypt_mnt_ftr lives at the end of the
- * partition.
- */
-
-struct crypt_mnt_ftr {
-    __le32 magic; /* See above */
-    __le16 major_version;
-    __le16 minor_version;
-    __le32 ftr_size;             /* in bytes, not including key following */
-    __le32 flags;                /* See above */
-    __le32 keysize;              /* in bytes */
-    __le32 crypt_type;           /* how master_key is encrypted. Must be a
-                                  * CRYPT_TYPE_XXX value */
-    __le64 fs_size;              /* Size of the encrypted fs, in 512 byte sectors */
-    __le32 failed_decrypt_count; /* count of # of failed attempts to decrypt and
-                                    mount, set to 0 on successful mount */
-    unsigned char crypto_type_name[MAX_CRYPTO_TYPE_NAME_LEN]; /* The type of encryption
-                                                                 needed to decrypt this
-                                                                 partition, null terminated */
-    __le32 spare2;                                            /* ignored */
-    unsigned char master_key[MAX_KEY_LEN]; /* The encrypted key for decrypting the filesystem */
-    unsigned char salt[SALT_LEN];          /* The salt used for this encryption */
-    __le64 persist_data_offset[2];         /* Absolute offset to both copies of crypt_persist_data
-                                            * on device with that info, either the footer of the
-                                            * real_blkdevice or the metadata partition. */
-
-    __le32 persist_data_size; /* The number of bytes allocated to each copy of the
-                               * persistent data table*/
-
-    __le8 kdf_type; /* The key derivation function used. */
-
-    /* scrypt parameters. See www.tarsnap.com/scrypt/scrypt.pdf */
-    __le8 N_factor;        /* (1 << N) */
-    __le8 r_factor;        /* (1 << r) */
-    __le8 p_factor;        /* (1 << p) */
-    __le64 encrypted_upto; /* no longer used */
-    __le8 hash_first_block[SHA256_DIGEST_LENGTH]; /* no longer used */
-
-    /* key_master key, used to sign the derived key which is then used to generate
-     * the intermediate key
-     * This key should be used for no other purposes! We use this key to sign unpadded
-     * data, which is acceptable but only if the key is not reused elsewhere. */
-    __le8 keymaster_blob[KEYMASTER_BLOB_SIZE];
-    __le32 keymaster_blob_size;
-
-    /* Store scrypt of salted intermediate key. When decryption fails, we can
-       check if this matches, and if it does, we know that the problem is with the
-       drive, and there is no point in asking the user for more passwords.
-
-       Note that if any part of this structure is corrupt, this will not match and
-       we will continue to believe the user entered the wrong password. In that
-       case the only solution is for the user to enter a password enough times to
-       force a wipe.
-
-       Note also that there is no need to worry about migration. If this data is
-       wrong, we simply won't recognise a right password, and will continue to
-       prompt. On the first password change, this value will be populated and
-       then we will be OK.
-     */
-    unsigned char scrypted_intermediate_key[SCRYPT_LEN];
-
-    /* sha of this structure with this element set to zero
-       Used when encrypting on reboot to validate structure before doing something
-       fatal
-     */
-    unsigned char sha256[SHA256_DIGEST_LENGTH];
-};
-
-/* Persistant data that should be available before decryption.
- * Things like airplane mode, locale and timezone are kept
- * here and can be retrieved by the CryptKeeper UI to properly
- * configure the phone before asking for the password
- * This is only valid if the major and minor version above
- * is set to 1.1 or higher.
- *
- * This is a 4K structure.  There are 2 copies, and the code alternates
- * writing one and then clearing the previous one.  The reading
- * code reads the first valid copy it finds, based on the magic number.
- * The absolute offset to the first of the two copies is kept in rev 1.1
- * and higher crypt_mnt_ftr structures.
- */
-struct crypt_persist_entry {
-    char key[PROPERTY_KEY_MAX];
-    char val[PROPERTY_VALUE_MAX];
-};
-
-/* Should be exactly 4K in size */
-struct crypt_persist_data {
-    __le32 persist_magic;
-    __le32 persist_valid_entries;
-    __le32 persist_spare[30];
-    struct crypt_persist_entry persist_entry[0];
-};
-
-typedef int (*kdf_func)(const char* passwd, const unsigned char* salt, unsigned char* ikey,
-                        void* params);
-
-#define UNUSED __attribute__((unused))
-
-#define HASH_COUNT 2000
-
-constexpr size_t INTERMEDIATE_KEY_LEN_BYTES = 16;
-constexpr size_t INTERMEDIATE_IV_LEN_BYTES = 16;
-constexpr size_t INTERMEDIATE_BUF_SIZE = (INTERMEDIATE_KEY_LEN_BYTES + INTERMEDIATE_IV_LEN_BYTES);
-
-// SCRYPT_LEN is used by struct crypt_mnt_ftr for its intermediate key.
-static_assert(INTERMEDIATE_BUF_SIZE == SCRYPT_LEN, "Mismatch of intermediate key sizes");
-
-#define KEY_IN_FOOTER "footer"
-
-#define DEFAULT_HEX_PASSWORD "64656661756c745f70617373776f7264"
-#define DEFAULT_PASSWORD "default_password"
-
-#define CRYPTO_BLOCK_DEVICE "userdata"
-
-#define BREADCRUMB_FILE "/data/misc/vold/convert_fde"
-
-#define EXT4_FS 1
-#define F2FS_FS 2
-
-#define TABLE_LOAD_RETRIES 10
-
-#define RSA_KEY_SIZE 2048
-#define RSA_KEY_SIZE_BYTES (RSA_KEY_SIZE / 8)
-#define RSA_EXPONENT 0x10001
-#define KEYMASTER_CRYPTFS_RATE_LIMIT 1  // Maximum one try per second
-#define KEY_LEN_BYTES 16
-
-#define RETRY_MOUNT_ATTEMPTS 10
-#define RETRY_MOUNT_DELAY_SECONDS 1
-
-#define CREATE_CRYPTO_BLK_DEV_FLAGS_ALLOW_ENCRYPT_OVERRIDE (1)
-
-static int put_crypt_ftr_and_key(struct crypt_mnt_ftr* crypt_ftr);
-
-static unsigned char saved_master_key[MAX_KEY_LEN];
 static char* saved_mount_point;
 static int master_key_saved = 0;
 static struct crypt_persist_data* persist_data = NULL;
-
-static int previous_type;
-
-#ifdef CONFIG_HW_DISK_ENCRYPTION
-static int scrypt_keymaster(const char *passwd, const unsigned char *salt,
-                            unsigned char *ikey, void *params);
-static void convert_key_to_hex_ascii(const unsigned char *master_key,
-                                     unsigned int keysize, char *master_key_ascii);
-static int put_crypt_ftr_and_key(struct crypt_mnt_ftr *crypt_ftr);
-static int test_mount_hw_encrypted_fs(struct crypt_mnt_ftr* crypt_ftr,
-                const char *passwd, const char *mount_point, const char *label);
-int cryptfs_changepw_hw_fde(int crypt_type, const char *currentpw,
-                                   const char *newpw);
-int cryptfs_check_passwd_hw(char *passwd);
-int cryptfs_get_master_key(struct crypt_mnt_ftr* ftr, const char* password,
-                                   unsigned char* master_key);
-
-static void convert_key_to_hex_ascii_for_upgrade(const unsigned char *master_key,
-                                     unsigned int keysize, char *master_key_ascii)
-{
-    unsigned int i, a;
-    unsigned char nibble;
-
-    for (i = 0, a = 0; i < keysize; i++, a += 2) {
-        /* For each byte, write out two ascii hex digits */
-        nibble = (master_key[i] >> 4) & 0xf;
-        master_key_ascii[a] = nibble + (nibble > 9 ? 0x57 : 0x30);
-
-        nibble = master_key[i] & 0xf;
-        master_key_ascii[a + 1] = nibble + (nibble > 9 ? 0x57 : 0x30);
-    }
-
-    /* Add the null termination */
-    master_key_ascii[a] = '\0';
-}
-
-static int get_keymaster_hw_fde_passwd(const char* passwd, unsigned char* newpw,
-                                  unsigned char* salt,
-                                  const struct crypt_mnt_ftr *ftr)
-{
-    /* if newpw updated, return 0
-     * if newpw not updated return -1
-     */
-    int rc = -1;
-
-    if (should_use_keymaster()) {
-        if (scrypt_keymaster(passwd, salt, newpw, (void*)ftr)) {
-            SLOGE("scrypt failed");
-        } else {
-            rc = 0;
-        }
-    }
-
-    return rc;
-}
-
-static int verify_hw_fde_passwd(const char *passwd, struct crypt_mnt_ftr* crypt_ftr)
-{
-    unsigned char newpw[32] = {0};
-    int key_index;
-    if (get_keymaster_hw_fde_passwd(passwd, newpw, crypt_ftr->salt, crypt_ftr))
-        key_index = set_hw_device_encryption_key(passwd,
-                                           (char*) crypt_ftr->crypto_type_name);
-    else
-        key_index = set_hw_device_encryption_key((const char*)newpw,
-                                           (char*) crypt_ftr->crypto_type_name);
-    return key_index;
-}
-
-static int verify_and_update_hw_fde_passwd(const char *passwd,
-                                           struct crypt_mnt_ftr* crypt_ftr)
-{
-    char* new_passwd = NULL;
-    unsigned char newpw[32] = {0};
-    int key_index = -1;
-    int passwd_updated = -1;
-    int ascii_passwd_updated = (crypt_ftr->flags & CRYPT_ASCII_PASSWORD_UPDATED);
-
-    key_index = verify_hw_fde_passwd(passwd, crypt_ftr);
-    if (key_index < 0) {
-        ++crypt_ftr->failed_decrypt_count;
-
-        if (ascii_passwd_updated) {
-            SLOGI("Ascii password was updated");
-        } else {
-            /* Code in else part would execute only once:
-             * When device is upgraded from L->M release.
-             * Once upgraded, code flow should never come here.
-             * L release passed actual password in hex, so try with hex
-             * Each nible of passwd was encoded as a byte, so allocate memory
-             * twice of password len plus one more byte for null termination
-             */
-            if (crypt_ftr->crypt_type == CRYPT_TYPE_DEFAULT) {
-                new_passwd = (char*)malloc(strlen(DEFAULT_HEX_PASSWORD) + 1);
-                if (new_passwd == NULL) {
-                    SLOGE("System out of memory. Password verification  incomplete");
-                    goto out;
-                }
-                strlcpy(new_passwd, DEFAULT_HEX_PASSWORD, strlen(DEFAULT_HEX_PASSWORD) + 1);
-            } else {
-                new_passwd = (char*)malloc(strlen(passwd) * 2 + 1);
-                if (new_passwd == NULL) {
-                    SLOGE("System out of memory. Password verification  incomplete");
-                    goto out;
-                }
-                convert_key_to_hex_ascii_for_upgrade((const unsigned char*)passwd,
-                                       strlen(passwd), new_passwd);
-            }
-            key_index = set_hw_device_encryption_key((const char*)new_passwd,
-                                       (char*) crypt_ftr->crypto_type_name);
-            if (key_index >=0) {
-                crypt_ftr->failed_decrypt_count = 0;
-                SLOGI("Hex password verified...will try to update with Ascii value");
-                /* Before updating password, tie that with keymaster to tie with ROT */
-
-                if (get_keymaster_hw_fde_passwd(passwd, newpw,
-                                                crypt_ftr->salt, crypt_ftr)) {
-                    passwd_updated = update_hw_device_encryption_key(new_passwd,
-                                     passwd, (char*)crypt_ftr->crypto_type_name);
-                } else {
-                    passwd_updated = update_hw_device_encryption_key(new_passwd,
-                                     (const char*)newpw, (char*)crypt_ftr->crypto_type_name);
-                }
-
-                if (passwd_updated >= 0) {
-                    crypt_ftr->flags |= CRYPT_ASCII_PASSWORD_UPDATED;
-                    SLOGI("Ascii password recorded and updated");
-                } else {
-                    SLOGI("Passwd verified, could not update...Will try next time");
-                }
-            } else {
-                ++crypt_ftr->failed_decrypt_count;
-            }
-            free(new_passwd);
-        }
-    } else {
-        if (!ascii_passwd_updated)
-            crypt_ftr->flags |= CRYPT_ASCII_PASSWORD_UPDATED;
-    }
-out:
-    // update footer before leaving
-    put_crypt_ftr_and_key(crypt_ftr);
-    return key_index;
-}
-#endif
-
-=======
-
-#define TABLE_LOAD_RETRIES 10
-
->>>>>>> 26258d32
 constexpr CryptoType aes_128_cbc = CryptoType()
                                            .set_config_name("AES-128-CBC")
                                            .set_kernel_name("aes-cbc-essiv:sha256")
@@ -487,324 +142,6 @@
 
         // Round the crypto device size down to a crypto sector boundary.
         *nr_sec &= ~((sector_size / 512) - 1);
-    }
-    return 0;
-}
-
-/*
- * Called by vold when it's asked to mount an encrypted external
- * storage volume. The incoming partition has no crypto header/footer,
- * as any metadata is been stored in a separate, small partition.  We
- * assume it must be using our same crypt type and keysize.
- */
-int cryptfs_setup_ext_volume(const char* label, const char* real_blkdev, const KeyBuffer& key,
-                             std::string* out_crypto_blkdev) {
-    auto crypto_type = get_crypto_type();
-    if (key.size() != crypto_type.get_keysize()) {
-        SLOGE("Raw keysize %zu does not match crypt keysize %zu", key.size(),
-              crypto_type.get_keysize());
-        return -1;
-    }
-    uint64_t nr_sec = 0;
-    if (android::vold::GetBlockDev512Sectors(real_blkdev, &nr_sec) != android::OK) {
-        SLOGE("Failed to get size of %s: %s", real_blkdev, strerror(errno));
-        return -1;
-    }
-
-    auto& dm = DeviceMapper::Instance();
-
-    // We need two ASCII characters to represent each byte, and need space for
-    // the '\0' terminator.
-    char key_ascii[MAX_KEY_LEN * 2 + 1];
-    convert_key_to_hex_ascii(key, key_ascii);
-
-    auto target = std::make_unique<DmTargetCrypt>(0, nr_sec, crypto_type.get_kernel_name(),
-                                                  key_ascii, 0, real_blkdev, 0);
-    target->AllowDiscards();
-
-    if (fscrypt_is_native() &&
-        android::base::GetBoolProperty("ro.crypto.allow_encrypt_override", false)) {
-        target->AllowEncryptOverride();
-    }
-    if (add_sector_size_param(target.get(), &nr_sec)) {
-        SLOGE("Error processing dm-crypt sector size param\n");
-        return -1;
-    }
-
-    DmTable table;
-    table.AddTarget(std::move(target));
-
-    int load_count = 1;
-    while (load_count < TABLE_LOAD_RETRIES) {
-        if (dm.CreateDevice(label, table)) {
-            break;
-        }
-        load_count++;
-    }
-
-    if (load_count >= TABLE_LOAD_RETRIES) {
-        SLOGE("Cannot load dm-crypt mapping table.\n");
-        return -1;
-    }
-    if (load_count > 1) {
-        SLOGI("Took %d tries to load dmcrypt table.\n", load_count);
-    }
-
-    if (!dm.GetDmDevicePathByName(label, out_crypto_blkdev)) {
-        SLOGE("Cannot determine dm-crypt path for %s.\n", label);
-        return -1;
-    }
-
-    /* Ensure the dm device has been created before returning. */
-    if (android::vold::WaitForFile(out_crypto_blkdev->c_str(), 1s) < 0) {
-        // WaitForFile generates a suitable log message
-        return -1;
-    }
-    return 0;
-<<<<<<< HEAD
-}
-
-static int load_persistent_data(void) {
-    struct crypt_mnt_ftr crypt_ftr;
-    struct crypt_persist_data* pdata = NULL;
-    char encrypted_state[PROPERTY_VALUE_MAX];
-    char* fname;
-    int found = 0;
-    int fd;
-    int ret;
-    int i;
-
-    if (persist_data) {
-        /* Nothing to do, we've already loaded or initialized it */
-        return 0;
-    }
-
-    /* If not encrypted, just allocate an empty table and initialize it */
-    property_get("ro.crypto.state", encrypted_state, "");
-    if (strcmp(encrypted_state, "encrypted")) {
-        pdata = (crypt_persist_data*)malloc(CRYPT_PERSIST_DATA_SIZE);
-        if (pdata) {
-            init_empty_persist_data(pdata, CRYPT_PERSIST_DATA_SIZE);
-            persist_data = pdata;
-            return 0;
-        }
-        return -1;
-    }
-
-    if (get_crypt_ftr_and_key(&crypt_ftr)) {
-        return -1;
-    }
-
-    if ((crypt_ftr.major_version < 1) ||
-        (crypt_ftr.major_version == 1 && crypt_ftr.minor_version < 1)) {
-        SLOGE("Crypt_ftr version doesn't support persistent data");
-        return -1;
-    }
-
-    if (get_crypt_ftr_info(&fname, NULL)) {
-        return -1;
-    }
-
-    ret = validate_persistent_data_storage(&crypt_ftr);
-    if (ret) {
-        return -1;
-    }
-
-    fd = open(fname, O_RDONLY | O_CLOEXEC);
-    if (fd < 0) {
-        SLOGE("Cannot open %s metadata file", fname);
-        return -1;
-    }
-
-    pdata = (crypt_persist_data*)malloc(crypt_ftr.persist_data_size);
-    if (pdata == NULL) {
-        SLOGE("Cannot allocate memory for persistent data");
-        goto err;
-    }
-
-    for (i = 0; i < 2; i++) {
-        if (lseek64(fd, crypt_ftr.persist_data_offset[i], SEEK_SET) < 0) {
-            SLOGE("Cannot seek to read persistent data on %s", fname);
-            goto err2;
-        }
-        if (unix_read(fd, pdata, crypt_ftr.persist_data_size) < 0) {
-            SLOGE("Error reading persistent data on iteration %d", i);
-            goto err2;
-        }
-        if (pdata->persist_magic == PERSIST_DATA_MAGIC) {
-            found = 1;
-            break;
-        }
-    }
-
-    if (!found) {
-        SLOGI("Could not find valid persistent data, creating");
-        init_empty_persist_data(pdata, crypt_ftr.persist_data_size);
-    }
-
-    /* Success */
-    persist_data = pdata;
-    close(fd);
-    return 0;
-
-err2:
-    free(pdata);
-
-err:
-    close(fd);
-    return -1;
-}
-
-static int save_persistent_data(void) {
-    struct crypt_mnt_ftr crypt_ftr;
-    struct crypt_persist_data* pdata;
-    char* fname;
-    off64_t write_offset;
-    off64_t erase_offset;
-    int fd;
-    int ret;
-
-    if (persist_data == NULL) {
-        SLOGE("No persistent data to save");
-        return -1;
-    }
-
-    if (get_crypt_ftr_and_key(&crypt_ftr)) {
-        return -1;
-    }
-
-    if ((crypt_ftr.major_version < 1) ||
-        (crypt_ftr.major_version == 1 && crypt_ftr.minor_version < 1)) {
-        SLOGE("Crypt_ftr version doesn't support persistent data");
-        return -1;
-    }
-
-    ret = validate_persistent_data_storage(&crypt_ftr);
-    if (ret) {
-        return -1;
-    }
-
-    if (get_crypt_ftr_info(&fname, NULL)) {
-        return -1;
-    }
-
-    fd = open(fname, O_RDWR | O_CLOEXEC);
-    if (fd < 0) {
-        SLOGE("Cannot open %s metadata file", fname);
-        return -1;
-    }
-
-    pdata = (crypt_persist_data*)malloc(crypt_ftr.persist_data_size);
-    if (pdata == NULL) {
-        SLOGE("Cannot allocate persistant data");
-        goto err;
-    }
-
-    if (lseek64(fd, crypt_ftr.persist_data_offset[0], SEEK_SET) < 0) {
-        SLOGE("Cannot seek to read persistent data on %s", fname);
-        goto err2;
-    }
-
-    if (unix_read(fd, pdata, crypt_ftr.persist_data_size) < 0) {
-        SLOGE("Error reading persistent data before save");
-        goto err2;
-    }
-
-    if (pdata->persist_magic == PERSIST_DATA_MAGIC) {
-        /* The first copy is the curent valid copy, so write to
-         * the second copy and erase this one */
-        write_offset = crypt_ftr.persist_data_offset[1];
-        erase_offset = crypt_ftr.persist_data_offset[0];
-    } else {
-        /* The second copy must be the valid copy, so write to
-         * the first copy, and erase the second */
-        write_offset = crypt_ftr.persist_data_offset[0];
-        erase_offset = crypt_ftr.persist_data_offset[1];
-    }
-
-    /* Write the new copy first, if successful, then erase the old copy */
-    if (lseek64(fd, write_offset, SEEK_SET) < 0) {
-        SLOGE("Cannot seek to write persistent data");
-        goto err2;
-    }
-    if (unix_write(fd, persist_data, crypt_ftr.persist_data_size) ==
-        (int)crypt_ftr.persist_data_size) {
-        if (lseek64(fd, erase_offset, SEEK_SET) < 0) {
-            SLOGE("Cannot seek to erase previous persistent data");
-            goto err2;
-        }
-        fsync(fd);
-        memset(pdata, 0, crypt_ftr.persist_data_size);
-        if (unix_write(fd, pdata, crypt_ftr.persist_data_size) != (int)crypt_ftr.persist_data_size) {
-            SLOGE("Cannot write to erase previous persistent data");
-            goto err2;
-        }
-        fsync(fd);
-    } else {
-        SLOGE("Cannot write to save persistent data");
-        goto err2;
-    }
-
-    /* Success */
-    free(pdata);
-    close(fd);
-    return 0;
-
-err2:
-    free(pdata);
-err:
-    close(fd);
-    return -1;
-}
-
-/* Convert a binary key of specified length into an ascii hex string equivalent,
- * without the leading 0x and with null termination
- */
-static void convert_key_to_hex_ascii(const unsigned char* master_key, unsigned int keysize,
-                                     char* master_key_ascii) {
-    unsigned int i, a;
-    unsigned char nibble;
-
-    for (i = 0, a = 0; i < keysize; i++, a += 2) {
-        /* For each byte, write out two ascii hex digits */
-        nibble = (master_key[i] >> 4) & 0xf;
-        master_key_ascii[a] = nibble + (nibble > 9 ? 0x37 : 0x30);
-
-        nibble = master_key[i] & 0xf;
-        master_key_ascii[a + 1] = nibble + (nibble > 9 ? 0x37 : 0x30);
-    }
-
-    /* Add the null termination */
-    master_key_ascii[a] = '\0';
-}
-
-/*
- * If the ro.crypto.fde_sector_size system property is set, append the
- * parameters to make dm-crypt use the specified crypto sector size and round
- * the crypto device size down to a crypto sector boundary.
- */
-static int add_sector_size_param(DmTargetCrypt* target, struct crypt_mnt_ftr* ftr) {
-    constexpr char DM_CRYPT_SECTOR_SIZE[] = "ro.crypto.fde_sector_size";
-    char value[PROPERTY_VALUE_MAX];
-
-    if (property_get(DM_CRYPT_SECTOR_SIZE, value, "") > 0) {
-        unsigned int sector_size;
-
-        if (!ParseUint(value, &sector_size) || sector_size < 512 || sector_size > 4096 ||
-            (sector_size & (sector_size - 1)) != 0) {
-            SLOGE("Invalid value for %s: %s.  Must be >= 512, <= 4096, and a power of 2\n",
-                  DM_CRYPT_SECTOR_SIZE, value);
-            return -1;
-        }
-
-        target->SetSectorSize(sector_size);
-
-        // With this option, IVs will match the sector numbering, instead
-        // of being hard-coded to being based on 512-byte sectors.
-        target->SetIvLargeSectors();
-
-        // Round the crypto device size down to a crypto sector boundary.
-        ftr->fs_size &= ~((sector_size / 512) - 1);
     }
     return 0;
 }
@@ -825,1059 +162,7 @@
     }
 }
 
-static int load_crypto_mapping_table(struct crypt_mnt_ftr* crypt_ftr,
-                                     const unsigned char* master_key, const char* real_blk_name,
-                                     const char* name, int fd, const char* extra_params) {
-    alignas(struct dm_ioctl) char buffer[DM_CRYPT_BUF_SIZE];
-    struct dm_ioctl* io;
-    struct dm_target_spec* tgt;
-    char* crypt_params;
-    // We need two ASCII characters to represent each byte, and need space for
-    // the '\0' terminator.
-    char master_key_ascii[MAX_KEY_LEN * 2 + 1];
-    size_t buff_offset;
-    int i;
-
-    io = (struct dm_ioctl*)buffer;
-
-    /* Load the mapping table for this device */
-    tgt = (struct dm_target_spec*)&buffer[sizeof(struct dm_ioctl)];
-
-    ioctl_init(io, DM_CRYPT_BUF_SIZE, name, 0);
-    io->target_count = 1;
-    tgt->status = 0;
-    tgt->sector_start = 0;
-    tgt->length = crypt_ftr->fs_size;
-    crypt_params = buffer + sizeof(struct dm_ioctl) + sizeof(struct dm_target_spec);
-    buff_offset = crypt_params - buffer;
-    SLOGI(
-        "Creating crypto dev \"%s\"; cipher=%s, keysize=%u, real_dev=%s, len=%llu, params=\"%s\"\n",
-        name, crypt_ftr->crypto_type_name, crypt_ftr->keysize, real_blk_name, tgt->length * 512,
-        extra_params);
-    if(is_hw_disk_encryption((char*)crypt_ftr->crypto_type_name)) {
-        strlcpy(tgt->target_type, "req-crypt",DM_MAX_TYPE_NAME);
-        if (is_ice_enabled())
-            convert_key_to_hex_ascii(master_key, sizeof(int), master_key_ascii);
-        else
-            convert_key_to_hex_ascii(master_key, crypt_ftr->keysize, master_key_ascii);
-    }
-    snprintf(crypt_params, sizeof(buffer) - buff_offset, "%s %s 0 %s 0 %s 0",
-             crypt_ftr->crypto_type_name, master_key_ascii,
-             real_blk_name, extra_params);
-
-    SLOGI("target_type = %s", tgt->target_type);
-    SLOGI("real_blk_name = %s, extra_params = %s", real_blk_name, extra_params);
-
-    crypt_params += strlen(crypt_params) + 1;
-    crypt_params =
-        (char*)(((unsigned long)crypt_params + 7) & ~8); /* Align to an 8 byte boundary */
-    tgt->next = crypt_params - buffer;
-
-    for (i = 0; i < TABLE_LOAD_RETRIES; i++) {
-        if (!ioctl(fd, DM_TABLE_LOAD, io)) {
-            break;
-        }
-        usleep(500000);
-    }
-
-    if (i == TABLE_LOAD_RETRIES) {
-        /* We failed to load the table, return an error */
-        return -1;
-    } else {
-        return i + 1;
-    }
-}
-
-static int create_crypto_blk_dev_hw(struct crypt_mnt_ftr* crypt_ftr, const unsigned char* master_key,
-                                 const char* real_blk_name, std::string* crypto_blk_name,
-                                 const char* name, uint32_t flags) {
-    char buffer[DM_CRYPT_BUF_SIZE];
-    struct dm_ioctl* io;
-    unsigned int minor;
-    int fd = 0;
-    int err;
-    int retval = -1;
-    int version[3];
-    int load_count = 0;
-    char encrypted_state[PROPERTY_VALUE_MAX] = {0};
-    char progress[PROPERTY_VALUE_MAX] = {0};
-    const char *extra_params;
-
-    if ((fd = open("/dev/device-mapper", O_RDWR | O_CLOEXEC)) < 0) {
-        SLOGE("Cannot open device-mapper\n");
-        goto errout;
-    }
-
-    io = (struct dm_ioctl*)buffer;
-
-    ioctl_init(io, DM_CRYPT_BUF_SIZE, name, 0);
-    err = ioctl(fd, DM_DEV_CREATE, io);
-    if (err) {
-        SLOGE("Cannot create dm-crypt device %s: %s\n", name, strerror(errno));
-        goto errout;
-    }
-
-    /* Get the device status, in particular, the name of it's device file */
-    ioctl_init(io, DM_CRYPT_BUF_SIZE, name, 0);
-    if (ioctl(fd, DM_DEV_STATUS, io)) {
-        SLOGE("Cannot retrieve dm-crypt device status\n");
-        goto errout;
-    }
-    minor = (io->dev & 0xff) | ((io->dev >> 12) & 0xfff00);
-    snprintf(crypto_blk_name->data(), MAXPATHLEN, "/dev/block/dm-%u", minor);
-
-    if(is_hw_disk_encryption((char*)crypt_ftr->crypto_type_name)) {
-      /* Set fde_enabled if either FDE completed or in-progress */
-      property_get("ro.crypto.state", encrypted_state, ""); /* FDE completed */
-      property_get("vold.encrypt_progress", progress, ""); /* FDE in progress */
-      if (!strcmp(encrypted_state, "encrypted") || strcmp(progress, "")) {
-        if (is_ice_enabled()) {
-          extra_params = "fde_enabled ice allow_encrypt_override";
-        } else {
-          extra_params = "fde_enabled allow_encrypt_override";
-        }
-      } else {
-          extra_params = "fde_enabled allow_encrypt_override";
-      }
-      load_count = load_crypto_mapping_table(crypt_ftr, master_key, real_blk_name, name, fd,
-                                           extra_params);
-    }
-
-    if (load_count < 0) {
-        SLOGE("Cannot load dm-crypt mapping table.\n");
-        goto errout;
-    } else if (load_count > 1) {
-        SLOGI("Took %d tries to load dmcrypt table.\n", load_count);
-    }
-
-    /* Resume this device to activate it */
-    ioctl_init(io, DM_CRYPT_BUF_SIZE, name, 0);
-
-    if (ioctl(fd, DM_DEV_SUSPEND, io)) {
-        SLOGE("Cannot resume the dm-crypt device\n");
-        goto errout;
-    }
-
-    /* Ensure the dm device has been created before returning. */
-    if (android::vold::WaitForFile(crypto_blk_name->c_str(), 1s) < 0) {
-        // WaitForFile generates a suitable log message
-        goto errout;
-    }
-
-    /* We made it here with no errors.  Woot! */
-    retval = 0;
-
-errout:
-    close(fd); /* If fd is <0 from a failed open call, it's safe to just ignore the close error */
-
-    return retval;
-}
 #endif
-
-static int create_crypto_blk_dev(struct crypt_mnt_ftr* crypt_ftr, const unsigned char* master_key,
-                                 const char* real_blk_name, std::string* crypto_blk_name,
-                                 const char* name, uint32_t flags) {
-    auto& dm = DeviceMapper::Instance();
-
-    // We need two ASCII characters to represent each byte, and need space for
-    // the '\0' terminator.
-    char master_key_ascii[MAX_KEY_LEN * 2 + 1];
-    convert_key_to_hex_ascii(master_key, crypt_ftr->keysize, master_key_ascii);
-
-    auto target = std::make_unique<DmTargetCrypt>(0, crypt_ftr->fs_size,
-                                                  (const char*)crypt_ftr->crypto_type_name,
-                                                  master_key_ascii, 0, real_blk_name, 0);
-    target->AllowDiscards();
-
-    if (flags & CREATE_CRYPTO_BLK_DEV_FLAGS_ALLOW_ENCRYPT_OVERRIDE) {
-        target->AllowEncryptOverride();
-    }
-    if (add_sector_size_param(target.get(), crypt_ftr)) {
-        SLOGE("Error processing dm-crypt sector size param\n");
-        return -1;
-    }
-
-    DmTable table;
-    table.AddTarget(std::move(target));
-
-    int load_count = 1;
-    while (load_count < TABLE_LOAD_RETRIES) {
-        if (dm.CreateDevice(name, table)) {
-            break;
-        }
-        load_count++;
-    }
-
-    if (load_count >= TABLE_LOAD_RETRIES) {
-        SLOGE("Cannot load dm-crypt mapping table.\n");
-        return -1;
-    }
-    if (load_count > 1) {
-        SLOGI("Took %d tries to load dmcrypt table.\n", load_count);
-    }
-
-    if (!dm.GetDmDevicePathByName(name, crypto_blk_name)) {
-        SLOGE("Cannot determine dm-crypt path for %s.\n", name);
-        return -1;
-    }
-
-    /* Ensure the dm device has been created before returning. */
-    if (android::vold::WaitForFile(crypto_blk_name->c_str(), 1s) < 0) {
-        // WaitForFile generates a suitable log message
-        return -1;
-    }
-    return 0;
-}
-
-static int delete_crypto_blk_dev(const std::string& name) {
-    bool ret;
-    auto& dm = DeviceMapper::Instance();
-    // TODO(b/149396179) there appears to be a race somewhere in the system where trying
-    // to delete the device fails with EBUSY; for now, work around this by retrying.
-    int tries = 5;
-    while (tries-- > 0) {
-        ret = dm.DeleteDevice(name);
-        if (ret || errno != EBUSY) {
-            break;
-        }
-        SLOGW("DM_DEV Cannot remove dm-crypt device %s: %s, retrying...\n", name.c_str(),
-              strerror(errno));
-        std::this_thread::sleep_for(std::chrono::milliseconds(100));
-    }
-    if (!ret) {
-        SLOGE("DM_DEV Cannot remove dm-crypt device %s: %s\n", name.c_str(), strerror(errno));
-        return -1;
-    }
-    return 0;
-}
-
-static int pbkdf2(const char* passwd, const unsigned char* salt, unsigned char* ikey,
-                  void* params UNUSED) {
-    SLOGI("Using pbkdf2 for cryptfs KDF");
-
-    /* Turn the password into a key and IV that can decrypt the master key */
-    return PKCS5_PBKDF2_HMAC_SHA1(passwd, strlen(passwd), salt, SALT_LEN, HASH_COUNT,
-                                  INTERMEDIATE_BUF_SIZE, ikey) != 1;
-}
-
-static int scrypt(const char* passwd, const unsigned char* salt, unsigned char* ikey, void* params) {
-    SLOGI("Using scrypt for cryptfs KDF");
-
-    struct crypt_mnt_ftr* ftr = (struct crypt_mnt_ftr*)params;
-
-    int N = 1 << ftr->N_factor;
-    int r = 1 << ftr->r_factor;
-    int p = 1 << ftr->p_factor;
-
-    /* Turn the password into a key and IV that can decrypt the master key */
-    crypto_scrypt((const uint8_t*)passwd, strlen(passwd), salt, SALT_LEN, N, r, p, ikey,
-                  INTERMEDIATE_BUF_SIZE);
-
-    return 0;
-}
-
-static int scrypt_keymaster(const char* passwd, const unsigned char* salt, unsigned char* ikey,
-                            void* params) {
-    SLOGI("Using scrypt with keymaster for cryptfs KDF");
-
-    int rc;
-    size_t signature_size;
-    unsigned char* signature;
-    struct crypt_mnt_ftr* ftr = (struct crypt_mnt_ftr*)params;
-
-    int N = 1 << ftr->N_factor;
-    int r = 1 << ftr->r_factor;
-    int p = 1 << ftr->p_factor;
-
-    rc = crypto_scrypt((const uint8_t*)passwd, strlen(passwd), salt, SALT_LEN, N, r, p, ikey,
-                       INTERMEDIATE_BUF_SIZE);
-
-    if (rc) {
-        SLOGE("scrypt failed");
-        return -1;
-    }
-
-    if (keymaster_sign_object(ftr, ikey, INTERMEDIATE_BUF_SIZE, &signature, &signature_size)) {
-        SLOGE("Signing failed");
-        return -1;
-    }
-
-    rc = crypto_scrypt(signature, signature_size, salt, SALT_LEN, N, r, p, ikey,
-                       INTERMEDIATE_BUF_SIZE);
-    free(signature);
-
-    if (rc) {
-        SLOGE("scrypt failed");
-        return -1;
-    }
-
-    return 0;
-}
-
-static int encrypt_master_key(const char* passwd, const unsigned char* salt,
-                              const unsigned char* decrypted_master_key,
-                              unsigned char* encrypted_master_key, struct crypt_mnt_ftr* crypt_ftr,
-                              bool create_keymaster_key) {
-    unsigned char ikey[INTERMEDIATE_BUF_SIZE] = {0};
-    EVP_CIPHER_CTX e_ctx;
-    int encrypted_len, final_len;
-    int rc = 0;
-
-    /* Turn the password into an intermediate key and IV that can decrypt the master key */
-    get_device_scrypt_params(crypt_ftr);
-
-    switch (crypt_ftr->kdf_type) {
-        case KDF_SCRYPT_KEYMASTER:
-            if (create_keymaster_key && keymaster_create_key(crypt_ftr)) {
-                SLOGE("keymaster_create_key failed");
-                return -1;
-            }
-
-            if (scrypt_keymaster(passwd, salt, ikey, crypt_ftr)) {
-                SLOGE("scrypt failed");
-                return -1;
-            }
-            break;
-
-        case KDF_SCRYPT:
-            if (scrypt(passwd, salt, ikey, crypt_ftr)) {
-                SLOGE("scrypt failed");
-                return -1;
-            }
-            break;
-
-        default:
-            SLOGE("Invalid kdf_type");
-            return -1;
-    }
-
-    /* Initialize the decryption engine */
-    EVP_CIPHER_CTX_init(&e_ctx);
-    if (!EVP_EncryptInit_ex(&e_ctx, EVP_aes_128_cbc(), NULL, ikey,
-                            ikey + INTERMEDIATE_KEY_LEN_BYTES)) {
-        SLOGE("EVP_EncryptInit failed\n");
-        return -1;
-    }
-    EVP_CIPHER_CTX_set_padding(&e_ctx, 0); /* Turn off padding as our data is block aligned */
-
-    /* Encrypt the master key */
-    if (!EVP_EncryptUpdate(&e_ctx, encrypted_master_key, &encrypted_len, decrypted_master_key,
-                           crypt_ftr->keysize)) {
-        SLOGE("EVP_EncryptUpdate failed\n");
-        return -1;
-    }
-    if (!EVP_EncryptFinal_ex(&e_ctx, encrypted_master_key + encrypted_len, &final_len)) {
-        SLOGE("EVP_EncryptFinal failed\n");
-        return -1;
-    }
-
-    if (encrypted_len + final_len != static_cast<int>(crypt_ftr->keysize)) {
-        SLOGE("EVP_Encryption length check failed with %d, %d bytes\n", encrypted_len, final_len);
-        return -1;
-    }
-
-    /* Store the scrypt of the intermediate key, so we can validate if it's a
-       password error or mount error when things go wrong.
-       Note there's no need to check for errors, since if this is incorrect, we
-       simply won't wipe userdata, which is the correct default behavior
-    */
-    int N = 1 << crypt_ftr->N_factor;
-    int r = 1 << crypt_ftr->r_factor;
-    int p = 1 << crypt_ftr->p_factor;
-
-    rc = crypto_scrypt(ikey, INTERMEDIATE_KEY_LEN_BYTES, crypt_ftr->salt, sizeof(crypt_ftr->salt),
-                       N, r, p, crypt_ftr->scrypted_intermediate_key,
-                       sizeof(crypt_ftr->scrypted_intermediate_key));
-
-    if (rc) {
-        SLOGE("encrypt_master_key: crypto_scrypt failed");
-    }
-
-    EVP_CIPHER_CTX_cleanup(&e_ctx);
-
-    return 0;
-}
-
-static int decrypt_master_key_aux(const char* passwd, unsigned char* salt,
-                                  const unsigned char* encrypted_master_key, size_t keysize,
-                                  unsigned char* decrypted_master_key, kdf_func kdf,
-                                  void* kdf_params, unsigned char** intermediate_key,
-                                  size_t* intermediate_key_size) {
-    unsigned char ikey[INTERMEDIATE_BUF_SIZE] = {0};
-    EVP_CIPHER_CTX d_ctx;
-    int decrypted_len, final_len;
-
-    /* Turn the password into an intermediate key and IV that can decrypt the
-       master key */
-    if (kdf(passwd, salt, ikey, kdf_params)) {
-        SLOGE("kdf failed");
-        return -1;
-    }
-
-    /* Initialize the decryption engine */
-    EVP_CIPHER_CTX_init(&d_ctx);
-    if (!EVP_DecryptInit_ex(&d_ctx, EVP_aes_128_cbc(), NULL, ikey,
-                            ikey + INTERMEDIATE_KEY_LEN_BYTES)) {
-        return -1;
-    }
-    EVP_CIPHER_CTX_set_padding(&d_ctx, 0); /* Turn off padding as our data is block aligned */
-    /* Decrypt the master key */
-    if (!EVP_DecryptUpdate(&d_ctx, decrypted_master_key, &decrypted_len, encrypted_master_key,
-                           keysize)) {
-        return -1;
-    }
-    if (!EVP_DecryptFinal_ex(&d_ctx, decrypted_master_key + decrypted_len, &final_len)) {
-        return -1;
-    }
-
-    if (decrypted_len + final_len != static_cast<int>(keysize)) {
-        return -1;
-    }
-
-    /* Copy intermediate key if needed by params */
-    if (intermediate_key && intermediate_key_size) {
-        *intermediate_key = (unsigned char*)malloc(INTERMEDIATE_KEY_LEN_BYTES);
-        if (*intermediate_key) {
-            memcpy(*intermediate_key, ikey, INTERMEDIATE_KEY_LEN_BYTES);
-            *intermediate_key_size = INTERMEDIATE_KEY_LEN_BYTES;
-        }
-    }
-
-    EVP_CIPHER_CTX_cleanup(&d_ctx);
-
-    return 0;
-}
-
-static void get_kdf_func(struct crypt_mnt_ftr* ftr, kdf_func* kdf, void** kdf_params) {
-    if (ftr->kdf_type == KDF_SCRYPT_KEYMASTER) {
-        *kdf = scrypt_keymaster;
-        *kdf_params = ftr;
-    } else if (ftr->kdf_type == KDF_SCRYPT) {
-        *kdf = scrypt;
-        *kdf_params = ftr;
-    } else {
-        *kdf = pbkdf2;
-        *kdf_params = NULL;
-    }
-}
-
-static int decrypt_master_key(const char* passwd, unsigned char* decrypted_master_key,
-                              struct crypt_mnt_ftr* crypt_ftr, unsigned char** intermediate_key,
-                              size_t* intermediate_key_size) {
-    kdf_func kdf;
-    void* kdf_params;
-    int ret;
-
-    get_kdf_func(crypt_ftr, &kdf, &kdf_params);
-    ret = decrypt_master_key_aux(passwd, crypt_ftr->salt, crypt_ftr->master_key, crypt_ftr->keysize,
-                                 decrypted_master_key, kdf, kdf_params, intermediate_key,
-                                 intermediate_key_size);
-    if (ret != 0) {
-        SLOGW("failure decrypting master key");
-    }
-
-    return ret;
-}
-
-static int create_encrypted_random_key(const char* passwd, unsigned char* master_key,
-                                       unsigned char* salt, struct crypt_mnt_ftr* crypt_ftr) {
-    unsigned char key_buf[MAX_KEY_LEN];
-
-    /* Get some random bits for a key and salt */
-    if (android::vold::ReadRandomBytes(sizeof(key_buf), reinterpret_cast<char*>(key_buf)) != 0) {
-        return -1;
-    }
-    if (android::vold::ReadRandomBytes(SALT_LEN, reinterpret_cast<char*>(salt)) != 0) {
-        return -1;
-    }
-
-    /* Now encrypt it with the password */
-    return encrypt_master_key(passwd, salt, key_buf, master_key, crypt_ftr, true);
-}
-
-static void ensure_subdirectory_unmounted(const char *prefix) {
-    std::vector<std::string> umount_points;
-    std::unique_ptr<FILE, int (*)(FILE*)> mnts(setmntent("/proc/mounts", "r"), endmntent);
-    if (!mnts) {
-        SLOGW("could not read mount files");
-        return;
-    }
-
-    //Find sudirectory mount point
-    mntent* mentry;
-    std::string top_directory(prefix);
-    if (!android::base::EndsWith(prefix, "/")) {
-        top_directory = top_directory + "/";
-    }
-    while ((mentry = getmntent(mnts.get())) != nullptr) {
-        if (strcmp(mentry->mnt_dir, top_directory.c_str()) == 0) {
-            continue;
-        }
-
-        if (android::base::StartsWith(mentry->mnt_dir, top_directory)) {
-            SLOGW("found sub-directory mount %s - %s\n", prefix, mentry->mnt_dir);
-            umount_points.push_back(mentry->mnt_dir);
-        }
-    }
-
-    //Sort by path length to umount longest path first
-    std::sort(std::begin(umount_points), std::end(umount_points),
-        [](const std::string& s1, const std::string& s2) {return s1.length() > s2.length(); });
-
-    for (std::string& mount_point : umount_points) {
-        SLOGW("unmounting sub-directory mount %s\n", mount_point.c_str());
-        if (umount(mount_point.c_str()) != 0) {
-            SLOGE("unmounting %s failed: %s\n", mount_point.c_str(), strerror(errno));
-        }
-    }
-}
-
-static int wait_and_unmount(const char* mountpoint) {
-    int i, err, rc;
-
-#define WAIT_UNMOUNT_COUNT 20
-
-    /*  Now umount the tmpfs filesystem */
-    for (i = 0; i < WAIT_UNMOUNT_COUNT; i++) {
-        // Subdirectory mount will cause a failure of umount.
-        ensure_subdirectory_unmounted(mountpoint);
-
-        SLOGD("unmounting mount %s\n", mountpoint);
-        if (umount(mountpoint) == 0) {
-            break;
-        }
-
-        if (errno == EINVAL) {
-            /* EINVAL is returned if the directory is not a mountpoint,
-             * i.e. there is no filesystem mounted there.  So just get out.
-             */
-            SLOGD("%s is not a mountpoint, nothing to do\n", mountpoint);
-            break;
-        }
-
-        err = errno;
-        SLOGW("unmounting mount %s failed: %s\n", mountpoint, strerror(err));
-
-        // If it's taking too long, kill the processes with open files.
-        //
-        // Originally this logic was only a fail-safe, but now it's relied on to
-        // kill certain processes that aren't stopped by init because they
-        // aren't in the main or late_start classes.  So to avoid waiting for
-        // too long, we now are fairly aggressive in starting to kill processes.
-        static_assert(WAIT_UNMOUNT_COUNT >= 4);
-        if (i == 2) {
-            SLOGW("sending SIGTERM to processes with open files\n");
-            android::vold::KillProcessesWithOpenFiles(mountpoint, SIGTERM);
-        } else if (i >= 3) {
-            SLOGW("sending SIGKILL to processes with open files\n");
-            android::vold::KillProcessesWithOpenFiles(mountpoint, SIGKILL);
-        }
-
-        usleep(100000);
-    }
-
-    if (i < WAIT_UNMOUNT_COUNT) {
-        SLOGD("unmounting %s succeeded\n", mountpoint);
-        rc = 0;
-    } else {
-        SLOGE("too many retries -- giving up unmounting %s\n", mountpoint);
-        android::vold::KillProcessesWithOpenFiles(mountpoint, 0);
-        rc = -1;
-    }
-
-    return rc;
-}
-
-static void prep_data_fs(void) {
-    // NOTE: post_fs_data results in init calling back around to vold, so all
-    // callers to this method must be async
-
-    /* Do the prep of the /data filesystem */
-    property_set("vold.post_fs_data_done", "0");
-    property_set("vold.decrypt", "trigger_post_fs_data");
-    SLOGD("Just triggered post_fs_data");
-
-    /* Wait a max of 50 seconds, hopefully it takes much less */
-    while (!android::base::WaitForProperty("vold.post_fs_data_done", "1", std::chrono::seconds(15))) {
-        /* We timed out to prep /data in time.  Continue wait. */
-        SLOGE("waited 15s for vold.post_fs_data_done, still waiting...");
-    }
-    SLOGD("post_fs_data done");
-}
-
-static void cryptfs_set_corrupt() {
-    // Mark the footer as bad
-    struct crypt_mnt_ftr crypt_ftr;
-    if (get_crypt_ftr_and_key(&crypt_ftr)) {
-        SLOGE("Failed to get crypto footer - panic");
-        return;
-    }
-
-    crypt_ftr.flags |= CRYPT_DATA_CORRUPT;
-    if (put_crypt_ftr_and_key(&crypt_ftr)) {
-        SLOGE("Failed to set crypto footer - panic");
-        return;
-    }
-}
-
-static void cryptfs_trigger_restart_min_framework() {
-    if (fs_mgr_do_tmpfs_mount(DATA_MNT_POINT)) {
-        SLOGE("Failed to mount tmpfs on data - panic");
-        return;
-    }
-
-    if (property_set("vold.decrypt", "trigger_post_fs_data")) {
-        SLOGE("Failed to trigger post fs data - panic");
-        return;
-    }
-
-    if (property_set("vold.decrypt", "trigger_restart_min_framework")) {
-        SLOGE("Failed to trigger restart min framework - panic");
-        return;
-    }
-}
-
-/* returns < 0 on failure */
-static int cryptfs_restart_internal(int restart_main) {
-    std::string crypto_blkdev;
-#ifdef CONFIG_HW_DISK_ENCRYPTION
-    std::string blkdev;
-#endif
-    int rc = -1;
-    static int restart_successful = 0;
-
-    /* Validate that it's OK to call this routine */
-    if (!master_key_saved) {
-        SLOGE("Encrypted filesystem not validated, aborting");
-        return -1;
-    }
-
-    if (restart_successful) {
-        SLOGE("System already restarted with encrypted disk, aborting");
-        return -1;
-    }
-
-    if (restart_main) {
-        /* Here is where we shut down the framework.  The init scripts
-         * start all services in one of these classes: core, early_hal, hal,
-         * main and late_start. To get to the minimal UI for PIN entry, we
-         * need to start core, early_hal, hal and main. When we want to
-         * shutdown the framework again, we need to stop most of the services in
-         * these classes, but only those services that were started after
-         * /data was mounted. This excludes critical services like vold and
-         * ueventd, which need to keep running. We could possible stop
-         * even fewer services, but because we want services to pick up APEX
-         * libraries from the real /data, restarting is better, as it makes
-         * these devices consistent with FBE devices and lets them use the
-         * most recent code.
-         *
-         * Once these services have stopped, we should be able
-         * to umount the tmpfs /data, then mount the encrypted /data.
-         * We then restart the class core, hal, main, and also the class
-         * late_start.
-         *
-         * At the moment, I've only put a few things in late_start that I know
-         * are not needed to bring up the framework, and that also cause problems
-         * with unmounting the tmpfs /data, but I hope to add add more services
-         * to the late_start class as we optimize this to decrease the delay
-         * till the user is asked for the password to the filesystem.
-         */
-
-        /* The init files are setup to stop the right set of services when
-         * vold.decrypt is set to trigger_shutdown_framework.
-         */
-        property_set("vold.decrypt", "trigger_shutdown_framework");
-        SLOGD("Just asked init to shut down class main\n");
-
-        /* Ugh, shutting down the framework is not synchronous, so until it
-         * can be fixed, this horrible hack will wait a moment for it all to
-         * shut down before proceeding.  Without it, some devices cannot
-         * restart the graphics services.
-         */
-        sleep(2);
-    }
-
-    /* Now that the framework is shutdown, we should be able to umount()
-     * the tmpfs filesystem, and mount the real one.
-     */
-
-#if defined(CONFIG_HW_DISK_ENCRYPTION)
-#if defined(CONFIG_HW_DISK_ENCRYPT_PERF)
-    if (is_ice_enabled()) {
-        get_crypt_info(nullptr, &blkdev);
-        if (set_ice_param(START_ENCDEC)) {
-             SLOGE("Failed to set ICE data");
-             return -1;
-        }
-    }
-#else
-    blkdev = android::base::GetProperty("ro.crypto.fs_crypto_blkdev", "");
-    if (blkdev.empty()) {
-         SLOGE("fs_crypto_blkdev not set\n");
-         return -1;
-    }
-#endif
-#else
-    crypto_blkdev = android::base::GetProperty("ro.crypto.fs_crypto_blkdev", "");
-    if (crypto_blkdev.empty()) {
-        SLOGE("fs_crypto_blkdev not set\n");
-        return -1;
-    }
-#endif
-    if (!(rc = wait_and_unmount(DATA_MNT_POINT))) {
-        /* If ro.crypto.readonly is set to 1, mount the decrypted
-         * filesystem readonly.  This is used when /data is mounted by
-         * recovery mode.
-         */
-        char ro_prop[PROPERTY_VALUE_MAX];
-        property_get("ro.crypto.readonly", ro_prop, "");
-        if (strlen(ro_prop) > 0 && std::stoi(ro_prop)) {
-            auto entry = GetEntryForMountPoint(&fstab_default, DATA_MNT_POINT);
-            if (entry != nullptr) {
-                entry->flags |= MS_RDONLY;
-            }
-        }
-
-        /* If that succeeded, then mount the decrypted filesystem */
-        int retries = RETRY_MOUNT_ATTEMPTS;
-        int mount_rc;
-
-        /*
-         * fs_mgr_do_mount runs fsck. Use setexeccon to run trusted
-         * partitions in the fsck domain.
-         */
-        if (setexeccon(android::vold::sFsckContext)) {
-            SLOGE("Failed to setexeccon");
-            return -1;
-        }
-        bool needs_cp = android::vold::cp_needsCheckpoint();
-#ifdef CONFIG_HW_DISK_ENCRYPTION
-        while ((mount_rc = fs_mgr_do_mount(&fstab_default, DATA_MNT_POINT, blkdev.data(), 0,
-                                           needs_cp, false)) != 0) {
-#else
-        while ((mount_rc = fs_mgr_do_mount(&fstab_default, DATA_MNT_POINT, crypto_blkdev.data(), 0,
-                                           needs_cp, false)) != 0) {
-#endif
-            if (mount_rc == FS_MGR_DOMNT_BUSY) {
-                /* TODO: invoke something similar to
-                   Process::killProcessWithOpenFiles(DATA_MNT_POINT,
-                                   retries > RETRY_MOUNT_ATTEMPT/2 ? 1 : 2 ) */
-#ifdef CONFIG_HW_DISK_ENCRYPTION
-                SLOGI("Failed to mount %s because it is busy - waiting", blkdev.c_str());
-#else
-                SLOGI("Failed to mount %s because it is busy - waiting", crypto_blkdev.c_str());
-#endif
-                if (--retries) {
-                    sleep(RETRY_MOUNT_DELAY_SECONDS);
-                } else {
-                    /* Let's hope that a reboot clears away whatever is keeping
-                       the mount busy */
-                    cryptfs_reboot(RebootType::reboot);
-                }
-            } else {
-#ifdef CONFIG_HW_DISK_ENCRYPTION
-                if (--retries) {
-                    sleep(RETRY_MOUNT_DELAY_SECONDS);
-                } else {
-                    SLOGE("Failed to mount decrypted data");
-                    cryptfs_set_corrupt();
-                    cryptfs_trigger_restart_min_framework();
-                    SLOGI("Started framework to offer wipe");
-                    return -1;
-                }
-#else
-                SLOGE("Failed to mount decrypted data");
-                cryptfs_set_corrupt();
-                cryptfs_trigger_restart_min_framework();
-                SLOGI("Started framework to offer wipe");
-                if (setexeccon(NULL)) {
-                    SLOGE("Failed to setexeccon");
-                }
-                return -1;
-#endif
-            }
-        }
-        if (setexeccon(NULL)) {
-            SLOGE("Failed to setexeccon");
-            return -1;
-        }
-
-        /* Create necessary paths on /data */
-        prep_data_fs();
-        property_set("vold.decrypt", "trigger_load_persist_props");
-
-        /* startup service classes main and late_start */
-        property_set("vold.decrypt", "trigger_restart_framework");
-        SLOGD("Just triggered restart_framework\n");
-
-        /* Give it a few moments to get started */
-        sleep(1);
-    }
-
-    if (rc == 0) {
-        restart_successful = 1;
-    }
-
-    return rc;
-}
-
-int cryptfs_restart(void) {
-    SLOGI("cryptfs_restart");
-    if (fscrypt_is_native()) {
-        SLOGE("cryptfs_restart not valid for file encryption:");
-        return -1;
-    }
-
-    /* Call internal implementation forcing a restart of main service group */
-    return cryptfs_restart_internal(1);
-}
-
-static int do_crypto_complete(const char* mount_point) {
-    struct crypt_mnt_ftr crypt_ftr;
-    char encrypted_state[PROPERTY_VALUE_MAX];
-
-    property_get("ro.crypto.state", encrypted_state, "");
-    if (strcmp(encrypted_state, "encrypted")) {
-        SLOGE("not running with encryption, aborting");
-        return CRYPTO_COMPLETE_NOT_ENCRYPTED;
-    }
-
-    // crypto_complete is full disk encrypted status
-    if (fscrypt_is_native()) {
-        return CRYPTO_COMPLETE_NOT_ENCRYPTED;
-    }
-
-    if (get_crypt_ftr_and_key(&crypt_ftr)) {
-        std::string key_loc;
-        get_crypt_info(&key_loc, nullptr);
-
-        /*
-         * Only report this error if key_loc is a file and it exists.
-         * If the device was never encrypted, and /data is not mountable for
-         * some reason, returning 1 should prevent the UI from presenting the
-         * a "enter password" screen, or worse, a "press button to wipe the
-         * device" screen.
-         */
-        if (!key_loc.empty() && key_loc[0] == '/' && (access("key_loc", F_OK) == -1)) {
-            SLOGE("master key file does not exist, aborting");
-            return CRYPTO_COMPLETE_NOT_ENCRYPTED;
-        } else {
-            SLOGE("Error getting crypt footer and key\n");
-            return CRYPTO_COMPLETE_BAD_METADATA;
-        }
-    }
-
-    // Test for possible error flags
-    if (crypt_ftr.flags & CRYPT_ENCRYPTION_IN_PROGRESS) {
-        SLOGE("Encryption process is partway completed\n");
-        return CRYPTO_COMPLETE_PARTIAL;
-    }
-
-    if (crypt_ftr.flags & CRYPT_INCONSISTENT_STATE) {
-        SLOGE("Encryption process was interrupted but cannot continue\n");
-        return CRYPTO_COMPLETE_INCONSISTENT;
-    }
-
-    if (crypt_ftr.flags & CRYPT_DATA_CORRUPT) {
-        SLOGE("Encryption is successful but data is corrupt\n");
-        return CRYPTO_COMPLETE_CORRUPT;
-    }
-
-    /* We passed the test! We shall diminish, and return to the west */
-    return CRYPTO_COMPLETE_ENCRYPTED;
-}
-
-#ifdef CONFIG_HW_DISK_ENCRYPTION
-static int test_mount_hw_encrypted_fs(struct crypt_mnt_ftr* crypt_ftr,
-             const char *passwd, const char *mount_point, const char *label)
-{
-    /* Allocate enough space for a 256 bit key, but we may use less */
-    unsigned char decrypted_master_key[32];
-    std::string crypto_blkdev_hw;
-    std::string crypto_blkdev;
-    std::string real_blkdev;
-    unsigned int orig_failed_decrypt_count;
-    int rc = 0;
-
-    SLOGD("crypt_ftr->fs_size = %lld\n", crypt_ftr->fs_size);
-    orig_failed_decrypt_count = crypt_ftr->failed_decrypt_count;
-
-    get_crypt_info(nullptr, &real_blkdev);
-
-    int key_index = 0;
-    if(is_hw_disk_encryption((char*)crypt_ftr->crypto_type_name)) {
-        key_index = verify_and_update_hw_fde_passwd(passwd, crypt_ftr);
-        if (key_index < 0) {
-            rc = crypt_ftr->failed_decrypt_count;
-            goto errout;
-        }
-        else {
-            if (is_ice_enabled()) {
-#ifndef CONFIG_HW_DISK_ENCRYPT_PERF
-                if (create_crypto_blk_dev_hw(crypt_ftr, (unsigned char*)&key_index,
-                                          real_blkdev.c_str(), &crypto_blkdev_hw, label, 0)) {
-                    SLOGE("Error creating decrypted block device");
-                    rc = -1;
-                    goto errout;
-                }
-#endif
-            } else {
-                if (create_crypto_blk_dev(crypt_ftr, decrypted_master_key,
-                                          real_blkdev.c_str(), &crypto_blkdev, label, 0)) {
-                    SLOGE("Error creating decrypted block device");
-                    rc = -1;
-                    goto errout;
-                }
-            }
-        }
-    }
-
-    if (rc == 0) {
-        crypt_ftr->failed_decrypt_count = 0;
-        if (orig_failed_decrypt_count != 0) {
-            put_crypt_ftr_and_key(crypt_ftr);
-        }
-
-        /* Save the name of the crypto block device
-         * so we can mount it when restarting the framework. */
-        if (is_ice_enabled()) {
-#ifndef CONFIG_HW_DISK_ENCRYPT_PERF
-            property_set("ro.crypto.fs_crypto_blkdev", crypto_blkdev_hw.c_str());
-#endif
-        } else {
-            property_set("ro.crypto.fs_crypto_blkdev", crypto_blkdev.c_str());
-        }
-        master_key_saved = 1;
-    }
-
-  errout:
-    return rc;
-}
-#endif
-
-static int test_mount_encrypted_fs(struct crypt_mnt_ftr* crypt_ftr, const char* passwd,
-                                   const char* mount_point, const char* label) {
-    unsigned char decrypted_master_key[MAX_KEY_LEN];
-    std::string crypto_blkdev;
-    std::string real_blkdev;
-    char tmp_mount_point[64];
-    unsigned int orig_failed_decrypt_count;
-    int rc;
-    int upgrade = 0;
-    unsigned char* intermediate_key = 0;
-    size_t intermediate_key_size = 0;
-    int N = 1 << crypt_ftr->N_factor;
-    int r = 1 << crypt_ftr->r_factor;
-    int p = 1 << crypt_ftr->p_factor;
-
-    SLOGD("crypt_ftr->fs_size = %lld\n", crypt_ftr->fs_size);
-    orig_failed_decrypt_count = crypt_ftr->failed_decrypt_count;
-
-    if (!(crypt_ftr->flags & CRYPT_MNT_KEY_UNENCRYPTED)) {
-        if (decrypt_master_key(passwd, decrypted_master_key, crypt_ftr, &intermediate_key,
-                               &intermediate_key_size)) {
-            SLOGE("Failed to decrypt master key\n");
-            rc = -1;
-            goto errout;
-        }
-    }
-
-    get_crypt_info(nullptr, &real_blkdev);
-
-    // Create crypto block device - all (non fatal) code paths
-    // need it
-    if (create_crypto_blk_dev(crypt_ftr, decrypted_master_key, real_blkdev.c_str(), &crypto_blkdev,
-                              label, 0)) {
-        SLOGE("Error creating decrypted block device\n");
-        rc = -1;
-        goto errout;
-    }
-
-    /* Work out if the problem is the password or the data */
-    unsigned char scrypted_intermediate_key[sizeof(crypt_ftr->scrypted_intermediate_key)];
-
-    rc = crypto_scrypt(intermediate_key, intermediate_key_size, crypt_ftr->salt,
-                       sizeof(crypt_ftr->salt), N, r, p, scrypted_intermediate_key,
-                       sizeof(scrypted_intermediate_key));
-
-    // Does the key match the crypto footer?
-    if (rc == 0 && memcmp(scrypted_intermediate_key, crypt_ftr->scrypted_intermediate_key,
-                          sizeof(scrypted_intermediate_key)) == 0) {
-        SLOGI("Password matches");
-        rc = 0;
-    } else {
-        /* Try mounting the file system anyway, just in case the problem's with
-         * the footer, not the key. */
-        snprintf(tmp_mount_point, sizeof(tmp_mount_point), "%s/tmp_mnt", mount_point);
-        mkdir(tmp_mount_point, 0755);
-        if (fs_mgr_do_mount(&fstab_default, DATA_MNT_POINT,
-                            const_cast<char*>(crypto_blkdev.c_str()), tmp_mount_point)) {
-            SLOGE("Error temp mounting decrypted block device\n");
-            delete_crypto_blk_dev(label);
-
-            rc = ++crypt_ftr->failed_decrypt_count;
-            put_crypt_ftr_and_key(crypt_ftr);
-        } else {
-            /* Success! */
-            SLOGI("Password did not match but decrypted drive mounted - continue");
-            umount(tmp_mount_point);
-            rc = 0;
-        }
-    }
-
-    if (rc == 0) {
-        crypt_ftr->failed_decrypt_count = 0;
-        if (orig_failed_decrypt_count != 0) {
-            put_crypt_ftr_and_key(crypt_ftr);
-        }
-
-        /* Save the name of the crypto block device
-         * so we can mount it when restarting the framework. */
-        property_set("ro.crypto.fs_crypto_blkdev", crypto_blkdev.c_str());
-
-        /* Also save a the master key so we can reencrypted the key
-         * the key when we want to change the password on it. */
-        memcpy(saved_master_key, decrypted_master_key, crypt_ftr->keysize);
-        saved_mount_point = strdup(mount_point);
-        master_key_saved = 1;
-        SLOGD("%s(): Master key saved\n", __FUNCTION__);
-        rc = 0;
-
-        // Upgrade if we're not using the latest KDF.
-        if (crypt_ftr->kdf_type != KDF_SCRYPT_KEYMASTER) {
-            crypt_ftr->kdf_type = KDF_SCRYPT_KEYMASTER;
-            upgrade = 1;
-        }
-
-        if (upgrade) {
-            rc = encrypt_master_key(passwd, crypt_ftr->salt, saved_master_key,
-                                    crypt_ftr->master_key, crypt_ftr, true);
-            if (!rc) {
-                rc = put_crypt_ftr_and_key(crypt_ftr);
-            }
-            SLOGD("Key Derivation Function upgrade: rc=%d\n", rc);
-
-            // Do not fail even if upgrade failed - machine is bootable
-            // Note that if this code is ever hit, there is a *serious* problem
-            // since KDFs should never fail. You *must* fix the kdf before
-            // proceeding!
-            if (rc) {
-                SLOGW(
-                    "Upgrade failed with error %d,"
-                    " but continuing with previous state",
-                    rc);
-                rc = 0;
-            }
-        }
-    }
-
-errout:
-    if (intermediate_key) {
-        memset(intermediate_key, 0, intermediate_key_size);
-        free(intermediate_key);
-    }
-    return rc;
-}
 
 /*
  * Called by vold when it's asked to mount an encrypted external
@@ -1899,1164 +184,54 @@
         return -1;
     }
 
-    struct crypt_mnt_ftr ext_crypt_ftr;
-    memset(&ext_crypt_ftr, 0, sizeof(ext_crypt_ftr));
-    ext_crypt_ftr.fs_size = nr_sec;
-    ext_crypt_ftr.keysize = crypto_type.get_keysize();
-    strlcpy((char*)ext_crypt_ftr.crypto_type_name, crypto_type.get_kernel_name(),
-            MAX_CRYPTO_TYPE_NAME_LEN);
-    uint32_t flags = 0;
+    auto& dm = DeviceMapper::Instance();
+
+    // We need two ASCII characters to represent each byte, and need space for
+    // the '\0' terminator.
+    char key_ascii[MAX_KEY_LEN * 2 + 1];
+    convert_key_to_hex_ascii(key, key_ascii);
+
+    auto target = std::make_unique<DmTargetCrypt>(0, nr_sec, crypto_type.get_kernel_name(),
+                                                  key_ascii, 0, real_blkdev, 0);
+    target->AllowDiscards();
+
     if (fscrypt_is_native() &&
-        android::base::GetBoolProperty("ro.crypto.allow_encrypt_override", false))
-        flags |= CREATE_CRYPTO_BLK_DEV_FLAGS_ALLOW_ENCRYPT_OVERRIDE;
-
-    return create_crypto_blk_dev(&ext_crypt_ftr, reinterpret_cast<const unsigned char*>(key.data()),
-                                 real_blkdev, out_crypto_blkdev, label, flags);
-}
-
-int cryptfs_crypto_complete(void) {
-    return do_crypto_complete("/data");
-}
-
-int check_unmounted_and_get_ftr(struct crypt_mnt_ftr* crypt_ftr) {
-    char encrypted_state[PROPERTY_VALUE_MAX];
-    property_get("ro.crypto.state", encrypted_state, "");
-    if (master_key_saved || strcmp(encrypted_state, "encrypted")) {
-        SLOGE(
-            "encrypted fs already validated or not running with encryption,"
-            " aborting");
-        return -1;
-    }
-
-    if (get_crypt_ftr_and_key(crypt_ftr)) {
-        SLOGE("Error getting crypt footer and key");
-        return -1;
-    }
-
+        android::base::GetBoolProperty("ro.crypto.allow_encrypt_override", false)) {
+        target->AllowEncryptOverride();
+    }
+    if (add_sector_size_param(target.get(), &nr_sec)) {
+        SLOGE("Error processing dm-crypt sector size param\n");
+        return -1;
+    }
+
+    DmTable table;
+    table.AddTarget(std::move(target));
+
+    int load_count = 1;
+    while (load_count < TABLE_LOAD_RETRIES) {
+        if (dm.CreateDevice(label, table)) {
+            break;
+        }
+        load_count++;
+    }
+
+    if (load_count >= TABLE_LOAD_RETRIES) {
+        SLOGE("Cannot load dm-crypt mapping table.\n");
+        return -1;
+    }
+    if (load_count > 1) {
+        SLOGI("Took %d tries to load dmcrypt table.\n", load_count);
+    }
+
+    if (!dm.GetDmDevicePathByName(label, out_crypto_blkdev)) {
+        SLOGE("Cannot determine dm-crypt path for %s.\n", label);
+        return -1;
+    }
+
+    /* Ensure the dm device has been created before returning. */
+    if (android::vold::WaitForFile(out_crypto_blkdev->c_str(), 1s) < 0) {
+        // WaitForFile generates a suitable log message
+        return -1;
+    }
     return 0;
-}
-
-#ifdef CONFIG_HW_DISK_ENCRYPTION
-int cryptfs_check_passwd_hw(const char* passwd)
-{
-    struct crypt_mnt_ftr crypt_ftr;
-    int rc;
-    unsigned char master_key[KEY_LEN_BYTES];
-
-    /* get key */
-    if (get_crypt_ftr_and_key(&crypt_ftr)) {
-        SLOGE("Error getting crypt footer and key");
-        return -1;
-    }
-
-    /*
-     * in case of manual encryption (from GUI), the encryption is done with
-     * default password
-     */
-    if (crypt_ftr.flags & CRYPT_FORCE_COMPLETE) {
-        /* compare scrypted_intermediate_key with stored scrypted_intermediate_key
-         * which was created with actual password before reboot.
-         */
-        rc = cryptfs_get_master_key(&crypt_ftr, passwd, master_key);
-        if (rc) {
-            SLOGE("password doesn't match");
-            rc = ++crypt_ftr.failed_decrypt_count;
-            put_crypt_ftr_and_key(&crypt_ftr);
-            return rc;
-        }
-
-        rc = test_mount_hw_encrypted_fs(&crypt_ftr, DEFAULT_PASSWORD,
-            DATA_MNT_POINT, CRYPTO_BLOCK_DEVICE);
-
-        if (rc) {
-            SLOGE("Default password did not match on reboot encryption");
-            return rc;
-        }
-
-        crypt_ftr.flags &= ~CRYPT_FORCE_COMPLETE;
-        put_crypt_ftr_and_key(&crypt_ftr);
-        rc = cryptfs_changepw(crypt_ftr.crypt_type, DEFAULT_PASSWORD, passwd);
-        if (rc) {
-            SLOGE("Could not change password on reboot encryption");
-            return rc;
-        }
-    } else
-        rc = test_mount_hw_encrypted_fs(&crypt_ftr, passwd,
-            DATA_MNT_POINT, CRYPTO_BLOCK_DEVICE);
-
-    if (crypt_ftr.crypt_type != CRYPT_TYPE_DEFAULT) {
-        cryptfs_clear_password();
-        password = strdup(passwd);
-        struct timespec now;
-        clock_gettime(CLOCK_BOOTTIME, &now);
-        password_expiry_time = now.tv_sec + password_max_age_seconds;
-    }
-
-    return rc;
-}
-#endif
-
-int cryptfs_check_passwd(const char* passwd) {
-    SLOGI("cryptfs_check_passwd");
-    if (fscrypt_is_native()) {
-        SLOGE("cryptfs_check_passwd not valid for file encryption");
-        return -1;
-    }
-
-    struct crypt_mnt_ftr crypt_ftr;
-    int rc;
-
-    rc = check_unmounted_and_get_ftr(&crypt_ftr);
-    if (rc) {
-        SLOGE("Could not get footer");
-        return rc;
-    }
-
-#ifdef CONFIG_HW_DISK_ENCRYPTION
-    if (is_hw_disk_encryption((char*)crypt_ftr.crypto_type_name))
-        return cryptfs_check_passwd_hw(passwd);
-#endif
-
-    rc = test_mount_encrypted_fs(&crypt_ftr, passwd, DATA_MNT_POINT, CRYPTO_BLOCK_DEVICE);
-    if (rc) {
-        SLOGE("Password did not match");
-        return rc;
-    }
-
-    if (crypt_ftr.flags & CRYPT_FORCE_COMPLETE) {
-        // Here we have a default actual password but a real password
-        // we must test against the scrypted value
-        // First, we must delete the crypto block device that
-        // test_mount_encrypted_fs leaves behind as a side effect
-        delete_crypto_blk_dev(CRYPTO_BLOCK_DEVICE);
-        rc = test_mount_encrypted_fs(&crypt_ftr, DEFAULT_PASSWORD, DATA_MNT_POINT,
-                                     CRYPTO_BLOCK_DEVICE);
-        if (rc) {
-            SLOGE("Default password did not match on reboot encryption");
-            return rc;
-        }
-
-        crypt_ftr.flags &= ~CRYPT_FORCE_COMPLETE;
-        put_crypt_ftr_and_key(&crypt_ftr);
-        rc = cryptfs_changepw(crypt_ftr.crypt_type, DEFAULT_PASSWORD, passwd);
-        if (rc) {
-            SLOGE("Could not change password on reboot encryption");
-            return rc;
-        }
-    }
-
-    if (crypt_ftr.crypt_type != CRYPT_TYPE_DEFAULT) {
-        cryptfs_clear_password();
-        password = strdup(passwd);
-        struct timespec now;
-        clock_gettime(CLOCK_BOOTTIME, &now);
-        password_expiry_time = now.tv_sec + password_max_age_seconds;
-    }
-
-    return rc;
-}
-
-int cryptfs_verify_passwd(const char* passwd) {
-    struct crypt_mnt_ftr crypt_ftr;
-    unsigned char decrypted_master_key[MAX_KEY_LEN];
-    char encrypted_state[PROPERTY_VALUE_MAX];
-    int rc;
-
-    property_get("ro.crypto.state", encrypted_state, "");
-    if (strcmp(encrypted_state, "encrypted")) {
-        SLOGE("device not encrypted, aborting");
-        return -2;
-    }
-
-    if (!master_key_saved) {
-        SLOGE("encrypted fs not yet mounted, aborting");
-        return -1;
-    }
-
-    if (!saved_mount_point) {
-        SLOGE("encrypted fs failed to save mount point, aborting");
-        return -1;
-    }
-
-    if (get_crypt_ftr_and_key(&crypt_ftr)) {
-        SLOGE("Error getting crypt footer and key\n");
-        return -1;
-    }
-
-    if (crypt_ftr.flags & CRYPT_MNT_KEY_UNENCRYPTED) {
-        /* If the device has no password, then just say the password is valid */
-        rc = 0;
-    } else {
-#ifdef CONFIG_HW_DISK_ENCRYPTION
-        if(is_hw_disk_encryption((char*)crypt_ftr.crypto_type_name)) {
-            if (verify_hw_fde_passwd(passwd, &crypt_ftr) >= 0)
-              rc = 0;
-            else
-              rc = -1;
-        } else {
-            decrypt_master_key(passwd, decrypted_master_key, &crypt_ftr, 0, 0);
-            if (!memcmp(decrypted_master_key, saved_master_key, crypt_ftr.keysize)) {
-                /* They match, the password is correct */
-                rc = 0;
-            } else {
-              /* If incorrect, sleep for a bit to prevent dictionary attacks */
-                sleep(1);
-                rc = 1;
-            }
-        }
-#else
-        decrypt_master_key(passwd, decrypted_master_key, &crypt_ftr, 0, 0);
-        if (!memcmp(decrypted_master_key, saved_master_key, crypt_ftr.keysize)) {
-            /* They match, the password is correct */
-            rc = 0;
-        } else {
-            /* If incorrect, sleep for a bit to prevent dictionary attacks */
-            sleep(1);
-            rc = 1;
-        }
-#endif
-    }
-
-    return rc;
-}
-
-/* Initialize a crypt_mnt_ftr structure.  The keysize is
- * defaulted to get_crypto_type().get_keysize() bytes, and the filesystem size to 0.
- * Presumably, at a minimum, the caller will update the
- * filesystem size and crypto_type_name after calling this function.
- */
-static int cryptfs_init_crypt_mnt_ftr(struct crypt_mnt_ftr* ftr) {
-    off64_t off;
-
-    memset(ftr, 0, sizeof(struct crypt_mnt_ftr));
-    ftr->magic = CRYPT_MNT_MAGIC;
-    ftr->major_version = CURRENT_MAJOR_VERSION;
-    ftr->minor_version = CURRENT_MINOR_VERSION;
-    ftr->ftr_size = sizeof(struct crypt_mnt_ftr);
-    ftr->keysize = get_crypto_type().get_keysize();
-    ftr->kdf_type = KDF_SCRYPT_KEYMASTER;
-
-    get_device_scrypt_params(ftr);
-
-    ftr->persist_data_size = CRYPT_PERSIST_DATA_SIZE;
-    if (get_crypt_ftr_info(NULL, &off) == 0) {
-        ftr->persist_data_offset[0] = off + CRYPT_FOOTER_TO_PERSIST_OFFSET;
-        ftr->persist_data_offset[1] = off + CRYPT_FOOTER_TO_PERSIST_OFFSET + ftr->persist_data_size;
-    }
-
-    return 0;
-}
-
-#define FRAMEWORK_BOOT_WAIT 60
-
-static int vold_unmountAll(void) {
-    VolumeManager* vm = VolumeManager::Instance();
-    return vm->unmountAll();
-}
-
-int cryptfs_enable_internal(int crypt_type, const char* passwd, int no_ui) {
-    std::string crypto_blkdev;
-    std::string real_blkdev;
-    unsigned char decrypted_master_key[MAX_KEY_LEN];
-    int rc = -1, i;
-    struct crypt_mnt_ftr crypt_ftr;
-    struct crypt_persist_data* pdata;
-    char encrypted_state[PROPERTY_VALUE_MAX];
-    char lockid[32] = {0};
-    std::string key_loc;
-    int num_vols;
-    bool rebootEncryption = false;
-    bool onlyCreateHeader = false;
-#ifdef CONFIG_HW_DISK_ENCRYPTION
-    unsigned char newpw[32];
-    int key_index = 0;
-#endif
-    int index = 0;
-
-    /* Get a wakelock as this may take a while, and we don't want the
-     * device to sleep on us.  We'll grab a partial wakelock, and if the UI
-     * wants to keep the screen on, it can grab a full wakelock.
-     */
-    snprintf(lockid, sizeof(lockid), "enablecrypto%d", (int)getpid());
-    auto wl = android::wakelock::WakeLock::tryGet(lockid);
-    if (!wl.has_value()) {
-        return android::UNEXPECTED_NULL;
-    }
-
-    if (get_crypt_ftr_and_key(&crypt_ftr) == 0) {
-        if (crypt_ftr.flags & CRYPT_FORCE_ENCRYPTION) {
-            if (!check_ftr_sha(&crypt_ftr)) {
-                memset(&crypt_ftr, 0, sizeof(crypt_ftr));
-                put_crypt_ftr_and_key(&crypt_ftr);
-                goto error_unencrypted;
-            }
-
-            /* Doing a reboot-encryption*/
-            crypt_ftr.flags &= ~CRYPT_FORCE_ENCRYPTION;
-            crypt_ftr.flags |= CRYPT_FORCE_COMPLETE;
-            rebootEncryption = true;
-        }
-    } else {
-        // We don't want to accidentally reference invalid data.
-        memset(&crypt_ftr, 0, sizeof(crypt_ftr));
-    }
-
-    property_get("ro.crypto.state", encrypted_state, "");
-    if (!strcmp(encrypted_state, "encrypted")) {
-        SLOGE("Device is already running encrypted, aborting");
-        goto error_unencrypted;
-    }
-
-    get_crypt_info(&key_loc, &real_blkdev);
-
-    /* Get the size of the real block device */
-    uint64_t nr_sec;
-    if (android::vold::GetBlockDev512Sectors(real_blkdev, &nr_sec) != android::OK) {
-        SLOGE("Cannot get size of block device %s\n", real_blkdev.c_str());
-        goto error_unencrypted;
-    }
-
-    /* If doing inplace encryption, make sure the orig fs doesn't include the crypto footer */
-    if (key_loc == KEY_IN_FOOTER) {
-        uint64_t fs_size_sec, max_fs_size_sec;
-        fs_size_sec = get_fs_size(real_blkdev.c_str());
-        if (fs_size_sec == 0) fs_size_sec = get_f2fs_filesystem_size_sec(real_blkdev.data());
-
-        max_fs_size_sec = nr_sec - (CRYPT_FOOTER_OFFSET / CRYPT_SECTOR_SIZE);
-
-        if (fs_size_sec > max_fs_size_sec) {
-            SLOGE("Orig filesystem overlaps crypto footer region.  Cannot encrypt in place.");
-            goto error_unencrypted;
-        }
-    }
-
-    /* The init files are setup to stop the class main and late start when
-     * vold sets trigger_shutdown_framework.
-     */
-    property_set("vold.decrypt", "trigger_shutdown_framework");
-    SLOGD("Just asked init to shut down class main\n");
-
-    /* Ask vold to unmount all devices that it manages */
-    if (vold_unmountAll()) {
-        SLOGE("Failed to unmount all vold managed devices");
-    }
-
-    /* no_ui means we are being called from init, not settings.
-       Now we always reboot from settings, so !no_ui means reboot
-     */
-    if (!no_ui) {
-        /* Try fallback, which is to reboot and try there */
-        onlyCreateHeader = true;
-        FILE* breadcrumb = fopen(BREADCRUMB_FILE, "we");
-        if (breadcrumb == 0) {
-            SLOGE("Failed to create breadcrumb file");
-            goto error_shutting_down;
-        }
-        fclose(breadcrumb);
-    }
-
-    /* Start the actual work of making an encrypted filesystem */
-    /* Initialize a crypt_mnt_ftr for the partition */
-    if (!rebootEncryption) {
-        if (cryptfs_init_crypt_mnt_ftr(&crypt_ftr)) {
-            goto error_shutting_down;
-        }
-
-        if (key_loc == KEY_IN_FOOTER) {
-            crypt_ftr.fs_size = nr_sec - (CRYPT_FOOTER_OFFSET / CRYPT_SECTOR_SIZE);
-        } else {
-            crypt_ftr.fs_size = nr_sec;
-        }
-        /* At this point, we are in an inconsistent state. Until we successfully
-           complete encryption, a reboot will leave us broken. So mark the
-           encryption failed in case that happens.
-           On successfully completing encryption, remove this flag */
-        if (onlyCreateHeader) {
-            crypt_ftr.flags |= CRYPT_FORCE_ENCRYPTION;
-        } else {
-            crypt_ftr.flags |= CRYPT_INCONSISTENT_STATE;
-        }
-        crypt_ftr.crypt_type = crypt_type;
-#ifdef CONFIG_HW_DISK_ENCRYPTION
-        strlcpy((char*)crypt_ftr.crypto_type_name, "aes-xts",
-                MAX_CRYPTO_TYPE_NAME_LEN);
-#else
-        strlcpy((char*)crypt_ftr.crypto_type_name, get_crypto_type().get_kernel_name(),
-                MAX_CRYPTO_TYPE_NAME_LEN);
-#endif
-
-        /* Make an encrypted master key */
-        if (create_encrypted_random_key(onlyCreateHeader ? DEFAULT_PASSWORD : passwd,
-                                        crypt_ftr.master_key, crypt_ftr.salt, &crypt_ftr)) {
-            SLOGE("Cannot create encrypted master key\n");
-            goto error_shutting_down;
-        }
-
-        /* Replace scrypted intermediate key if we are preparing for a reboot */
-        if (onlyCreateHeader) {
-            unsigned char fake_master_key[MAX_KEY_LEN];
-            unsigned char encrypted_fake_master_key[MAX_KEY_LEN];
-            memset(fake_master_key, 0, sizeof(fake_master_key));
-            encrypt_master_key(passwd, crypt_ftr.salt, fake_master_key, encrypted_fake_master_key,
-                               &crypt_ftr, true);
-        }
-
-        /* Write the key to the end of the partition */
-        put_crypt_ftr_and_key(&crypt_ftr);
-
-        /* If any persistent data has been remembered, save it.
-         * If none, create a valid empty table and save that.
-         */
-        if (!persist_data) {
-            pdata = (crypt_persist_data*)malloc(CRYPT_PERSIST_DATA_SIZE);
-            if (pdata) {
-                init_empty_persist_data(pdata, CRYPT_PERSIST_DATA_SIZE);
-                persist_data = pdata;
-            }
-        }
-        if (persist_data) {
-            save_persistent_data();
-        }
-    }
-
-    /* When encryption triggered from settings, encryption starts after reboot.
-       So set the encryption key when the actual encryption starts.
-     */
-#ifdef CONFIG_HW_DISK_ENCRYPTION
-    if (!rebootEncryption)
-        clear_hw_device_encryption_key();
-
-    if (get_keymaster_hw_fde_passwd(
-                      onlyCreateHeader ? DEFAULT_PASSWORD : passwd,
-                      newpw, crypt_ftr.salt, &crypt_ftr))
-        key_index = set_hw_device_encryption_key(
-                      onlyCreateHeader ? DEFAULT_PASSWORD : passwd,
-                      (char*)crypt_ftr.crypto_type_name);
-    else
-        key_index = set_hw_device_encryption_key((const char*)newpw,
-                            (char*) crypt_ftr.crypto_type_name);
-    if (key_index < 0)
-        goto error_shutting_down;
-
-    crypt_ftr.flags |= CRYPT_ASCII_PASSWORD_UPDATED;
-    put_crypt_ftr_and_key(&crypt_ftr);
-#endif
-
-    if (onlyCreateHeader) {
-        sleep(2);
-        cryptfs_reboot(RebootType::reboot);
-    } else {
-        /* Do extra work for a better UX when doing the long inplace encryption */
-        /* Now that /data is unmounted, we need to mount a tmpfs
-         * /data, set a property saying we're doing inplace encryption,
-         * and restart the framework.
-         */
-        if (fs_mgr_do_tmpfs_mount(DATA_MNT_POINT)) {
-            goto error_shutting_down;
-        }
-        /* Tells the framework that inplace encryption is starting */
-        property_set("vold.encrypt_progress", "0");
-
-        /* restart the framework. */
-        /* Create necessary paths on /data */
-        prep_data_fs();
-
-        /* Ugh, shutting down the framework is not synchronous, so until it
-         * can be fixed, this horrible hack will wait a moment for it all to
-         * shut down before proceeding.  Without it, some devices cannot
-         * restart the graphics services.
-         */
-        sleep(2);
-
-        /* startup service classes main and late_start */
-        property_set("vold.decrypt", "trigger_restart_min_framework");
-        SLOGD("Just triggered restart_min_framework\n");
-
-        /* OK, the framework is restarted and will soon be showing a
-         * progress bar.  Time to setup an encrypted mapping, and
-         * either write a new filesystem, or encrypt in place updating
-         * the progress bar as we work.
-         */
-    }
-
-    decrypt_master_key(passwd, decrypted_master_key, &crypt_ftr, 0, 0);
-#ifdef CONFIG_HW_DISK_ENCRYPTION
-    if (is_hw_disk_encryption((char*)crypt_ftr.crypto_type_name) && is_ice_enabled())
-#ifdef CONFIG_HW_DISK_ENCRYPT_PERF
-      crypto_blkdev = real_blkdev;
-#else
-      create_crypto_blk_dev_hw(&crypt_ftr, (unsigned char*)&key_index, real_blkdev.c_str(), &crypto_blkdev,
-                          CRYPTO_BLOCK_DEVICE, 0);
-#endif
-    else
-      create_crypto_blk_dev(&crypt_ftr, decrypted_master_key, real_blkdev.c_str(), &crypto_blkdev,
-                          CRYPTO_BLOCK_DEVICE, 0);
-#else
-    create_crypto_blk_dev(&crypt_ftr, decrypted_master_key, real_blkdev.c_str(), &crypto_blkdev,
-                          CRYPTO_BLOCK_DEVICE, 0);
-#endif
-
-#if defined(CONFIG_HW_DISK_ENCRYPTION) && defined(CONFIG_HW_DISK_ENCRYPT_PERF)
-    if (set_ice_param(START_ENC)) {
-        SLOGE("Failed to set ICE data");
-        goto error_shutting_down;
-    }
-#endif
-    if (!rc) {
-        if (encrypt_inplace(crypto_blkdev, real_blkdev, crypt_ftr.fs_size, true)) {
-            crypt_ftr.encrypted_upto = crypt_ftr.fs_size;
-            rc = 0;
-        } else {
-            rc = -1;
-        }
-        /* Undo the dm-crypt mapping whether we succeed or not */
-        delete_crypto_blk_dev(CRYPTO_BLOCK_DEVICE);
-    }
-
-    if (!rc) {
-        /* Success */
-        crypt_ftr.flags &= ~CRYPT_INCONSISTENT_STATE;
-
-        put_crypt_ftr_and_key(&crypt_ftr);
-
-        char value[PROPERTY_VALUE_MAX];
-        property_get("ro.crypto.state", value, "");
-        if (!strcmp(value, "")) {
-            /* default encryption - continue first boot sequence */
-            property_set("ro.crypto.state", "encrypted");
-            property_set("ro.crypto.type", "block");
-            wl.reset();
-            if (rebootEncryption && crypt_ftr.crypt_type != CRYPT_TYPE_DEFAULT) {
-                // Bring up cryptkeeper that will check the password and set it
-                property_set("vold.decrypt", "trigger_shutdown_framework");
-                sleep(2);
-                property_set("vold.encrypt_progress", "");
-                cryptfs_trigger_restart_min_framework();
-            } else {
-                cryptfs_check_passwd(DEFAULT_PASSWORD);
-                cryptfs_restart_internal(1);
-            }
-            return 0;
-        } else {
-            sleep(2); /* Give the UI a chance to show 100% progress */
-            cryptfs_reboot(RebootType::reboot);
-        }
-    } else {
-        char value[PROPERTY_VALUE_MAX];
-
-        property_get("ro.vold.wipe_on_crypt_fail", value, "0");
-        if (!strcmp(value, "1")) {
-            /* wipe data if encryption failed */
-            SLOGE("encryption failed - rebooting into recovery to wipe data\n");
-            std::string err;
-            const std::vector<std::string> options = {
-                "--wipe_data\n--reason=cryptfs_enable_internal\n"};
-            if (!write_bootloader_message(options, &err)) {
-                SLOGE("could not write bootloader message: %s", err.c_str());
-            }
-            cryptfs_reboot(RebootType::recovery);
-        } else {
-            /* set property to trigger dialog */
-            property_set("vold.encrypt_progress", "error_partially_encrypted");
-        }
-        return -1;
-    }
-
-    /* hrm, the encrypt step claims success, but the reboot failed.
-     * This should not happen.
-     * Set the property and return.  Hope the framework can deal with it.
-     */
-    property_set("vold.encrypt_progress", "error_reboot_failed");
-    return rc;
-
-error_unencrypted:
-    property_set("vold.encrypt_progress", "error_not_encrypted");
-    return -1;
-
-error_shutting_down:
-    /* we failed, and have not encrypted anthing, so the users's data is still intact,
-     * but the framework is stopped and not restarted to show the error, so it's up to
-     * vold to restart the system.
-     */
-    SLOGE(
-        "Error enabling encryption after framework is shutdown, no data changed, restarting "
-        "system");
-    cryptfs_reboot(RebootType::reboot);
-
-    /* shouldn't get here */
-    property_set("vold.encrypt_progress", "error_shutting_down");
-    return -1;
-}
-
-int cryptfs_enable(int type, const char* passwd, int no_ui) {
-    return cryptfs_enable_internal(type, passwd, no_ui);
-}
-
-int cryptfs_enable_default(int no_ui) {
-    return cryptfs_enable_internal(CRYPT_TYPE_DEFAULT, DEFAULT_PASSWORD, no_ui);
-}
-
-int cryptfs_changepw(int crypt_type, const char* currentpw, const char* newpw) {
-    if (fscrypt_is_native()) {
-        SLOGE("cryptfs_changepw not valid for file encryption");
-        return -1;
-    }
-
-    struct crypt_mnt_ftr crypt_ftr;
-    int rc;
-
-    /* This is only allowed after we've successfully decrypted the master key */
-    if (!master_key_saved) {
-        SLOGE("Key not saved, aborting");
-        return -1;
-    }
-
-    if (crypt_type < 0 || crypt_type > CRYPT_TYPE_MAX_TYPE) {
-        SLOGE("Invalid crypt_type %d", crypt_type);
-        return -1;
-    }
-
-    /* get key */
-    if (get_crypt_ftr_and_key(&crypt_ftr)) {
-        SLOGE("Error getting crypt footer and key");
-        return -1;
-    }
-
-#ifdef CONFIG_HW_DISK_ENCRYPTION
-    if(is_hw_disk_encryption((char*)crypt_ftr.crypto_type_name))
-        return  cryptfs_changepw_hw_fde(crypt_type, currentpw, newpw);
-    else {
-        crypt_ftr.crypt_type = crypt_type;
-
-        rc = encrypt_master_key(crypt_type == CRYPT_TYPE_DEFAULT ?
-                                     DEFAULT_PASSWORD : newpw,
-                                     crypt_ftr.salt,
-                                     saved_master_key,
-                                     crypt_ftr.master_key,
-                                     &crypt_ftr, false);
-        if (rc) {
-            SLOGE("Encrypt master key failed: %d", rc);
-            return -1;
-        }
-        /* save the key */
-        put_crypt_ftr_and_key(&crypt_ftr);
-
-        return 0;
-    }
-#else
-    crypt_ftr.crypt_type = crypt_type;
-
-    rc = encrypt_master_key(crypt_type == CRYPT_TYPE_DEFAULT ? DEFAULT_PASSWORD : newpw,
-                            crypt_ftr.salt, saved_master_key, crypt_ftr.master_key, &crypt_ftr,
-                            false);
-    if (rc) {
-        SLOGE("Encrypt master key failed: %d", rc);
-        return -1;
-    }
-    /* save the key */
-    put_crypt_ftr_and_key(&crypt_ftr);
-
-    return 0;
-#endif
-}
-
-#ifdef CONFIG_HW_DISK_ENCRYPTION
-int cryptfs_changepw_hw_fde(int crypt_type, const char *currentpw, const char *newpw)
-{
-    struct crypt_mnt_ftr crypt_ftr;
-    int rc;
-    int previous_type;
-
-    /* get key */
-    if (get_crypt_ftr_and_key(&crypt_ftr)) {
-        SLOGE("Error getting crypt footer and key");
-        return -1;
-    }
-
-    previous_type = crypt_ftr.crypt_type;
-    int rc1;
-    unsigned char tmp_curpw[32] = {0};
-    rc1 = get_keymaster_hw_fde_passwd(crypt_ftr.crypt_type == CRYPT_TYPE_DEFAULT ?
-                                      DEFAULT_PASSWORD : currentpw, tmp_curpw,
-                                      crypt_ftr.salt, &crypt_ftr);
-
-    crypt_ftr.crypt_type = crypt_type;
-
-    int ret, rc2;
-    unsigned char tmp_newpw[32] = {0};
-
-    rc2 = get_keymaster_hw_fde_passwd(crypt_type == CRYPT_TYPE_DEFAULT ?
-                                DEFAULT_PASSWORD : newpw , tmp_newpw,
-                                crypt_ftr.salt, &crypt_ftr);
-
-    if (is_hw_disk_encryption((char*)crypt_ftr.crypto_type_name)) {
-        ret = update_hw_device_encryption_key(
-                rc1 ? (previous_type == CRYPT_TYPE_DEFAULT ? DEFAULT_PASSWORD : currentpw) : (const char*)tmp_curpw,
-                rc2 ? (crypt_type == CRYPT_TYPE_DEFAULT ? DEFAULT_PASSWORD : newpw): (const char*)tmp_newpw,
-                                    (char*)crypt_ftr.crypto_type_name);
-        if (ret) {
-            SLOGE("Error updating device encryption hardware key ret %d", ret);
-            return -1;
-        } else {
-            SLOGI("Encryption hardware key updated");
-        }
-    }
-
-    /* save the key */
-    put_crypt_ftr_and_key(&crypt_ftr);
-    return 0;
-}
-#endif
-
-static unsigned int persist_get_max_entries(int encrypted) {
-    struct crypt_mnt_ftr crypt_ftr;
-    unsigned int dsize;
-
-    /* If encrypted, use the values from the crypt_ftr, otherwise
-     * use the values for the current spec.
-     */
-    if (encrypted) {
-        if (get_crypt_ftr_and_key(&crypt_ftr)) {
-            /* Something is wrong, assume no space for entries */
-            return 0;
-        }
-        dsize = crypt_ftr.persist_data_size;
-    } else {
-        dsize = CRYPT_PERSIST_DATA_SIZE;
-    }
-
-    if (dsize > sizeof(struct crypt_persist_data)) {
-        return (dsize - sizeof(struct crypt_persist_data)) / sizeof(struct crypt_persist_entry);
-    } else {
-        return 0;
-    }
-}
-
-static int persist_get_key(const char* fieldname, char* value) {
-    unsigned int i;
-
-    if (persist_data == NULL) {
-        return -1;
-    }
-    for (i = 0; i < persist_data->persist_valid_entries; i++) {
-        if (!strncmp(persist_data->persist_entry[i].key, fieldname, PROPERTY_KEY_MAX)) {
-            /* We found it! */
-            strlcpy(value, persist_data->persist_entry[i].val, PROPERTY_VALUE_MAX);
-            return 0;
-        }
-    }
-
-    return -1;
-}
-
-static int persist_set_key(const char* fieldname, const char* value, int encrypted) {
-    unsigned int i;
-    unsigned int num;
-    unsigned int max_persistent_entries;
-
-    if (persist_data == NULL) {
-        return -1;
-    }
-
-    max_persistent_entries = persist_get_max_entries(encrypted);
-
-    num = persist_data->persist_valid_entries;
-
-    for (i = 0; i < num; i++) {
-        if (!strncmp(persist_data->persist_entry[i].key, fieldname, PROPERTY_KEY_MAX)) {
-            /* We found an existing entry, update it! */
-            memset(persist_data->persist_entry[i].val, 0, PROPERTY_VALUE_MAX);
-            strlcpy(persist_data->persist_entry[i].val, value, PROPERTY_VALUE_MAX);
-            return 0;
-        }
-    }
-
-    /* We didn't find it, add it to the end, if there is room */
-    if (persist_data->persist_valid_entries < max_persistent_entries) {
-        memset(&persist_data->persist_entry[num], 0, sizeof(struct crypt_persist_entry));
-        strlcpy(persist_data->persist_entry[num].key, fieldname, PROPERTY_KEY_MAX);
-        strlcpy(persist_data->persist_entry[num].val, value, PROPERTY_VALUE_MAX);
-        persist_data->persist_valid_entries++;
-        return 0;
-    }
-
-    return -1;
-}
-
-/**
- * Test if key is part of the multi-entry (field, index) sequence. Return non-zero if key is in the
- * sequence and its index is greater than or equal to index. Return 0 otherwise.
- */
-int match_multi_entry(const char* key, const char* field, unsigned index) {
-    std::string key_ = key;
-    std::string field_ = field;
-
-    std::string parsed_field;
-    unsigned parsed_index;
-
-    std::string::size_type split = key_.find_last_of('_');
-    if (split == std::string::npos) {
-        parsed_field = key_;
-        parsed_index = 0;
-    } else {
-        parsed_field = key_.substr(0, split);
-        parsed_index = std::stoi(key_.substr(split + 1));
-    }
-
-    return parsed_field == field_ && parsed_index >= index;
-}
-
-/*
- * Delete entry/entries from persist_data. If the entries are part of a multi-segment field, all
- * remaining entries starting from index will be deleted.
- * returns PERSIST_DEL_KEY_OK if deletion succeeds,
- * PERSIST_DEL_KEY_ERROR_NO_FIELD if the field does not exist,
- * and PERSIST_DEL_KEY_ERROR_OTHER if error occurs.
- *
- */
-static int persist_del_keys(const char* fieldname, unsigned index) {
-    unsigned int i;
-    unsigned int j;
-    unsigned int num;
-
-    if (persist_data == NULL) {
-        return PERSIST_DEL_KEY_ERROR_OTHER;
-    }
-
-    num = persist_data->persist_valid_entries;
-
-    j = 0;  // points to the end of non-deleted entries.
-    // Filter out to-be-deleted entries in place.
-    for (i = 0; i < num; i++) {
-        if (!match_multi_entry(persist_data->persist_entry[i].key, fieldname, index)) {
-            persist_data->persist_entry[j] = persist_data->persist_entry[i];
-            j++;
-        }
-    }
-
-    if (j < num) {
-        persist_data->persist_valid_entries = j;
-        // Zeroise the remaining entries
-        memset(&persist_data->persist_entry[j], 0, (num - j) * sizeof(struct crypt_persist_entry));
-        return PERSIST_DEL_KEY_OK;
-    } else {
-        // Did not find an entry matching the given fieldname
-        return PERSIST_DEL_KEY_ERROR_NO_FIELD;
-    }
-}
-
-static int persist_count_keys(const char* fieldname) {
-    unsigned int i;
-    unsigned int count;
-
-    if (persist_data == NULL) {
-        return -1;
-    }
-
-    count = 0;
-    for (i = 0; i < persist_data->persist_valid_entries; i++) {
-        if (match_multi_entry(persist_data->persist_entry[i].key, fieldname, 0)) {
-            count++;
-        }
-    }
-
-    return count;
-}
-
-/* Return the value of the specified field. */
-int cryptfs_getfield(const char* fieldname, char* value, int len) {
-    if (fscrypt_is_native()) {
-        SLOGE("Cannot get field when file encrypted");
-        return -1;
-    }
-
-    char temp_value[PROPERTY_VALUE_MAX];
-    /* CRYPTO_GETFIELD_OK is success,
-     * CRYPTO_GETFIELD_ERROR_NO_FIELD is value not set,
-     * CRYPTO_GETFIELD_ERROR_BUF_TOO_SMALL is buffer (as given by len) too small,
-     * CRYPTO_GETFIELD_ERROR_OTHER is any other error
-     */
-    int rc = CRYPTO_GETFIELD_ERROR_OTHER;
-    int i;
-    char temp_field[PROPERTY_KEY_MAX];
-
-    if (persist_data == NULL) {
-        load_persistent_data();
-        if (persist_data == NULL) {
-            SLOGE("Getfield error, cannot load persistent data");
-            goto out;
-        }
-    }
-
-    // Read value from persistent entries. If the original value is split into multiple entries,
-    // stitch them back together.
-    if (!persist_get_key(fieldname, temp_value)) {
-        // We found it, copy it to the caller's buffer and keep going until all entries are read.
-        if (strlcpy(value, temp_value, len) >= (unsigned)len) {
-            // value too small
-            rc = CRYPTO_GETFIELD_ERROR_BUF_TOO_SMALL;
-            goto out;
-        }
-        rc = CRYPTO_GETFIELD_OK;
-
-        for (i = 1; /* break explicitly */; i++) {
-            if (snprintf(temp_field, sizeof(temp_field), "%s_%d", fieldname, i) >=
-                (int)sizeof(temp_field)) {
-                // If the fieldname is very long, we stop as soon as it begins to overflow the
-                // maximum field length. At this point we have in fact fully read out the original
-                // value because cryptfs_setfield would not allow fields with longer names to be
-                // written in the first place.
-                break;
-            }
-            if (!persist_get_key(temp_field, temp_value)) {
-                if (strlcat(value, temp_value, len) >= (unsigned)len) {
-                    // value too small.
-                    rc = CRYPTO_GETFIELD_ERROR_BUF_TOO_SMALL;
-                    goto out;
-                }
-            } else {
-                // Exhaust all entries.
-                break;
-            }
-        }
-    } else {
-        /* Sadness, it's not there.  Return the error */
-        rc = CRYPTO_GETFIELD_ERROR_NO_FIELD;
-    }
-
-out:
-    return rc;
-}
-
-/* Set the value of the specified field. */
-int cryptfs_setfield(const char* fieldname, const char* value) {
-    if (fscrypt_is_native()) {
-        SLOGE("Cannot set field when file encrypted");
-        return -1;
-    }
-
-    char encrypted_state[PROPERTY_VALUE_MAX];
-    /* 0 is success, negative values are error */
-    int rc = CRYPTO_SETFIELD_ERROR_OTHER;
-    int encrypted = 0;
-    unsigned int field_id;
-    char temp_field[PROPERTY_KEY_MAX];
-    unsigned int num_entries;
-    unsigned int max_keylen;
-
-    if (persist_data == NULL) {
-        load_persistent_data();
-        if (persist_data == NULL) {
-            SLOGE("Setfield error, cannot load persistent data");
-            goto out;
-        }
-    }
-
-    property_get("ro.crypto.state", encrypted_state, "");
-    if (!strcmp(encrypted_state, "encrypted")) {
-        encrypted = 1;
-    }
-
-    // Compute the number of entries required to store value, each entry can store up to
-    // (PROPERTY_VALUE_MAX - 1) chars
-    if (strlen(value) == 0) {
-        // Empty value also needs one entry to store.
-        num_entries = 1;
-    } else {
-        num_entries = (strlen(value) + (PROPERTY_VALUE_MAX - 1) - 1) / (PROPERTY_VALUE_MAX - 1);
-    }
-
-    max_keylen = strlen(fieldname);
-    if (num_entries > 1) {
-        // Need an extra "_%d" suffix.
-        max_keylen += 1 + log10(num_entries);
-    }
-    if (max_keylen > PROPERTY_KEY_MAX - 1) {
-        rc = CRYPTO_SETFIELD_ERROR_FIELD_TOO_LONG;
-        goto out;
-    }
-
-    // Make sure we have enough space to write the new value
-    if (persist_data->persist_valid_entries + num_entries - persist_count_keys(fieldname) >
-        persist_get_max_entries(encrypted)) {
-        rc = CRYPTO_SETFIELD_ERROR_VALUE_TOO_LONG;
-        goto out;
-    }
-
-    // Now that we know persist_data has enough space for value, let's delete the old field first
-    // to make up space.
-    persist_del_keys(fieldname, 0);
-
-    if (persist_set_key(fieldname, value, encrypted)) {
-        // fail to set key, should not happen as we have already checked the available space
-        SLOGE("persist_set_key() error during setfield()");
-        goto out;
-    }
-
-    for (field_id = 1; field_id < num_entries; field_id++) {
-        snprintf(temp_field, sizeof(temp_field), "%s_%u", fieldname, field_id);
-
-        if (persist_set_key(temp_field, value + field_id * (PROPERTY_VALUE_MAX - 1), encrypted)) {
-            // fail to set key, should not happen as we have already checked the available space.
-            SLOGE("persist_set_key() error during setfield()");
-            goto out;
-        }
-    }
-
-    /* If we are running encrypted, save the persistent data now */
-    if (encrypted) {
-        if (save_persistent_data()) {
-            SLOGE("Setfield error, cannot save persistent data");
-            goto out;
-        }
-    }
-
-    rc = CRYPTO_SETFIELD_OK;
-
-out:
-    return rc;
-}
-
-/* Checks userdata. Attempt to mount the volume if default-
- * encrypted.
- * On success trigger next init phase and return 0.
- * Currently do not handle failure - see TODO below.
- */
-int cryptfs_mount_default_encrypted(void) {
-    int crypt_type = cryptfs_get_password_type();
-    if (crypt_type < 0 || crypt_type > CRYPT_TYPE_MAX_TYPE) {
-        SLOGE("Bad crypt type - error");
-    } else if (crypt_type != CRYPT_TYPE_DEFAULT) {
-        SLOGD(
-            "Password is not default - "
-            "starting min framework to prompt");
-        property_set("vold.decrypt", "trigger_restart_min_framework");
-        return 0;
-    } else if (cryptfs_check_passwd(DEFAULT_PASSWORD) == 0) {
-        SLOGD("Password is default - restarting filesystem");
-        cryptfs_restart_internal(0);
-        return 0;
-    } else {
-        SLOGE("Encrypted, default crypt type but can't decrypt");
-    }
-
-    /** Corrupt. Allow us to boot into framework, which will detect bad
-        crypto when it calls do_crypto_complete, then do a factory reset
-     */
-    property_set("vold.decrypt", "trigger_restart_min_framework");
-    return 0;
-}
-
-/* Returns type of the password, default, pattern, pin or password.
- */
-int cryptfs_get_password_type(void) {
-    if (fscrypt_is_native()) {
-        SLOGE("cryptfs_get_password_type not valid for file encryption");
-        return -1;
-    }
-
-    struct crypt_mnt_ftr crypt_ftr;
-
-    if (get_crypt_ftr_and_key(&crypt_ftr)) {
-        SLOGE("Error getting crypt footer and key\n");
-        return -1;
-    }
-
-    if (crypt_ftr.flags & CRYPT_INCONSISTENT_STATE) {
-        return -1;
-    }
-
-    return crypt_ftr.crypt_type;
-}
-
-const char* cryptfs_get_password() {
-    if (fscrypt_is_native()) {
-        SLOGE("cryptfs_get_password not valid for file encryption");
-        return 0;
-    }
-
-    struct timespec now;
-    clock_gettime(CLOCK_BOOTTIME, &now);
-    if (now.tv_sec < password_expiry_time) {
-        return password;
-    } else {
-        cryptfs_clear_password();
-        return 0;
-    }
-}
-
-void cryptfs_clear_password() {
-    if (password) {
-        size_t len = strlen(password);
-        memset(password, 0, len);
-        free(password);
-        password = 0;
-        password_expiry_time = 0;
-    }
-}
-
-int cryptfs_isConvertibleToFBE() {
-    auto entry = GetEntryForMountPoint(&fstab_default, DATA_MNT_POINT);
-    return entry && entry->fs_mgr_flags.force_fde_or_fbe;
-}
-
-int cryptfs_create_default_ftr(struct crypt_mnt_ftr* crypt_ftr, __attribute__((unused))int key_length)
-{
-    if (cryptfs_init_crypt_mnt_ftr(crypt_ftr)) {
-        SLOGE("Failed to initialize crypt_ftr");
-        return -1;
-    }
-
-    if (create_encrypted_random_key(DEFAULT_PASSWORD, crypt_ftr->master_key,
-                                    crypt_ftr->salt, crypt_ftr)) {
-        SLOGE("Cannot create encrypted master key\n");
-        return -1;
-    }
-
-    //crypt_ftr->keysize = key_length / 8;
-    return 0;
-}
-
-int cryptfs_get_master_key(struct crypt_mnt_ftr* ftr, const char* password,
-                           unsigned char* master_key)
-{
-    int rc;
-
-    unsigned char* intermediate_key = 0;
-    size_t intermediate_key_size = 0;
-
-    if (password == 0 || *password == 0) {
-        password = DEFAULT_PASSWORD;
-    }
-
-    rc = decrypt_master_key(password, master_key, ftr, &intermediate_key,
-                            &intermediate_key_size);
-
-    if (rc) {
-        SLOGE("Can't calculate intermediate key");
-        return rc;
-    }
-
-    int N = 1 << ftr->N_factor;
-    int r = 1 << ftr->r_factor;
-    int p = 1 << ftr->p_factor;
-
-    unsigned char scrypted_intermediate_key[sizeof(ftr->scrypted_intermediate_key)];
-
-    rc = crypto_scrypt(intermediate_key, intermediate_key_size,
-                       ftr->salt, sizeof(ftr->salt), N, r, p,
-                       scrypted_intermediate_key,
-                       sizeof(scrypted_intermediate_key));
-
-    free(intermediate_key);
-
-    if (rc) {
-        SLOGE("Can't scrypt intermediate key");
-        return rc;
-    }
-
-    return memcmp(scrypted_intermediate_key, ftr->scrypted_intermediate_key,
-                  intermediate_key_size);
-=======
->>>>>>> 26258d32
 }