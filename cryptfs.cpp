/*
 * Copyright (C) 2010 The Android Open Source Project
 *
 * Licensed under the Apache License, Version 2.0 (the "License");
 * you may not use this file except in compliance with the License.
 * You may obtain a copy of the License at
 *
 *      http://www.apache.org/licenses/LICENSE-2.0
 *
 * Unless required by applicable law or agreed to in writing, software
 * distributed under the License is distributed on an "AS IS" BASIS,
 * WITHOUT WARRANTIES OR CONDITIONS OF ANY KIND, either express or implied.
 * See the License for the specific language governing permissions and
 * limitations under the License.
 */

/* TO DO:
 *   1.  Perhaps keep several copies of the encrypted key, in case something
 *       goes horribly wrong?
 *
 */

#define LOG_TAG "Cryptfs"

#include "cryptfs.h"

#include "EncryptInplace.h"
#include "Ext4Crypt.h"
#include "Keymaster.h"
#include "Process.h"
#include "ScryptParameters.h"
#include "VoldUtil.h"
#include "VolumeManager.h"
#include "secontext.h"

#include <android-base/properties.h>
#include <bootloader_message/bootloader_message.h>
#include <cutils/android_reboot.h>
#include <cutils/properties.h>
#include <ext4_utils/ext4_crypt.h>
#include <ext4_utils/ext4_utils.h>
#include <f2fs_sparseblock.h>
#include <fs_mgr.h>
#include <hardware_legacy/power.h>
#include <log/log.h>
#include <logwrap/logwrap.h>
#include <openssl/evp.h>
#include <openssl/sha.h>
#include <selinux/selinux.h>

#include <ctype.h>
#include <errno.h>
#include <fcntl.h>
#include <inttypes.h>
#include <libgen.h>
#include <linux/dm-ioctl.h>
#include <linux/kdev_t.h>
#include <math.h>
#include <stdio.h>
#include <stdlib.h>
#include <string.h>
#include <sys/ioctl.h>
#include <sys/mount.h>
#include <sys/param.h>
#include <sys/stat.h>
#include <sys/types.h>
#include <sys/wait.h>
#include <time.h>
#include <unistd.h>

extern "C" {
#include <crypto_scrypt.h>
}

#define UNUSED __attribute__((unused))

#define DM_CRYPT_BUF_SIZE 4096

#define HASH_COUNT 2000

constexpr size_t INTERMEDIATE_KEY_LEN_BYTES = 16;
constexpr size_t INTERMEDIATE_IV_LEN_BYTES = 16;
constexpr size_t INTERMEDIATE_BUF_SIZE =
    (INTERMEDIATE_KEY_LEN_BYTES + INTERMEDIATE_IV_LEN_BYTES);

// SCRYPT_LEN is used by struct crypt_mnt_ftr for its intermediate key.
static_assert(INTERMEDIATE_BUF_SIZE == SCRYPT_LEN,
              "Mismatch of intermediate key sizes");

#define KEY_IN_FOOTER  "footer"

#define DEFAULT_PASSWORD "default_password"

#define CRYPTO_BLOCK_DEVICE "userdata"

#define BREADCRUMB_FILE "/data/misc/vold/convert_fde"

#define EXT4_FS 1
#define F2FS_FS 2

#define TABLE_LOAD_RETRIES 10

#define RSA_KEY_SIZE 2048
#define RSA_KEY_SIZE_BYTES (RSA_KEY_SIZE / 8)
#define RSA_EXPONENT 0x10001
#define KEYMASTER_CRYPTFS_RATE_LIMIT 1  // Maximum one try per second

#define RETRY_MOUNT_ATTEMPTS 10
#define RETRY_MOUNT_DELAY_SECONDS 1

#define CREATE_CRYPTO_BLK_DEV_FLAGS_ALLOW_ENCRYPT_OVERRIDE (1)

static int put_crypt_ftr_and_key(struct crypt_mnt_ftr* crypt_ftr);

static unsigned char saved_master_key[MAX_KEY_LEN];
static char *saved_mount_point;
static int  master_key_saved = 0;
static struct crypt_persist_data *persist_data = NULL;

/* Should we use keymaster? */
static int keymaster_check_compatibility()
{
    return keymaster_compatibility_cryptfs_scrypt();
}

/* Create a new keymaster key and store it in this footer */
static int keymaster_create_key(struct crypt_mnt_ftr *ftr)
{
    if (ftr->keymaster_blob_size) {
        SLOGI("Already have key");
        return 0;
    }

    int rc = keymaster_create_key_for_cryptfs_scrypt(RSA_KEY_SIZE, RSA_EXPONENT,
            KEYMASTER_CRYPTFS_RATE_LIMIT, ftr->keymaster_blob, KEYMASTER_BLOB_SIZE,
            &ftr->keymaster_blob_size);
    if (rc) {
        if (ftr->keymaster_blob_size > KEYMASTER_BLOB_SIZE) {
            SLOGE("Keymaster key blob too large");
            ftr->keymaster_blob_size = 0;
        }
        SLOGE("Failed to generate keypair");
        return -1;
    }
    return 0;
}

/* This signs the given object using the keymaster key. */
static int keymaster_sign_object(struct crypt_mnt_ftr *ftr,
                                 const unsigned char *object,
                                 const size_t object_size,
                                 unsigned char **signature,
                                 size_t *signature_size)
{
    unsigned char to_sign[RSA_KEY_SIZE_BYTES];
    size_t to_sign_size = sizeof(to_sign);
    memset(to_sign, 0, RSA_KEY_SIZE_BYTES);

    // To sign a message with RSA, the message must satisfy two
    // constraints:
    //
    // 1. The message, when interpreted as a big-endian numeric value, must
    //    be strictly less than the public modulus of the RSA key.  Note
    //    that because the most significant bit of the public modulus is
    //    guaranteed to be 1 (else it's an (n-1)-bit key, not an n-bit
    //    key), an n-bit message with most significant bit 0 always
    //    satisfies this requirement.
    //
    // 2. The message must have the same length in bits as the public
    //    modulus of the RSA key.  This requirement isn't mathematically
    //    necessary, but is necessary to ensure consistency in
    //    implementations.
    switch (ftr->kdf_type) {
        case KDF_SCRYPT_KEYMASTER:
            // This ensures the most significant byte of the signed message
            // is zero.  We could have zero-padded to the left instead, but
            // this approach is slightly more robust against changes in
            // object size.  However, it's still broken (but not unusably
            // so) because we really should be using a proper deterministic
            // RSA padding function, such as PKCS1.
            memcpy(to_sign + 1, object, std::min((size_t)RSA_KEY_SIZE_BYTES - 1, object_size));
            SLOGI("Signing safely-padded object");
            break;
        default:
            SLOGE("Unknown KDF type %d", ftr->kdf_type);
            return -1;
    }
    for (;;) {
        auto result = keymaster_sign_object_for_cryptfs_scrypt(
            ftr->keymaster_blob, ftr->keymaster_blob_size, KEYMASTER_CRYPTFS_RATE_LIMIT, to_sign,
            to_sign_size, signature, signature_size);
        switch (result) {
            case KeymasterSignResult::ok:
                return 0;
            case KeymasterSignResult::upgrade:
                break;
            default:
                return -1;
        }
        SLOGD("Upgrading key");
        if (keymaster_upgrade_key_for_cryptfs_scrypt(
                RSA_KEY_SIZE, RSA_EXPONENT, KEYMASTER_CRYPTFS_RATE_LIMIT, ftr->keymaster_blob,
                ftr->keymaster_blob_size, ftr->keymaster_blob, KEYMASTER_BLOB_SIZE,
                &ftr->keymaster_blob_size) != 0) {
            SLOGE("Failed to upgrade key");
            return -1;
        }
        if (put_crypt_ftr_and_key(ftr) != 0) {
            SLOGE("Failed to write upgraded key to disk");
        }
        SLOGD("Key upgraded successfully");
    }
}

/* Store password when userdata is successfully decrypted and mounted.
 * Cleared by cryptfs_clear_password
 *
 * To avoid a double prompt at boot, we need to store the CryptKeeper
 * password and pass it to KeyGuard, which uses it to unlock KeyStore.
 * Since the entire framework is torn down and rebuilt after encryption,
 * we have to use a daemon or similar to store the password. Since vold
 * is secured against IPC except from system processes, it seems a reasonable
 * place to store this.
 *
 * password should be cleared once it has been used.
 *
 * password is aged out after password_max_age_seconds seconds.
 */
static char* password = 0;
static int password_expiry_time = 0;
static const int password_max_age_seconds = 60;

enum class RebootType {reboot, recovery, shutdown};
static void cryptfs_reboot(RebootType rt)
{
  switch (rt) {
      case RebootType::reboot:
          property_set(ANDROID_RB_PROPERTY, "reboot");
          break;

      case RebootType::recovery:
          property_set(ANDROID_RB_PROPERTY, "reboot,recovery");
          break;

      case RebootType::shutdown:
          property_set(ANDROID_RB_PROPERTY, "shutdown");
          break;
    }

    sleep(20);

    /* Shouldn't get here, reboot should happen before sleep times out */
    return;
}

static void ioctl_init(struct dm_ioctl *io, size_t dataSize, const char *name, unsigned flags)
{
    memset(io, 0, dataSize);
    io->data_size = dataSize;
    io->data_start = sizeof(struct dm_ioctl);
    io->version[0] = 4;
    io->version[1] = 0;
    io->version[2] = 0;
    io->flags = flags;
    if (name) {
        strlcpy(io->name, name, sizeof(io->name));
    }
}

namespace {

struct CryptoType;

// Use to get the CryptoType in use on this device.
const CryptoType &get_crypto_type();

struct CryptoType {
    // We should only be constructing CryptoTypes as part of
    // supported_crypto_types[].  We do it via this pseudo-builder pattern,
    // which isn't pure or fully protected as a concession to being able to
    // do it all at compile time.  Add new CryptoTypes in
    // supported_crypto_types[] below.
    constexpr CryptoType() : CryptoType(nullptr, nullptr, 0xFFFFFFFF) {}
    constexpr CryptoType set_keysize(uint32_t size) const {
        return CryptoType(this->property_name, this->crypto_name, size);
    }
    constexpr CryptoType set_property_name(const char *property) const {
        return CryptoType(property, this->crypto_name, this->keysize);
    }
    constexpr CryptoType set_crypto_name(const char *crypto) const {
        return CryptoType(this->property_name, crypto, this->keysize);
    }

    constexpr const char *get_property_name() const { return property_name; }
    constexpr const char *get_crypto_name() const { return crypto_name; }
    constexpr uint32_t get_keysize() const { return keysize; }

 private:
    const char *property_name;
    const char *crypto_name;
    uint32_t keysize;

    constexpr CryptoType(const char *property, const char *crypto,
                         uint32_t ksize)
        : property_name(property), crypto_name(crypto), keysize(ksize) {}
    friend const CryptoType &get_crypto_type();
    static const CryptoType &get_device_crypto_algorithm();
};

// We only want to parse this read-only property once.  But we need to wait
// until the system is initialized before we can read it.  So we use a static
// scoped within this function to get it only once.
const CryptoType &get_crypto_type() {
    static CryptoType crypto_type = CryptoType::get_device_crypto_algorithm();
    return crypto_type;
}

constexpr CryptoType default_crypto_type = CryptoType()
    .set_property_name("AES-128-CBC")
    .set_crypto_name("aes-cbc-essiv:sha256")
    .set_keysize(16);

constexpr CryptoType supported_crypto_types[] = {
    default_crypto_type,
    CryptoType()
        .set_property_name("Speck128/128-XTS")
        .set_crypto_name("speck128-xts-plain64")
        .set_keysize(32),
    // Add new CryptoTypes here.  Order is not important.
};


// ---------- START COMPILE-TIME SANITY CHECK BLOCK -------------------------
// We confirm all supported_crypto_types have a small enough keysize and
// had both set_property_name() and set_crypto_name() called.

template <typename T, size_t N>
constexpr size_t array_length(T (&)[N]) { return N; }

constexpr bool indexOutOfBoundsForCryptoTypes(size_t index) {
    return (index >= array_length(supported_crypto_types));
}

constexpr bool isValidCryptoType(const CryptoType &crypto_type) {
    return ((crypto_type.get_property_name() != nullptr) &&
            (crypto_type.get_crypto_name() != nullptr) &&
            (crypto_type.get_keysize() <= MAX_KEY_LEN));
}

// Note in C++11 that constexpr functions can only have a single line.
// So our code is a bit convoluted (using recursion instead of a loop),
// but it's asserting at compile time that all of our key lengths are valid.
constexpr bool validateSupportedCryptoTypes(size_t index) {
    return indexOutOfBoundsForCryptoTypes(index) ||
        (isValidCryptoType(supported_crypto_types[index]) &&
         validateSupportedCryptoTypes(index + 1));
}

static_assert(validateSupportedCryptoTypes(0),
              "We have a CryptoType with keysize > MAX_KEY_LEN or which was "
              "incompletely constructed.");
//  ---------- END COMPILE-TIME SANITY CHECK BLOCK -------------------------


// Don't call this directly, use get_crypto_type(), which caches this result.
const CryptoType &CryptoType::get_device_crypto_algorithm() {
    constexpr char CRYPT_ALGO_PROP[] = "ro.crypto.fde_algorithm";
    char paramstr[PROPERTY_VALUE_MAX];

    property_get(CRYPT_ALGO_PROP, paramstr,
                 default_crypto_type.get_property_name());
    for (auto const &ctype : supported_crypto_types) {
        if (strcmp(paramstr, ctype.get_property_name()) == 0) {
            return ctype;
        }
    }
    ALOGE("Invalid name (%s) for %s.  Defaulting to %s\n", paramstr,
          CRYPT_ALGO_PROP, default_crypto_type.get_property_name());
    return default_crypto_type;
}

}  // namespace



/**
 * Gets the default device scrypt parameters for key derivation time tuning.
 * The parameters should lead to about one second derivation time for the
 * given device.
 */
static void get_device_scrypt_params(struct crypt_mnt_ftr *ftr) {
    char paramstr[PROPERTY_VALUE_MAX];
    int Nf, rf, pf;

    property_get(SCRYPT_PROP, paramstr, SCRYPT_DEFAULTS);
    if (!parse_scrypt_parameters(paramstr, &Nf, &rf, &pf)) {
        SLOGW("bad scrypt parameters '%s' should be like '12:8:1'; using defaults", paramstr);
        parse_scrypt_parameters(SCRYPT_DEFAULTS, &Nf, &rf, &pf);
    }
    ftr->N_factor = Nf;
    ftr->r_factor = rf;
    ftr->p_factor = pf;
}

uint32_t cryptfs_get_keysize() {
    return get_crypto_type().get_keysize();
}

const char *cryptfs_get_crypto_name() {
    return get_crypto_type().get_crypto_name();
}

static unsigned int get_fs_size(char *dev)
{
    int fd, block_size;
    struct ext4_super_block sb;
    off64_t len;

    if ((fd = open(dev, O_RDONLY|O_CLOEXEC)) < 0) {
        SLOGE("Cannot open device to get filesystem size ");
        return 0;
    }

    if (lseek64(fd, 1024, SEEK_SET) < 0) {
        SLOGE("Cannot seek to superblock");
        return 0;
    }

    if (read(fd, &sb, sizeof(sb)) != sizeof(sb)) {
        SLOGE("Cannot read superblock");
        return 0;
    }

    close(fd);

    if (le32_to_cpu(sb.s_magic) != EXT4_SUPER_MAGIC) {
        SLOGE("Not a valid ext4 superblock");
        return 0;
    }
    block_size = 1024 << sb.s_log_block_size;
    /* compute length in bytes */
    len = ( ((off64_t)sb.s_blocks_count_hi << 32) + sb.s_blocks_count_lo) * block_size;

    /* return length in sectors */
    return (unsigned int) (len / 512);
}

static int get_crypt_ftr_info(char **metadata_fname, off64_t *off)
{
  static int cached_data = 0;
  static off64_t cached_off = 0;
  static char cached_metadata_fname[PROPERTY_VALUE_MAX] = "";
  int fd;
  char key_loc[PROPERTY_VALUE_MAX];
  char real_blkdev[PROPERTY_VALUE_MAX];
  int rc = -1;

  if (!cached_data) {
    fs_mgr_get_crypt_info(fstab_default, key_loc, real_blkdev, sizeof(key_loc));

    if (!strcmp(key_loc, KEY_IN_FOOTER)) {
      if ( (fd = open(real_blkdev, O_RDWR|O_CLOEXEC)) < 0) {
        SLOGE("Cannot open real block device %s\n", real_blkdev);
        return -1;
      }

      unsigned long nr_sec = 0;
      get_blkdev_size(fd, &nr_sec);
      if (nr_sec != 0) {
        /* If it's an encrypted Android partition, the last 16 Kbytes contain the
         * encryption info footer and key, and plenty of bytes to spare for future
         * growth.
         */
        strlcpy(cached_metadata_fname, real_blkdev, sizeof(cached_metadata_fname));
        cached_off = ((off64_t)nr_sec * 512) - CRYPT_FOOTER_OFFSET;
        cached_data = 1;
      } else {
        SLOGE("Cannot get size of block device %s\n", real_blkdev);
      }
      close(fd);
    } else {
      strlcpy(cached_metadata_fname, key_loc, sizeof(cached_metadata_fname));
      cached_off = 0;
      cached_data = 1;
    }
  }

  if (cached_data) {
    if (metadata_fname) {
        *metadata_fname = cached_metadata_fname;
    }
    if (off) {
        *off = cached_off;
    }
    rc = 0;
  }

  return rc;
}

/* Set sha256 checksum in structure */
static void set_ftr_sha(struct crypt_mnt_ftr *crypt_ftr)
{
    SHA256_CTX c;
    SHA256_Init(&c);
    memset(crypt_ftr->sha256, 0, sizeof(crypt_ftr->sha256));
    SHA256_Update(&c, crypt_ftr, sizeof(*crypt_ftr));
    SHA256_Final(crypt_ftr->sha256, &c);
}

/* key or salt can be NULL, in which case just skip writing that value.  Useful to
 * update the failed mount count but not change the key.
 */
static int put_crypt_ftr_and_key(struct crypt_mnt_ftr *crypt_ftr)
{
  int fd;
  unsigned int cnt;
  /* starting_off is set to the SEEK_SET offset
   * where the crypto structure starts
   */
  off64_t starting_off;
  int rc = -1;
  char *fname = NULL;
  struct stat statbuf;

  set_ftr_sha(crypt_ftr);

  if (get_crypt_ftr_info(&fname, &starting_off)) {
    SLOGE("Unable to get crypt_ftr_info\n");
    return -1;
  }
  if (fname[0] != '/') {
    SLOGE("Unexpected value for crypto key location\n");
    return -1;
  }
  if ( (fd = open(fname, O_RDWR | O_CREAT|O_CLOEXEC, 0600)) < 0) {
    SLOGE("Cannot open footer file %s for put\n", fname);
    return -1;
  }

  /* Seek to the start of the crypt footer */
  if (lseek64(fd, starting_off, SEEK_SET) == -1) {
    SLOGE("Cannot seek to real block device footer\n");
    goto errout;
  }

  if ((cnt = write(fd, crypt_ftr, sizeof(struct crypt_mnt_ftr))) != sizeof(struct crypt_mnt_ftr)) {
    SLOGE("Cannot write real block device footer\n");
    goto errout;
  }

  fstat(fd, &statbuf);
  /* If the keys are kept on a raw block device, do not try to truncate it. */
  if (S_ISREG(statbuf.st_mode)) {
    if (ftruncate(fd, 0x4000)) {
      SLOGE("Cannot set footer file size\n");
      goto errout;
    }
  }

  /* Success! */
  rc = 0;

errout:
  close(fd);
  return rc;

}

static bool check_ftr_sha(const struct crypt_mnt_ftr *crypt_ftr)
{
    struct crypt_mnt_ftr copy;
    memcpy(&copy, crypt_ftr, sizeof(copy));
    set_ftr_sha(&copy);
    return memcmp(copy.sha256, crypt_ftr->sha256, sizeof(copy.sha256)) == 0;
}

static inline int unix_read(int  fd, void*  buff, int  len)
{
    return TEMP_FAILURE_RETRY(read(fd, buff, len));
}

static inline int unix_write(int  fd, const void*  buff, int  len)
{
    return TEMP_FAILURE_RETRY(write(fd, buff, len));
}

static void init_empty_persist_data(struct crypt_persist_data *pdata, int len)
{
    memset(pdata, 0, len);
    pdata->persist_magic = PERSIST_DATA_MAGIC;
    pdata->persist_valid_entries = 0;
}

/* A routine to update the passed in crypt_ftr to the lastest version.
 * fd is open read/write on the device that holds the crypto footer and persistent
 * data, crypt_ftr is a pointer to the struct to be updated, and offset is the
 * absolute offset to the start of the crypt_mnt_ftr on the passed in fd.
 */
static void upgrade_crypt_ftr(int fd, struct crypt_mnt_ftr *crypt_ftr, off64_t offset)
{
    int orig_major = crypt_ftr->major_version;
    int orig_minor = crypt_ftr->minor_version;

    if ((crypt_ftr->major_version == 1) && (crypt_ftr->minor_version == 0)) {
        struct crypt_persist_data *pdata;
        off64_t pdata_offset = offset + CRYPT_FOOTER_TO_PERSIST_OFFSET;

        SLOGW("upgrading crypto footer to 1.1");

        pdata = (crypt_persist_data *)malloc(CRYPT_PERSIST_DATA_SIZE);
        if (pdata == NULL) {
            SLOGE("Cannot allocate persisent data\n");
            return;
        }
        memset(pdata, 0, CRYPT_PERSIST_DATA_SIZE);

        /* Need to initialize the persistent data area */
        if (lseek64(fd, pdata_offset, SEEK_SET) == -1) {
            SLOGE("Cannot seek to persisent data offset\n");
            free(pdata);
            return;
        }
        /* Write all zeros to the first copy, making it invalid */
        unix_write(fd, pdata, CRYPT_PERSIST_DATA_SIZE);

        /* Write a valid but empty structure to the second copy */
        init_empty_persist_data(pdata, CRYPT_PERSIST_DATA_SIZE);
        unix_write(fd, pdata, CRYPT_PERSIST_DATA_SIZE);

        /* Update the footer */
        crypt_ftr->persist_data_size = CRYPT_PERSIST_DATA_SIZE;
        crypt_ftr->persist_data_offset[0] = pdata_offset;
        crypt_ftr->persist_data_offset[1] = pdata_offset + CRYPT_PERSIST_DATA_SIZE;
        crypt_ftr->minor_version = 1;
        free(pdata);
    }

    if ((crypt_ftr->major_version == 1) && (crypt_ftr->minor_version == 1)) {
        SLOGW("upgrading crypto footer to 1.2");
        /* But keep the old kdf_type.
         * It will get updated later to KDF_SCRYPT after the password has been verified.
         */
        crypt_ftr->kdf_type = KDF_PBKDF2;
        get_device_scrypt_params(crypt_ftr);
        crypt_ftr->minor_version = 2;
    }

    if ((crypt_ftr->major_version == 1) && (crypt_ftr->minor_version == 2)) {
        SLOGW("upgrading crypto footer to 1.3");
        crypt_ftr->crypt_type = CRYPT_TYPE_PASSWORD;
        crypt_ftr->minor_version = 3;
    }

    if ((orig_major != crypt_ftr->major_version) || (orig_minor != crypt_ftr->minor_version)) {
        if (lseek64(fd, offset, SEEK_SET) == -1) {
            SLOGE("Cannot seek to crypt footer\n");
            return;
        }
        unix_write(fd, crypt_ftr, sizeof(struct crypt_mnt_ftr));
    }
}


static int get_crypt_ftr_and_key(struct crypt_mnt_ftr *crypt_ftr)
{
  int fd;
  unsigned int cnt;
  off64_t starting_off;
  int rc = -1;
  char *fname = NULL;
  struct stat statbuf;

  if (get_crypt_ftr_info(&fname, &starting_off)) {
    SLOGE("Unable to get crypt_ftr_info\n");
    return -1;
  }
  if (fname[0] != '/') {
    SLOGE("Unexpected value for crypto key location\n");
    return -1;
  }
  if ( (fd = open(fname, O_RDWR|O_CLOEXEC)) < 0) {
    SLOGE("Cannot open footer file %s for get\n", fname);
    return -1;
  }

  /* Make sure it's 16 Kbytes in length */
  fstat(fd, &statbuf);
  if (S_ISREG(statbuf.st_mode) && (statbuf.st_size != 0x4000)) {
    SLOGE("footer file %s is not the expected size!\n", fname);
    goto errout;
  }

  /* Seek to the start of the crypt footer */
  if (lseek64(fd, starting_off, SEEK_SET) == -1) {
    SLOGE("Cannot seek to real block device footer\n");
    goto errout;
  }

  if ( (cnt = read(fd, crypt_ftr, sizeof(struct crypt_mnt_ftr))) != sizeof(struct crypt_mnt_ftr)) {
    SLOGE("Cannot read real block device footer\n");
    goto errout;
  }

  if (crypt_ftr->magic != CRYPT_MNT_MAGIC) {
    SLOGE("Bad magic for real block device %s\n", fname);
    goto errout;
  }

  if (crypt_ftr->major_version != CURRENT_MAJOR_VERSION) {
    SLOGE("Cannot understand major version %d real block device footer; expected %d\n",
          crypt_ftr->major_version, CURRENT_MAJOR_VERSION);
    goto errout;
  }

  // We risk buffer overflows with oversized keys, so we just reject them.
  // 0-sized keys are problematic (essentially by-passing encryption), and
  // AES-CBC key wrapping only works for multiples of 16 bytes.
  if ((crypt_ftr->keysize == 0) || ((crypt_ftr->keysize % 16) != 0) ||
      (crypt_ftr->keysize > MAX_KEY_LEN)) {
    SLOGE("Invalid keysize (%u) for block device %s; Must be non-zero, "
          "divisible by 16, and <= %d\n", crypt_ftr->keysize, fname,
          MAX_KEY_LEN);
    goto errout;
  }

  if (crypt_ftr->minor_version > CURRENT_MINOR_VERSION) {
    SLOGW("Warning: crypto footer minor version %d, expected <= %d, continuing...\n",
          crypt_ftr->minor_version, CURRENT_MINOR_VERSION);
  }

  /* If this is a verion 1.0 crypt_ftr, make it a 1.1 crypt footer, and update the
   * copy on disk before returning.
   */
  if (crypt_ftr->minor_version < CURRENT_MINOR_VERSION) {
    upgrade_crypt_ftr(fd, crypt_ftr, starting_off);
  }

  /* Success! */
  rc = 0;

errout:
  close(fd);
  return rc;
}

static int validate_persistent_data_storage(struct crypt_mnt_ftr *crypt_ftr)
{
    if (crypt_ftr->persist_data_offset[0] + crypt_ftr->persist_data_size >
        crypt_ftr->persist_data_offset[1]) {
        SLOGE("Crypt_ftr persist data regions overlap");
        return -1;
    }

    if (crypt_ftr->persist_data_offset[0] >= crypt_ftr->persist_data_offset[1]) {
        SLOGE("Crypt_ftr persist data region 0 starts after region 1");
        return -1;
    }

    if (((crypt_ftr->persist_data_offset[1] + crypt_ftr->persist_data_size) -
        (crypt_ftr->persist_data_offset[0] - CRYPT_FOOTER_TO_PERSIST_OFFSET)) >
        CRYPT_FOOTER_OFFSET) {
        SLOGE("Persistent data extends past crypto footer");
        return -1;
    }

    return 0;
}

static int load_persistent_data(void)
{
    struct crypt_mnt_ftr crypt_ftr;
    struct crypt_persist_data *pdata = NULL;
    char encrypted_state[PROPERTY_VALUE_MAX];
    char *fname;
    int found = 0;
    int fd;
    int ret;
    int i;

    if (persist_data) {
        /* Nothing to do, we've already loaded or initialized it */
        return 0;
    }


    /* If not encrypted, just allocate an empty table and initialize it */
    property_get("ro.crypto.state", encrypted_state, "");
    if (strcmp(encrypted_state, "encrypted") ) {
        pdata = (crypt_persist_data*)malloc(CRYPT_PERSIST_DATA_SIZE);
        if (pdata) {
            init_empty_persist_data(pdata, CRYPT_PERSIST_DATA_SIZE);
            persist_data = pdata;
            return 0;
        }
        return -1;
    }

    if(get_crypt_ftr_and_key(&crypt_ftr)) {
        return -1;
    }

    if ((crypt_ftr.major_version < 1)
        || (crypt_ftr.major_version == 1 && crypt_ftr.minor_version < 1)) {
        SLOGE("Crypt_ftr version doesn't support persistent data");
        return -1;
    }

    if (get_crypt_ftr_info(&fname, NULL)) {
        return -1;
    }

    ret = validate_persistent_data_storage(&crypt_ftr);
    if (ret) {
        return -1;
    }

    fd = open(fname, O_RDONLY|O_CLOEXEC);
    if (fd < 0) {
        SLOGE("Cannot open %s metadata file", fname);
        return -1;
    }

    pdata = (crypt_persist_data*)malloc(crypt_ftr.persist_data_size);
    if (pdata == NULL) {
        SLOGE("Cannot allocate memory for persistent data");
        goto err;
    }

    for (i = 0; i < 2; i++) {
        if (lseek64(fd, crypt_ftr.persist_data_offset[i], SEEK_SET) < 0) {
            SLOGE("Cannot seek to read persistent data on %s", fname);
            goto err2;
        }
        if (unix_read(fd, pdata, crypt_ftr.persist_data_size) < 0){
            SLOGE("Error reading persistent data on iteration %d", i);
            goto err2;
        }
        if (pdata->persist_magic == PERSIST_DATA_MAGIC) {
            found = 1;
            break;
        }
    }

    if (!found) {
        SLOGI("Could not find valid persistent data, creating");
        init_empty_persist_data(pdata, crypt_ftr.persist_data_size);
    }

    /* Success */
    persist_data = pdata;
    close(fd);
    return 0;

err2:
    free(pdata);

err:
    close(fd);
    return -1;
}

static int save_persistent_data(void)
{
    struct crypt_mnt_ftr crypt_ftr;
    struct crypt_persist_data *pdata;
    char *fname;
    off64_t write_offset;
    off64_t erase_offset;
    int fd;
    int ret;

    if (persist_data == NULL) {
        SLOGE("No persistent data to save");
        return -1;
    }

    if(get_crypt_ftr_and_key(&crypt_ftr)) {
        return -1;
    }

    if ((crypt_ftr.major_version < 1)
        || (crypt_ftr.major_version == 1 && crypt_ftr.minor_version < 1)) {
        SLOGE("Crypt_ftr version doesn't support persistent data");
        return -1;
    }

    ret = validate_persistent_data_storage(&crypt_ftr);
    if (ret) {
        return -1;
    }

    if (get_crypt_ftr_info(&fname, NULL)) {
        return -1;
    }

    fd = open(fname, O_RDWR|O_CLOEXEC);
    if (fd < 0) {
        SLOGE("Cannot open %s metadata file", fname);
        return -1;
    }

    pdata = (crypt_persist_data*)malloc(crypt_ftr.persist_data_size);
    if (pdata == NULL) {
        SLOGE("Cannot allocate persistant data");
        goto err;
    }

    if (lseek64(fd, crypt_ftr.persist_data_offset[0], SEEK_SET) < 0) {
        SLOGE("Cannot seek to read persistent data on %s", fname);
        goto err2;
    }

    if (unix_read(fd, pdata, crypt_ftr.persist_data_size) < 0) {
            SLOGE("Error reading persistent data before save");
            goto err2;
    }

    if (pdata->persist_magic == PERSIST_DATA_MAGIC) {
        /* The first copy is the curent valid copy, so write to
         * the second copy and erase this one */
       write_offset = crypt_ftr.persist_data_offset[1];
       erase_offset = crypt_ftr.persist_data_offset[0];
    } else {
        /* The second copy must be the valid copy, so write to
         * the first copy, and erase the second */
       write_offset = crypt_ftr.persist_data_offset[0];
       erase_offset = crypt_ftr.persist_data_offset[1];
    }

    /* Write the new copy first, if successful, then erase the old copy */
    if (lseek64(fd, write_offset, SEEK_SET) < 0) {
        SLOGE("Cannot seek to write persistent data");
        goto err2;
    }
    if (unix_write(fd, persist_data, crypt_ftr.persist_data_size) ==
        (int) crypt_ftr.persist_data_size) {
        if (lseek64(fd, erase_offset, SEEK_SET) < 0) {
            SLOGE("Cannot seek to erase previous persistent data");
            goto err2;
        }
        fsync(fd);
        memset(pdata, 0, crypt_ftr.persist_data_size);
        if (unix_write(fd, pdata, crypt_ftr.persist_data_size) !=
            (int) crypt_ftr.persist_data_size) {
            SLOGE("Cannot write to erase previous persistent data");
            goto err2;
        }
        fsync(fd);
    } else {
        SLOGE("Cannot write to save persistent data");
        goto err2;
    }

    /* Success */
    free(pdata);
    close(fd);
    return 0;

err2:
    free(pdata);
err:
    close(fd);
    return -1;
}

/* Convert a binary key of specified length into an ascii hex string equivalent,
 * without the leading 0x and with null termination
 */
static void convert_key_to_hex_ascii(const unsigned char *master_key,
                                     unsigned int keysize, char *master_key_ascii) {
    unsigned int i, a;
    unsigned char nibble;

    for (i=0, a=0; i<keysize; i++, a+=2) {
        /* For each byte, write out two ascii hex digits */
        nibble = (master_key[i] >> 4) & 0xf;
        master_key_ascii[a] = nibble + (nibble > 9 ? 0x37 : 0x30);

        nibble = master_key[i] & 0xf;
        master_key_ascii[a+1] = nibble + (nibble > 9 ? 0x37 : 0x30);
    }

    /* Add the null termination */
    master_key_ascii[a] = '\0';

}

static int load_crypto_mapping_table(struct crypt_mnt_ftr *crypt_ftr,
        const unsigned char *master_key, const char *real_blk_name,
        const char *name, int fd, const char *extra_params) {
  alignas(struct dm_ioctl) char buffer[DM_CRYPT_BUF_SIZE];
  struct dm_ioctl *io;
  struct dm_target_spec *tgt;
  char *crypt_params;
  // We need two ASCII characters to represent each byte, and need space for
  // the '\0' terminator.
  char master_key_ascii[MAX_KEY_LEN * 2 + 1];
  size_t buff_offset;
  int i;

  io = (struct dm_ioctl *) buffer;

  /* Load the mapping table for this device */
  tgt = (struct dm_target_spec *) &buffer[sizeof(struct dm_ioctl)];

  ioctl_init(io, DM_CRYPT_BUF_SIZE, name, 0);
  io->target_count = 1;
  tgt->status = 0;
  tgt->sector_start = 0;
  tgt->length = crypt_ftr->fs_size;
  strlcpy(tgt->target_type, "crypt", DM_MAX_TYPE_NAME);

  crypt_params = buffer + sizeof(struct dm_ioctl) + sizeof(struct dm_target_spec);
  convert_key_to_hex_ascii(master_key, crypt_ftr->keysize, master_key_ascii);

  buff_offset = crypt_params - buffer;
  SLOGI("Extra parameters for dm_crypt: %s\n", extra_params);
  snprintf(crypt_params, sizeof(buffer) - buff_offset, "%s %s 0 %s 0 %s",
           crypt_ftr->crypto_type_name, master_key_ascii, real_blk_name,
           extra_params);
  crypt_params += strlen(crypt_params) + 1;
  crypt_params = (char *) (((unsigned long)crypt_params + 7) & ~8); /* Align to an 8 byte boundary */
  tgt->next = crypt_params - buffer;

  for (i = 0; i < TABLE_LOAD_RETRIES; i++) {
    if (! ioctl(fd, DM_TABLE_LOAD, io)) {
      break;
    }
    usleep(500000);
  }

  if (i == TABLE_LOAD_RETRIES) {
    /* We failed to load the table, return an error */
    return -1;
  } else {
    return i + 1;
  }
}


static int get_dm_crypt_version(int fd, const char *name,  int *version)
{
    char buffer[DM_CRYPT_BUF_SIZE];
    struct dm_ioctl *io;
    struct dm_target_versions *v;

    io = (struct dm_ioctl *) buffer;

    ioctl_init(io, DM_CRYPT_BUF_SIZE, name, 0);

    if (ioctl(fd, DM_LIST_VERSIONS, io)) {
        return -1;
    }

    /* Iterate over the returned versions, looking for name of "crypt".
     * When found, get and return the version.
     */
    v = (struct dm_target_versions *) &buffer[sizeof(struct dm_ioctl)];
    while (v->next) {
        if (! strcmp(v->name, "crypt")) {
            /* We found the crypt driver, return the version, and get out */
            version[0] = v->version[0];
            version[1] = v->version[1];
            version[2] = v->version[2];
            return 0;
        }
        v = (struct dm_target_versions *)(((char *)v) + v->next);
    }

    return -1;
}

static std::string extra_params_as_string(const std::vector<std::string>& extra_params_vec) {
    if (extra_params_vec.empty()) return "";
    std::string extra_params = std::to_string(extra_params_vec.size());
    for (const auto& p : extra_params_vec) {
        extra_params.append(" ");
        extra_params.append(p);
    }
    return extra_params;
}

static int create_crypto_blk_dev(struct crypt_mnt_ftr* crypt_ftr, const unsigned char* master_key,
                                 const char* real_blk_name, char* crypto_blk_name, const char* name,
                                 uint32_t flags) {
    char buffer[DM_CRYPT_BUF_SIZE];
    struct dm_ioctl* io;
    unsigned int minor;
    int fd = 0;
    int err;
    int retval = -1;
    int version[3];
    int load_count;
    std::vector<std::string> extra_params_vec;

    if ((fd = open("/dev/device-mapper", O_RDWR | O_CLOEXEC)) < 0) {
        SLOGE("Cannot open device-mapper\n");
        goto errout;
    }

    io = (struct dm_ioctl*)buffer;

    ioctl_init(io, DM_CRYPT_BUF_SIZE, name, 0);
    err = ioctl(fd, DM_DEV_CREATE, io);
    if (err) {
        SLOGE("Cannot create dm-crypt device %s: %s\n", name, strerror(errno));
        goto errout;
    }

    /* Get the device status, in particular, the name of it's device file */
    ioctl_init(io, DM_CRYPT_BUF_SIZE, name, 0);
    if (ioctl(fd, DM_DEV_STATUS, io)) {
        SLOGE("Cannot retrieve dm-crypt device status\n");
        goto errout;
    }
    minor = (io->dev & 0xff) | ((io->dev >> 12) & 0xfff00);
    snprintf(crypto_blk_name, MAXPATHLEN, "/dev/block/dm-%u", minor);

    if (!get_dm_crypt_version(fd, name, version)) {
        /* Support for allow_discards was added in version 1.11.0 */
        if ((version[0] >= 2) || ((version[0] == 1) && (version[1] >= 11))) {
            extra_params_vec.emplace_back("allow_discards");
        }
    }
    if (flags & CREATE_CRYPTO_BLK_DEV_FLAGS_ALLOW_ENCRYPT_OVERRIDE) {
        extra_params_vec.emplace_back("allow_encrypt_override");
    }
    load_count = load_crypto_mapping_table(crypt_ftr, master_key, real_blk_name, name, fd,
                                           extra_params_as_string(extra_params_vec).c_str());
    if (load_count < 0) {
        SLOGE("Cannot load dm-crypt mapping table.\n");
        goto errout;
    } else if (load_count > 1) {
        SLOGI("Took %d tries to load dmcrypt table.\n", load_count);
    }

    /* Resume this device to activate it */
    ioctl_init(io, DM_CRYPT_BUF_SIZE, name, 0);

    if (ioctl(fd, DM_DEV_SUSPEND, io)) {
        SLOGE("Cannot resume the dm-crypt device\n");
        goto errout;
    }

    /* We made it here with no errors.  Woot! */
    retval = 0;

errout:
  close(fd);   /* If fd is <0 from a failed open call, it's safe to just ignore the close error */

  return retval;
}

static int delete_crypto_blk_dev(const char *name)
{
  int fd;
  char buffer[DM_CRYPT_BUF_SIZE];
  struct dm_ioctl *io;
  int retval = -1;

  if ((fd = open("/dev/device-mapper", O_RDWR|O_CLOEXEC)) < 0 ) {
    SLOGE("Cannot open device-mapper\n");
    goto errout;
  }

  io = (struct dm_ioctl *) buffer;

  ioctl_init(io, DM_CRYPT_BUF_SIZE, name, 0);
  if (ioctl(fd, DM_DEV_REMOVE, io)) {
    SLOGE("Cannot remove dm-crypt device\n");
    goto errout;
  }

  /* We made it here with no errors.  Woot! */
  retval = 0;

errout:
  close(fd);    /* If fd is <0 from a failed open call, it's safe to just ignore the close error */

  return retval;

}

static int pbkdf2(const char *passwd, const unsigned char *salt,
                  unsigned char *ikey, void *params UNUSED)
{
    SLOGI("Using pbkdf2 for cryptfs KDF");

    /* Turn the password into a key and IV that can decrypt the master key */
    return PKCS5_PBKDF2_HMAC_SHA1(passwd, strlen(passwd), salt, SALT_LEN,
                                  HASH_COUNT, INTERMEDIATE_BUF_SIZE,
                                  ikey) != 1;
}

static int scrypt(const char *passwd, const unsigned char *salt,
                  unsigned char *ikey, void *params)
{
    SLOGI("Using scrypt for cryptfs KDF");

    struct crypt_mnt_ftr *ftr = (struct crypt_mnt_ftr *) params;

    int N = 1 << ftr->N_factor;
    int r = 1 << ftr->r_factor;
    int p = 1 << ftr->p_factor;

    /* Turn the password into a key and IV that can decrypt the master key */
    crypto_scrypt((const uint8_t*)passwd, strlen(passwd),
                  salt, SALT_LEN, N, r, p, ikey,
                  INTERMEDIATE_BUF_SIZE);

   return 0;
}

static int scrypt_keymaster(const char *passwd, const unsigned char *salt,
                            unsigned char *ikey, void *params)
{
    SLOGI("Using scrypt with keymaster for cryptfs KDF");

    int rc;
    size_t signature_size;
    unsigned char* signature;
    struct crypt_mnt_ftr *ftr = (struct crypt_mnt_ftr *) params;

    int N = 1 << ftr->N_factor;
    int r = 1 << ftr->r_factor;
    int p = 1 << ftr->p_factor;

    rc = crypto_scrypt((const uint8_t*)passwd, strlen(passwd),
                       salt, SALT_LEN, N, r, p, ikey,
                       INTERMEDIATE_BUF_SIZE);

    if (rc) {
        SLOGE("scrypt failed");
        return -1;
    }

    if (keymaster_sign_object(ftr, ikey, INTERMEDIATE_BUF_SIZE,
                              &signature, &signature_size)) {
        SLOGE("Signing failed");
        return -1;
    }

    rc = crypto_scrypt(signature, signature_size, salt, SALT_LEN,
                       N, r, p, ikey, INTERMEDIATE_BUF_SIZE);
    free(signature);

    if (rc) {
        SLOGE("scrypt failed");
        return -1;
    }

    return 0;
}

static int encrypt_master_key(const char *passwd, const unsigned char *salt,
                              const unsigned char *decrypted_master_key,
                              unsigned char *encrypted_master_key,
                              struct crypt_mnt_ftr *crypt_ftr)
{
    unsigned char ikey[INTERMEDIATE_BUF_SIZE] = { 0 };
    EVP_CIPHER_CTX e_ctx;
    int encrypted_len, final_len;
    int rc = 0;

    /* Turn the password into an intermediate key and IV that can decrypt the master key */
    get_device_scrypt_params(crypt_ftr);

    switch (crypt_ftr->kdf_type) {
    case KDF_SCRYPT_KEYMASTER:
        if (keymaster_create_key(crypt_ftr)) {
            SLOGE("keymaster_create_key failed");
            return -1;
        }

        if (scrypt_keymaster(passwd, salt, ikey, crypt_ftr)) {
            SLOGE("scrypt failed");
            return -1;
        }
        break;

    case KDF_SCRYPT:
        if (scrypt(passwd, salt, ikey, crypt_ftr)) {
            SLOGE("scrypt failed");
            return -1;
        }
        break;

    default:
        SLOGE("Invalid kdf_type");
        return -1;
    }

    /* Initialize the decryption engine */
    EVP_CIPHER_CTX_init(&e_ctx);
    if (! EVP_EncryptInit_ex(&e_ctx, EVP_aes_128_cbc(), NULL, ikey,
                             ikey+INTERMEDIATE_KEY_LEN_BYTES)) {
        SLOGE("EVP_EncryptInit failed\n");
        return -1;
    }
    EVP_CIPHER_CTX_set_padding(&e_ctx, 0); /* Turn off padding as our data is block aligned */

    /* Encrypt the master key */
    if (! EVP_EncryptUpdate(&e_ctx, encrypted_master_key, &encrypted_len,
                            decrypted_master_key, crypt_ftr->keysize)) {
        SLOGE("EVP_EncryptUpdate failed\n");
        return -1;
    }
    if (! EVP_EncryptFinal_ex(&e_ctx, encrypted_master_key + encrypted_len, &final_len)) {
        SLOGE("EVP_EncryptFinal failed\n");
        return -1;
    }

    if (encrypted_len + final_len != static_cast<int>(crypt_ftr->keysize)) {
        SLOGE("EVP_Encryption length check failed with %d, %d bytes\n", encrypted_len, final_len);
        return -1;
    }

    /* Store the scrypt of the intermediate key, so we can validate if it's a
       password error or mount error when things go wrong.
       Note there's no need to check for errors, since if this is incorrect, we
       simply won't wipe userdata, which is the correct default behavior
    */
    int N = 1 << crypt_ftr->N_factor;
    int r = 1 << crypt_ftr->r_factor;
    int p = 1 << crypt_ftr->p_factor;

    rc = crypto_scrypt(ikey, INTERMEDIATE_KEY_LEN_BYTES,
                       crypt_ftr->salt, sizeof(crypt_ftr->salt), N, r, p,
                       crypt_ftr->scrypted_intermediate_key,
                       sizeof(crypt_ftr->scrypted_intermediate_key));

    if (rc) {
      SLOGE("encrypt_master_key: crypto_scrypt failed");
    }

    EVP_CIPHER_CTX_cleanup(&e_ctx);

    return 0;
}

static int decrypt_master_key_aux(const char *passwd, unsigned char *salt,
                                  const unsigned char *encrypted_master_key,
                                  size_t keysize,
                                  unsigned char *decrypted_master_key,
                                  kdf_func kdf, void *kdf_params,
                                  unsigned char** intermediate_key,
                                  size_t* intermediate_key_size)
{
  unsigned char ikey[INTERMEDIATE_BUF_SIZE] = { 0 };
  EVP_CIPHER_CTX d_ctx;
  int decrypted_len, final_len;

  /* Turn the password into an intermediate key and IV that can decrypt the
     master key */
  if (kdf(passwd, salt, ikey, kdf_params)) {
    SLOGE("kdf failed");
    return -1;
  }

  /* Initialize the decryption engine */
  EVP_CIPHER_CTX_init(&d_ctx);
  if (! EVP_DecryptInit_ex(&d_ctx, EVP_aes_128_cbc(), NULL, ikey, ikey+INTERMEDIATE_KEY_LEN_BYTES)) {
    return -1;
  }
  EVP_CIPHER_CTX_set_padding(&d_ctx, 0); /* Turn off padding as our data is block aligned */
  /* Decrypt the master key */
  if (! EVP_DecryptUpdate(&d_ctx, decrypted_master_key, &decrypted_len,
                            encrypted_master_key, keysize)) {
    return -1;
  }
  if (! EVP_DecryptFinal_ex(&d_ctx, decrypted_master_key + decrypted_len, &final_len)) {
    return -1;
  }

  if (decrypted_len + final_len != static_cast<int>(keysize)) {
    return -1;
  }

  /* Copy intermediate key if needed by params */
  if (intermediate_key && intermediate_key_size) {
    *intermediate_key = (unsigned char*) malloc(INTERMEDIATE_KEY_LEN_BYTES);
    if (*intermediate_key) {
      memcpy(*intermediate_key, ikey, INTERMEDIATE_KEY_LEN_BYTES);
      *intermediate_key_size = INTERMEDIATE_KEY_LEN_BYTES;
    }
  }

  EVP_CIPHER_CTX_cleanup(&d_ctx);

  return 0;
}

static void get_kdf_func(struct crypt_mnt_ftr *ftr, kdf_func *kdf, void** kdf_params)
{
    if (ftr->kdf_type == KDF_SCRYPT_KEYMASTER) {
        *kdf = scrypt_keymaster;
        *kdf_params = ftr;
    } else if (ftr->kdf_type == KDF_SCRYPT) {
        *kdf = scrypt;
        *kdf_params = ftr;
    } else {
        *kdf = pbkdf2;
        *kdf_params = NULL;
    }
}

static int decrypt_master_key(const char *passwd, unsigned char *decrypted_master_key,
                              struct crypt_mnt_ftr *crypt_ftr,
                              unsigned char** intermediate_key,
                              size_t* intermediate_key_size)
{
    kdf_func kdf;
    void *kdf_params;
    int ret;

    get_kdf_func(crypt_ftr, &kdf, &kdf_params);
    ret = decrypt_master_key_aux(passwd, crypt_ftr->salt, crypt_ftr->master_key,
                                 crypt_ftr->keysize,
                                 decrypted_master_key, kdf, kdf_params,
                                 intermediate_key, intermediate_key_size);
    if (ret != 0) {
        SLOGW("failure decrypting master key");
    }

    return ret;
}

static int create_encrypted_random_key(const char *passwd, unsigned char *master_key, unsigned char *salt,
        struct crypt_mnt_ftr *crypt_ftr) {
    int fd;
    unsigned char key_buf[MAX_KEY_LEN];

    /* Get some random bits for a key */
    fd = open("/dev/urandom", O_RDONLY|O_CLOEXEC);
    read(fd, key_buf, sizeof(key_buf));
    read(fd, salt, SALT_LEN);
    close(fd);

    /* Now encrypt it with the password */
    return encrypt_master_key(passwd, salt, key_buf, master_key, crypt_ftr);
}

int wait_and_unmount(const char *mountpoint, bool kill)
{
    int i, err, rc;
#define WAIT_UNMOUNT_COUNT 20

    /*  Now umount the tmpfs filesystem */
    for (i=0; i<WAIT_UNMOUNT_COUNT; i++) {
        if (umount(mountpoint) == 0) {
            break;
        }

        if (errno == EINVAL) {
            /* EINVAL is returned if the directory is not a mountpoint,
             * i.e. there is no filesystem mounted there.  So just get out.
             */
            break;
        }

        err = errno;

        /* If allowed, be increasingly aggressive before the last two retries */
        if (kill) {
            if (i == (WAIT_UNMOUNT_COUNT - 3)) {
                SLOGW("sending SIGHUP to processes with open files\n");
                android::vold::KillProcessesWithOpenFiles(mountpoint, SIGTERM);
            } else if (i == (WAIT_UNMOUNT_COUNT - 2)) {
                SLOGW("sending SIGKILL to processes with open files\n");
                android::vold::KillProcessesWithOpenFiles(mountpoint, SIGKILL);
            }
        }

        sleep(1);
    }

    if (i < WAIT_UNMOUNT_COUNT) {
      SLOGD("unmounting %s succeeded\n", mountpoint);
      rc = 0;
    } else {
      android::vold::KillProcessesWithOpenFiles(mountpoint, 0);
      SLOGE("unmounting %s failed: %s\n", mountpoint, strerror(err));
      rc = -1;
    }

    return rc;
}

static void prep_data_fs(void)
{
    // NOTE: post_fs_data results in init calling back around to vold, so all
    // callers to this method must be async

    /* Do the prep of the /data filesystem */
    property_set("vold.post_fs_data_done", "0");
    property_set("vold.decrypt", "trigger_post_fs_data");
    SLOGD("Just triggered post_fs_data");

    /* Wait a max of 50 seconds, hopefully it takes much less */
    while (!android::base::WaitForProperty("vold.post_fs_data_done",
                                        "1",
                                        std::chrono::seconds(15))) {
        /* We timed out to prep /data in time.  Continue wait. */
        SLOGE("waited 15s for vold.post_fs_data_done, still waiting...");
    }
    SLOGD("post_fs_data done");
}

static void cryptfs_set_corrupt()
{
    // Mark the footer as bad
    struct crypt_mnt_ftr crypt_ftr;
    if (get_crypt_ftr_and_key(&crypt_ftr)) {
        SLOGE("Failed to get crypto footer - panic");
        return;
    }

    crypt_ftr.flags |= CRYPT_DATA_CORRUPT;
    if (put_crypt_ftr_and_key(&crypt_ftr)) {
        SLOGE("Failed to set crypto footer - panic");
        return;
    }
}

static void cryptfs_trigger_restart_min_framework()
{
    if (fs_mgr_do_tmpfs_mount(DATA_MNT_POINT)) {
      SLOGE("Failed to mount tmpfs on data - panic");
      return;
    }

    if (property_set("vold.decrypt", "trigger_post_fs_data")) {
        SLOGE("Failed to trigger post fs data - panic");
        return;
    }

    if (property_set("vold.decrypt", "trigger_restart_min_framework")) {
        SLOGE("Failed to trigger restart min framework - panic");
        return;
    }
}

/* returns < 0 on failure */
static int cryptfs_restart_internal(int restart_main)
{
    char crypto_blkdev[MAXPATHLEN];
    int rc = -1;
    static int restart_successful = 0;

    /* Validate that it's OK to call this routine */
    if (! master_key_saved) {
        SLOGE("Encrypted filesystem not validated, aborting");
        return -1;
    }

    if (restart_successful) {
        SLOGE("System already restarted with encrypted disk, aborting");
        return -1;
    }

    if (restart_main) {
        /* Here is where we shut down the framework.  The init scripts
         * start all services in one of three classes: core, main or late_start.
         * On boot, we start core and main.  Now, we stop main, but not core,
         * as core includes vold and a few other really important things that
         * we need to keep running.  Once main has stopped, we should be able
         * to umount the tmpfs /data, then mount the encrypted /data.
         * We then restart the class main, and also the class late_start.
         * At the moment, I've only put a few things in late_start that I know
         * are not needed to bring up the framework, and that also cause problems
         * with unmounting the tmpfs /data, but I hope to add add more services
         * to the late_start class as we optimize this to decrease the delay
         * till the user is asked for the password to the filesystem.
         */

        /* The init files are setup to stop the class main when vold.decrypt is
         * set to trigger_reset_main.
         */
        property_set("vold.decrypt", "trigger_reset_main");
        SLOGD("Just asked init to shut down class main\n");

        /* Ugh, shutting down the framework is not synchronous, so until it
         * can be fixed, this horrible hack will wait a moment for it all to
         * shut down before proceeding.  Without it, some devices cannot
         * restart the graphics services.
         */
        sleep(2);
    }

    /* Now that the framework is shutdown, we should be able to umount()
     * the tmpfs filesystem, and mount the real one.
     */

    property_get("ro.crypto.fs_crypto_blkdev", crypto_blkdev, "");
    if (strlen(crypto_blkdev) == 0) {
        SLOGE("fs_crypto_blkdev not set\n");
        return -1;
    }

    if (! (rc = wait_and_unmount(DATA_MNT_POINT, true)) ) {
        /* If ro.crypto.readonly is set to 1, mount the decrypted
         * filesystem readonly.  This is used when /data is mounted by
         * recovery mode.
         */
        char ro_prop[PROPERTY_VALUE_MAX];
        property_get("ro.crypto.readonly", ro_prop, "");
<<<<<<< HEAD
        if (strlen(ro_prop) > 0 && std::stoi(ro_prop)) {
            struct fstab_rec* rec = fs_mgr_get_entry_for_mount_point(fstab_default, DATA_MNT_POINT);
            rec->flags |= MS_RDONLY;
=======
        if (strlen(ro_prop) > 0 && atoi(ro_prop)) {
            struct fstab_rec* rec = fs_mgr_get_entry_for_mount_point(fstab, DATA_MNT_POINT);
            if (rec) {
                rec->flags |= MS_RDONLY;
            }
>>>>>>> 7bf98aa8
        }

        /* If that succeeded, then mount the decrypted filesystem */
        int retries = RETRY_MOUNT_ATTEMPTS;
        int mount_rc;

        /*
         * fs_mgr_do_mount runs fsck. Use setexeccon to run trusted
         * partitions in the fsck domain.
         */
        if (setexeccon(secontextFsck())){
            SLOGE("Failed to setexeccon");
            return -1;
        }
        while ((mount_rc = fs_mgr_do_mount(fstab_default, DATA_MNT_POINT,
                                           crypto_blkdev, 0))
               != 0) {
            if (mount_rc == FS_MGR_DOMNT_BUSY) {
                /* TODO: invoke something similar to
                   Process::killProcessWithOpenFiles(DATA_MNT_POINT,
                                   retries > RETRY_MOUNT_ATTEMPT/2 ? 1 : 2 ) */
                SLOGI("Failed to mount %s because it is busy - waiting",
                      crypto_blkdev);
                if (--retries) {
                    sleep(RETRY_MOUNT_DELAY_SECONDS);
                } else {
                    /* Let's hope that a reboot clears away whatever is keeping
                       the mount busy */
                    cryptfs_reboot(RebootType::reboot);
                }
            } else {
                SLOGE("Failed to mount decrypted data");
                cryptfs_set_corrupt();
                cryptfs_trigger_restart_min_framework();
                SLOGI("Started framework to offer wipe");
                if (setexeccon(NULL)) {
                    SLOGE("Failed to setexeccon");
                }
                return -1;
            }
        }
        if (setexeccon(NULL)) {
            SLOGE("Failed to setexeccon");
            return -1;
        }

        /* Create necessary paths on /data */
        prep_data_fs();
        property_set("vold.decrypt", "trigger_load_persist_props");

        /* startup service classes main and late_start */
        property_set("vold.decrypt", "trigger_restart_framework");
        SLOGD("Just triggered restart_framework\n");

        /* Give it a few moments to get started */
        sleep(1);
    }

    if (rc == 0) {
        restart_successful = 1;
    }

    return rc;
}

int cryptfs_restart(void)
{
    SLOGI("cryptfs_restart");
    if (e4crypt_is_native()) {
        SLOGE("cryptfs_restart not valid for file encryption:");
        return -1;
    }

    /* Call internal implementation forcing a restart of main service group */
    return cryptfs_restart_internal(1);
}

static int do_crypto_complete(const char *mount_point)
{
  struct crypt_mnt_ftr crypt_ftr;
  char encrypted_state[PROPERTY_VALUE_MAX];
  char key_loc[PROPERTY_VALUE_MAX];

  property_get("ro.crypto.state", encrypted_state, "");
  if (strcmp(encrypted_state, "encrypted") ) {
    SLOGE("not running with encryption, aborting");
    return CRYPTO_COMPLETE_NOT_ENCRYPTED;
  }

  // crypto_complete is full disk encrypted status
  if (e4crypt_is_native()) {
    return CRYPTO_COMPLETE_NOT_ENCRYPTED;
  }

  if (get_crypt_ftr_and_key(&crypt_ftr)) {
    fs_mgr_get_crypt_info(fstab_default, key_loc, 0, sizeof(key_loc));

    /*
     * Only report this error if key_loc is a file and it exists.
     * If the device was never encrypted, and /data is not mountable for
     * some reason, returning 1 should prevent the UI from presenting the
     * a "enter password" screen, or worse, a "press button to wipe the
     * device" screen.
     */
    if ((key_loc[0] == '/') && (access("key_loc", F_OK) == -1)) {
      SLOGE("master key file does not exist, aborting");
      return CRYPTO_COMPLETE_NOT_ENCRYPTED;
    } else {
      SLOGE("Error getting crypt footer and key\n");
      return CRYPTO_COMPLETE_BAD_METADATA;
    }
  }

  // Test for possible error flags
  if (crypt_ftr.flags & CRYPT_ENCRYPTION_IN_PROGRESS){
    SLOGE("Encryption process is partway completed\n");
    return CRYPTO_COMPLETE_PARTIAL;
  }

  if (crypt_ftr.flags & CRYPT_INCONSISTENT_STATE){
    SLOGE("Encryption process was interrupted but cannot continue\n");
    return CRYPTO_COMPLETE_INCONSISTENT;
  }

  if (crypt_ftr.flags & CRYPT_DATA_CORRUPT){
    SLOGE("Encryption is successful but data is corrupt\n");
    return CRYPTO_COMPLETE_CORRUPT;
  }

  /* We passed the test! We shall diminish, and return to the west */
  return CRYPTO_COMPLETE_ENCRYPTED;
}

static int test_mount_encrypted_fs(struct crypt_mnt_ftr* crypt_ftr,
                                   const char *passwd, const char *mount_point, const char *label)
{
  unsigned char decrypted_master_key[MAX_KEY_LEN];
  char crypto_blkdev[MAXPATHLEN];
  char real_blkdev[MAXPATHLEN];
  char tmp_mount_point[64];
  unsigned int orig_failed_decrypt_count;
  int rc;
  int use_keymaster = 0;
  int upgrade = 0;
  unsigned char* intermediate_key = 0;
  size_t intermediate_key_size = 0;
  int N = 1 << crypt_ftr->N_factor;
  int r = 1 << crypt_ftr->r_factor;
  int p = 1 << crypt_ftr->p_factor;

  SLOGD("crypt_ftr->fs_size = %lld\n", crypt_ftr->fs_size);
  orig_failed_decrypt_count = crypt_ftr->failed_decrypt_count;

  if (! (crypt_ftr->flags & CRYPT_MNT_KEY_UNENCRYPTED) ) {
    if (decrypt_master_key(passwd, decrypted_master_key, crypt_ftr,
                           &intermediate_key, &intermediate_key_size)) {
      SLOGE("Failed to decrypt master key\n");
      rc = -1;
      goto errout;
    }
  }

  fs_mgr_get_crypt_info(fstab_default, 0, real_blkdev, sizeof(real_blkdev));

  // Create crypto block device - all (non fatal) code paths
  // need it
  if (create_crypto_blk_dev(crypt_ftr, decrypted_master_key, real_blkdev, crypto_blkdev, label, 0)) {
      SLOGE("Error creating decrypted block device\n");
      rc = -1;
      goto errout;
  }

  /* Work out if the problem is the password or the data */
  unsigned char scrypted_intermediate_key[sizeof(crypt_ftr->
                                                 scrypted_intermediate_key)];

  rc = crypto_scrypt(intermediate_key, intermediate_key_size,
                     crypt_ftr->salt, sizeof(crypt_ftr->salt),
                     N, r, p, scrypted_intermediate_key,
                     sizeof(scrypted_intermediate_key));

  // Does the key match the crypto footer?
  if (rc == 0 && memcmp(scrypted_intermediate_key,
                        crypt_ftr->scrypted_intermediate_key,
                        sizeof(scrypted_intermediate_key)) == 0) {
    SLOGI("Password matches");
    rc = 0;
  } else {
    /* Try mounting the file system anyway, just in case the problem's with
     * the footer, not the key. */
    snprintf(tmp_mount_point, sizeof(tmp_mount_point), "%s/tmp_mnt",
             mount_point);
    mkdir(tmp_mount_point, 0755);
    if (fs_mgr_do_mount(fstab_default, DATA_MNT_POINT, crypto_blkdev, tmp_mount_point)) {
      SLOGE("Error temp mounting decrypted block device\n");
      delete_crypto_blk_dev(label);

      rc = ++crypt_ftr->failed_decrypt_count;
      put_crypt_ftr_and_key(crypt_ftr);
    } else {
      /* Success! */
      SLOGI("Password did not match but decrypted drive mounted - continue");
      umount(tmp_mount_point);
      rc = 0;
    }
  }

  if (rc == 0) {
    crypt_ftr->failed_decrypt_count = 0;
    if (orig_failed_decrypt_count != 0) {
      put_crypt_ftr_and_key(crypt_ftr);
    }

    /* Save the name of the crypto block device
     * so we can mount it when restarting the framework. */
    property_set("ro.crypto.fs_crypto_blkdev", crypto_blkdev);

    /* Also save a the master key so we can reencrypted the key
     * the key when we want to change the password on it. */
    memcpy(saved_master_key, decrypted_master_key, crypt_ftr->keysize);
    saved_mount_point = strdup(mount_point);
    master_key_saved = 1;
    SLOGD("%s(): Master key saved\n", __FUNCTION__);
    rc = 0;

    // Upgrade if we're not using the latest KDF.
    use_keymaster = keymaster_check_compatibility();
    if (crypt_ftr->kdf_type == KDF_SCRYPT_KEYMASTER) {
        // Don't allow downgrade
    } else if (use_keymaster == 1 && crypt_ftr->kdf_type != KDF_SCRYPT_KEYMASTER) {
        crypt_ftr->kdf_type = KDF_SCRYPT_KEYMASTER;
        upgrade = 1;
    } else if (use_keymaster == 0 && crypt_ftr->kdf_type != KDF_SCRYPT) {
        crypt_ftr->kdf_type = KDF_SCRYPT;
        upgrade = 1;
    }

    if (upgrade) {
        rc = encrypt_master_key(passwd, crypt_ftr->salt, saved_master_key,
                                crypt_ftr->master_key, crypt_ftr);
        if (!rc) {
            rc = put_crypt_ftr_and_key(crypt_ftr);
        }
        SLOGD("Key Derivation Function upgrade: rc=%d\n", rc);

        // Do not fail even if upgrade failed - machine is bootable
        // Note that if this code is ever hit, there is a *serious* problem
        // since KDFs should never fail. You *must* fix the kdf before
        // proceeding!
        if (rc) {
          SLOGW("Upgrade failed with error %d,"
                " but continuing with previous state",
                rc);
          rc = 0;
        }
    }
  }

 errout:
  if (intermediate_key) {
    memset(intermediate_key, 0, intermediate_key_size);
    free(intermediate_key);
  }
  return rc;
}

/*
 * Called by vold when it's asked to mount an encrypted external
 * storage volume. The incoming partition has no crypto header/footer,
 * as any metadata is been stored in a separate, small partition.  We
 * assume it must be using our same crypt type and keysize.
 *
 * out_crypto_blkdev must be MAXPATHLEN.
 */
int cryptfs_setup_ext_volume(const char* label, const char* real_blkdev,
        const unsigned char* key, char* out_crypto_blkdev) {
    int fd = open(real_blkdev, O_RDONLY|O_CLOEXEC);
    if (fd == -1) {
        SLOGE("Failed to open %s: %s", real_blkdev, strerror(errno));
        return -1;
    }

    unsigned long nr_sec = 0;
    get_blkdev_size(fd, &nr_sec);
    close(fd);

    if (nr_sec == 0) {
        SLOGE("Failed to get size of %s: %s", real_blkdev, strerror(errno));
        return -1;
    }

    struct crypt_mnt_ftr ext_crypt_ftr;
    memset(&ext_crypt_ftr, 0, sizeof(ext_crypt_ftr));
    ext_crypt_ftr.fs_size = nr_sec;
    ext_crypt_ftr.keysize = cryptfs_get_keysize();
    strlcpy((char*) ext_crypt_ftr.crypto_type_name, cryptfs_get_crypto_name(),
            MAX_CRYPTO_TYPE_NAME_LEN);
    uint32_t flags = 0;
    if (e4crypt_is_native() &&
        android::base::GetBoolProperty("ro.crypto.allow_encrypt_override", false))
        flags |= CREATE_CRYPTO_BLK_DEV_FLAGS_ALLOW_ENCRYPT_OVERRIDE;

    return create_crypto_blk_dev(&ext_crypt_ftr, key, real_blkdev, out_crypto_blkdev, label, flags);
}

/*
 * Called by vold when it's asked to unmount an encrypted external
 * storage volume.
 */
int cryptfs_revert_ext_volume(const char* label) {
    return delete_crypto_blk_dev((char*) label);
}

int cryptfs_crypto_complete(void)
{
  return do_crypto_complete("/data");
}

int check_unmounted_and_get_ftr(struct crypt_mnt_ftr* crypt_ftr)
{
    char encrypted_state[PROPERTY_VALUE_MAX];
    property_get("ro.crypto.state", encrypted_state, "");
    if ( master_key_saved || strcmp(encrypted_state, "encrypted") ) {
        SLOGE("encrypted fs already validated or not running with encryption,"
              " aborting");
        return -1;
    }

    if (get_crypt_ftr_and_key(crypt_ftr)) {
        SLOGE("Error getting crypt footer and key");
        return -1;
    }

    return 0;
}

int cryptfs_check_passwd(const char *passwd)
{
    SLOGI("cryptfs_check_passwd");
    if (e4crypt_is_native()) {
        SLOGE("cryptfs_check_passwd not valid for file encryption");
        return -1;
    }

    struct crypt_mnt_ftr crypt_ftr;
    int rc;

    rc = check_unmounted_and_get_ftr(&crypt_ftr);
    if (rc) {
        SLOGE("Could not get footer");
        return rc;
    }

    rc = test_mount_encrypted_fs(&crypt_ftr, passwd,
                                 DATA_MNT_POINT, CRYPTO_BLOCK_DEVICE);
    if (rc) {
        SLOGE("Password did not match");
        return rc;
    }

    if (crypt_ftr.flags & CRYPT_FORCE_COMPLETE) {
        // Here we have a default actual password but a real password
        // we must test against the scrypted value
        // First, we must delete the crypto block device that
        // test_mount_encrypted_fs leaves behind as a side effect
        delete_crypto_blk_dev(CRYPTO_BLOCK_DEVICE);
        rc = test_mount_encrypted_fs(&crypt_ftr, DEFAULT_PASSWORD,
                                     DATA_MNT_POINT, CRYPTO_BLOCK_DEVICE);
        if (rc) {
            SLOGE("Default password did not match on reboot encryption");
            return rc;
        }

        crypt_ftr.flags &= ~CRYPT_FORCE_COMPLETE;
        put_crypt_ftr_and_key(&crypt_ftr);
        rc = cryptfs_changepw(crypt_ftr.crypt_type, passwd);
        if (rc) {
            SLOGE("Could not change password on reboot encryption");
            return rc;
        }
    }

    if (crypt_ftr.crypt_type != CRYPT_TYPE_DEFAULT) {
        cryptfs_clear_password();
        password = strdup(passwd);
        struct timespec now;
        clock_gettime(CLOCK_BOOTTIME, &now);
        password_expiry_time = now.tv_sec + password_max_age_seconds;
    }

    return rc;
}

int cryptfs_verify_passwd(const char *passwd)
{
    struct crypt_mnt_ftr crypt_ftr;
    unsigned char decrypted_master_key[MAX_KEY_LEN];
    char encrypted_state[PROPERTY_VALUE_MAX];
    int rc;

    property_get("ro.crypto.state", encrypted_state, "");
    if (strcmp(encrypted_state, "encrypted") ) {
        SLOGE("device not encrypted, aborting");
        return -2;
    }

    if (!master_key_saved) {
        SLOGE("encrypted fs not yet mounted, aborting");
        return -1;
    }

    if (!saved_mount_point) {
        SLOGE("encrypted fs failed to save mount point, aborting");
        return -1;
    }

    if (get_crypt_ftr_and_key(&crypt_ftr)) {
        SLOGE("Error getting crypt footer and key\n");
        return -1;
    }

    if (crypt_ftr.flags & CRYPT_MNT_KEY_UNENCRYPTED) {
        /* If the device has no password, then just say the password is valid */
        rc = 0;
    } else {
        decrypt_master_key(passwd, decrypted_master_key, &crypt_ftr, 0, 0);
        if (!memcmp(decrypted_master_key, saved_master_key, crypt_ftr.keysize)) {
            /* They match, the password is correct */
            rc = 0;
        } else {
            /* If incorrect, sleep for a bit to prevent dictionary attacks */
            sleep(1);
            rc = 1;
        }
    }

    return rc;
}

/* Initialize a crypt_mnt_ftr structure.  The keysize is
 * defaulted to cryptfs_get_keysize() bytes, and the filesystem size to 0.
 * Presumably, at a minimum, the caller will update the
 * filesystem size and crypto_type_name after calling this function.
 */
static int cryptfs_init_crypt_mnt_ftr(struct crypt_mnt_ftr *ftr)
{
    off64_t off;

    memset(ftr, 0, sizeof(struct crypt_mnt_ftr));
    ftr->magic = CRYPT_MNT_MAGIC;
    ftr->major_version = CURRENT_MAJOR_VERSION;
    ftr->minor_version = CURRENT_MINOR_VERSION;
    ftr->ftr_size = sizeof(struct crypt_mnt_ftr);
    ftr->keysize = cryptfs_get_keysize();

    switch (keymaster_check_compatibility()) {
    case 1:
        ftr->kdf_type = KDF_SCRYPT_KEYMASTER;
        break;

    case 0:
        ftr->kdf_type = KDF_SCRYPT;
        break;

    default:
        SLOGE("keymaster_check_compatibility failed");
        return -1;
    }

    get_device_scrypt_params(ftr);

    ftr->persist_data_size = CRYPT_PERSIST_DATA_SIZE;
    if (get_crypt_ftr_info(NULL, &off) == 0) {
        ftr->persist_data_offset[0] = off + CRYPT_FOOTER_TO_PERSIST_OFFSET;
        ftr->persist_data_offset[1] = off + CRYPT_FOOTER_TO_PERSIST_OFFSET +
                                    ftr->persist_data_size;
    }

    return 0;
}

#define FRAMEWORK_BOOT_WAIT 60

static int cryptfs_SHA256_fileblock(const char* filename, __le8* buf)
{
    int fd = open(filename, O_RDONLY|O_CLOEXEC);
    if (fd == -1) {
        SLOGE("Error opening file %s", filename);
        return -1;
    }

    char block[CRYPT_INPLACE_BUFSIZE];
    memset(block, 0, sizeof(block));
    if (unix_read(fd, block, sizeof(block)) < 0) {
        SLOGE("Error reading file %s", filename);
        close(fd);
        return -1;
    }

    close(fd);

    SHA256_CTX c;
    SHA256_Init(&c);
    SHA256_Update(&c, block, sizeof(block));
    SHA256_Final(buf, &c);

    return 0;
}

static int cryptfs_enable_all_volumes(struct crypt_mnt_ftr* crypt_ftr, char* crypto_blkdev,
                                      char* real_blkdev, int previously_encrypted_upto) {
    off64_t cur_encryption_done=0, tot_encryption_size=0;
    int rc = -1;

    /* The size of the userdata partition, and add in the vold volumes below */
    tot_encryption_size = crypt_ftr->fs_size;

<<<<<<< HEAD
    rc = cryptfs_enable_inplace(crypto_blkdev, real_blkdev, crypt_ftr->fs_size, &cur_encryption_done,
                                tot_encryption_size, previously_encrypted_upto, true);
=======
    if (how == CRYPTO_ENABLE_WIPE) {
        struct fstab_rec* rec = fs_mgr_get_entry_for_mount_point(fstab, DATA_MNT_POINT);
        if (!rec) {
            SLOGE("cryptfs_enable: missing %s entry in fstab\n", DATA_MNT_POINT);
            return -1;
        }
        int fs_type = get_fs_type(rec);
        if (fs_type < 0) {
            SLOGE("cryptfs_enable: unsupported fs type %s\n", rec->fs_type);
            return -1;
        }
        rc = cryptfs_enable_wipe(crypto_blkdev, crypt_ftr->fs_size, fs_type);
    } else if (how == CRYPTO_ENABLE_INPLACE) {
        rc = cryptfs_enable_inplace(crypto_blkdev, real_blkdev,
                                    crypt_ftr->fs_size, &cur_encryption_done,
                                    tot_encryption_size,
                                    previously_encrypted_upto);

        if (rc == ENABLE_INPLACE_ERR_DEV) {
            /* Hack for b/17898962 */
            SLOGE("cryptfs_enable: crypto block dev failure. Must reboot...\n");
            cryptfs_reboot(RebootType::reboot);
        }
>>>>>>> 7bf98aa8

    if (rc == ENABLE_INPLACE_ERR_DEV) {
        /* Hack for b/17898962 */
        SLOGE("cryptfs_enable: crypto block dev failure. Must reboot...\n");
        cryptfs_reboot(RebootType::reboot);
    }

    if (!rc) {
        crypt_ftr->encrypted_upto = cur_encryption_done;
    }

    if (!rc && crypt_ftr->encrypted_upto == crypt_ftr->fs_size) {
        /* The inplace routine never actually sets the progress to 100% due
         * to the round down nature of integer division, so set it here */
        property_set("vold.encrypt_progress", "100");
    }

    return rc;
}

static int vold_unmountAll(void) {
    VolumeManager* vm = VolumeManager::Instance();
    return vm->unmountAll();
}

int cryptfs_enable_internal(int crypt_type, const char* passwd, int no_ui) {
    char crypto_blkdev[MAXPATHLEN], real_blkdev[MAXPATHLEN];
    unsigned char decrypted_master_key[MAX_KEY_LEN];
    int rc=-1, i;
    struct crypt_mnt_ftr crypt_ftr;
    struct crypt_persist_data *pdata;
    char encrypted_state[PROPERTY_VALUE_MAX];
    char lockid[32] = { 0 };
    char key_loc[PROPERTY_VALUE_MAX];
    int num_vols;
    off64_t previously_encrypted_upto = 0;
    bool rebootEncryption = false;
    bool onlyCreateHeader = false;
    int fd = -1;

    if (get_crypt_ftr_and_key(&crypt_ftr) == 0) {
        if (crypt_ftr.flags & CRYPT_ENCRYPTION_IN_PROGRESS) {
            /* An encryption was underway and was interrupted */
            previously_encrypted_upto = crypt_ftr.encrypted_upto;
            crypt_ftr.encrypted_upto = 0;
            crypt_ftr.flags &= ~CRYPT_ENCRYPTION_IN_PROGRESS;

            /* At this point, we are in an inconsistent state. Until we successfully
               complete encryption, a reboot will leave us broken. So mark the
               encryption failed in case that happens.
               On successfully completing encryption, remove this flag */
            crypt_ftr.flags |= CRYPT_INCONSISTENT_STATE;

            put_crypt_ftr_and_key(&crypt_ftr);
        } else if (crypt_ftr.flags & CRYPT_FORCE_ENCRYPTION) {
            if (!check_ftr_sha(&crypt_ftr)) {
                memset(&crypt_ftr, 0, sizeof(crypt_ftr));
                put_crypt_ftr_and_key(&crypt_ftr);
                goto error_unencrypted;
            }

            /* Doing a reboot-encryption*/
            crypt_ftr.flags &= ~CRYPT_FORCE_ENCRYPTION;
            crypt_ftr.flags |= CRYPT_FORCE_COMPLETE;
            rebootEncryption = true;
        }
    } else {
        // We don't want to accidentally reference invalid data.
        memset(&crypt_ftr, 0, sizeof(crypt_ftr));
    }

    property_get("ro.crypto.state", encrypted_state, "");
    if (!strcmp(encrypted_state, "encrypted") && !previously_encrypted_upto) {
        SLOGE("Device is already running encrypted, aborting");
        goto error_unencrypted;
    }

    // TODO refactor fs_mgr_get_crypt_info to get both in one call
    fs_mgr_get_crypt_info(fstab_default, key_loc, 0, sizeof(key_loc));
    fs_mgr_get_crypt_info(fstab_default, 0, real_blkdev, sizeof(real_blkdev));

    /* Get the size of the real block device */
    fd = open(real_blkdev, O_RDONLY|O_CLOEXEC);
    if (fd == -1) {
        SLOGE("Cannot open block device %s\n", real_blkdev);
        goto error_unencrypted;
    }
    unsigned long nr_sec;
    get_blkdev_size(fd, &nr_sec);
    if (nr_sec == 0) {
        SLOGE("Cannot get size of block device %s\n", real_blkdev);
        goto error_unencrypted;
    }
    close(fd);

    /* If doing inplace encryption, make sure the orig fs doesn't include the crypto footer */
    if (!strcmp(key_loc, KEY_IN_FOOTER)) {
        unsigned int fs_size_sec, max_fs_size_sec;
        fs_size_sec = get_fs_size(real_blkdev);
        if (fs_size_sec == 0)
            fs_size_sec = get_f2fs_filesystem_size_sec(real_blkdev);

        max_fs_size_sec = nr_sec - (CRYPT_FOOTER_OFFSET / CRYPT_SECTOR_SIZE);

        if (fs_size_sec > max_fs_size_sec) {
            SLOGE("Orig filesystem overlaps crypto footer region.  Cannot encrypt in place.");
            goto error_unencrypted;
        }
    }

    /* Get a wakelock as this may take a while, and we don't want the
     * device to sleep on us.  We'll grab a partial wakelock, and if the UI
     * wants to keep the screen on, it can grab a full wakelock.
     */
    snprintf(lockid, sizeof(lockid), "enablecrypto%d", (int) getpid());
    acquire_wake_lock(PARTIAL_WAKE_LOCK, lockid);

    /* The init files are setup to stop the class main and late start when
     * vold sets trigger_shutdown_framework.
     */
    property_set("vold.decrypt", "trigger_shutdown_framework");
    SLOGD("Just asked init to shut down class main\n");

    /* Ask vold to unmount all devices that it manages */
    if (vold_unmountAll()) {
        SLOGE("Failed to unmount all vold managed devices");
    }

    /* no_ui means we are being called from init, not settings.
       Now we always reboot from settings, so !no_ui means reboot
     */
    if (!no_ui) {
        /* Try fallback, which is to reboot and try there */
        onlyCreateHeader = true;
        FILE* breadcrumb = fopen(BREADCRUMB_FILE, "we");
        if (breadcrumb == 0) {
            SLOGE("Failed to create breadcrumb file");
            goto error_shutting_down;
        }
        fclose(breadcrumb);
    }

    /* Do extra work for a better UX when doing the long inplace encryption */
    if (!onlyCreateHeader) {
        /* Now that /data is unmounted, we need to mount a tmpfs
         * /data, set a property saying we're doing inplace encryption,
         * and restart the framework.
         */
        if (fs_mgr_do_tmpfs_mount(DATA_MNT_POINT)) {
            goto error_shutting_down;
        }
        /* Tells the framework that inplace encryption is starting */
        property_set("vold.encrypt_progress", "0");

        /* restart the framework. */
        /* Create necessary paths on /data */
        prep_data_fs();

        /* Ugh, shutting down the framework is not synchronous, so until it
         * can be fixed, this horrible hack will wait a moment for it all to
         * shut down before proceeding.  Without it, some devices cannot
         * restart the graphics services.
         */
        sleep(2);
    }

    /* Start the actual work of making an encrypted filesystem */
    /* Initialize a crypt_mnt_ftr for the partition */
    if (previously_encrypted_upto == 0 && !rebootEncryption) {
        if (cryptfs_init_crypt_mnt_ftr(&crypt_ftr)) {
            goto error_shutting_down;
        }

        if (!strcmp(key_loc, KEY_IN_FOOTER)) {
            crypt_ftr.fs_size = nr_sec
              - (CRYPT_FOOTER_OFFSET / CRYPT_SECTOR_SIZE);
        } else {
            crypt_ftr.fs_size = nr_sec;
        }
        /* At this point, we are in an inconsistent state. Until we successfully
           complete encryption, a reboot will leave us broken. So mark the
           encryption failed in case that happens.
           On successfully completing encryption, remove this flag */
        if (onlyCreateHeader) {
            crypt_ftr.flags |= CRYPT_FORCE_ENCRYPTION;
        } else {
            crypt_ftr.flags |= CRYPT_INCONSISTENT_STATE;
        }
        crypt_ftr.crypt_type = crypt_type;
        strlcpy((char *)crypt_ftr.crypto_type_name, cryptfs_get_crypto_name(), MAX_CRYPTO_TYPE_NAME_LEN);

        /* Make an encrypted master key */
        if (create_encrypted_random_key(onlyCreateHeader ? DEFAULT_PASSWORD : passwd,
                                        crypt_ftr.master_key, crypt_ftr.salt, &crypt_ftr)) {
            SLOGE("Cannot create encrypted master key\n");
            goto error_shutting_down;
        }

        /* Replace scrypted intermediate key if we are preparing for a reboot */
        if (onlyCreateHeader) {
            unsigned char fake_master_key[MAX_KEY_LEN];
            unsigned char encrypted_fake_master_key[MAX_KEY_LEN];
            memset(fake_master_key, 0, sizeof(fake_master_key));
            encrypt_master_key(passwd, crypt_ftr.salt, fake_master_key,
                               encrypted_fake_master_key, &crypt_ftr);
        }

        /* Write the key to the end of the partition */
        put_crypt_ftr_and_key(&crypt_ftr);

        /* If any persistent data has been remembered, save it.
         * If none, create a valid empty table and save that.
         */
        if (!persist_data) {
            pdata = (crypt_persist_data *)malloc(CRYPT_PERSIST_DATA_SIZE);
           if (pdata) {
               init_empty_persist_data(pdata, CRYPT_PERSIST_DATA_SIZE);
               persist_data = pdata;
           }
        }
        if (persist_data) {
            save_persistent_data();
        }
    }

    if (onlyCreateHeader) {
        sleep(2);
        cryptfs_reboot(RebootType::reboot);
    }

    if (!no_ui || rebootEncryption) {
        /* startup service classes main and late_start */
        property_set("vold.decrypt", "trigger_restart_min_framework");
        SLOGD("Just triggered restart_min_framework\n");

        /* OK, the framework is restarted and will soon be showing a
         * progress bar.  Time to setup an encrypted mapping, and
         * either write a new filesystem, or encrypt in place updating
         * the progress bar as we work.
         */
    }

    decrypt_master_key(passwd, decrypted_master_key, &crypt_ftr, 0, 0);
    create_crypto_blk_dev(&crypt_ftr, decrypted_master_key, real_blkdev, crypto_blkdev,
                          CRYPTO_BLOCK_DEVICE, 0);

    /* If we are continuing, check checksums match */
    rc = 0;
    if (previously_encrypted_upto) {
        __le8 hash_first_block[SHA256_DIGEST_LENGTH];
        rc = cryptfs_SHA256_fileblock(crypto_blkdev, hash_first_block);

        if (!rc && memcmp(hash_first_block, crypt_ftr.hash_first_block,
                          sizeof(hash_first_block)) != 0) {
            SLOGE("Checksums do not match - trigger wipe");
            rc = -1;
        }
    }

    if (!rc) {
        rc = cryptfs_enable_all_volumes(&crypt_ftr, crypto_blkdev, real_blkdev,
                                        previously_encrypted_upto);
    }

    /* Calculate checksum if we are not finished */
    if (!rc && crypt_ftr.encrypted_upto != crypt_ftr.fs_size) {
        rc = cryptfs_SHA256_fileblock(crypto_blkdev,
                                      crypt_ftr.hash_first_block);
        if (rc) {
            SLOGE("Error calculating checksum for continuing encryption");
            rc = -1;
        }
    }

    /* Undo the dm-crypt mapping whether we succeed or not */
    delete_crypto_blk_dev(CRYPTO_BLOCK_DEVICE);

    if (! rc) {
        /* Success */
        crypt_ftr.flags &= ~CRYPT_INCONSISTENT_STATE;

        if (crypt_ftr.encrypted_upto != crypt_ftr.fs_size) {
            SLOGD("Encrypted up to sector %lld - will continue after reboot",
                  crypt_ftr.encrypted_upto);
            crypt_ftr.flags |= CRYPT_ENCRYPTION_IN_PROGRESS;
        }

        put_crypt_ftr_and_key(&crypt_ftr);

        if (crypt_ftr.encrypted_upto == crypt_ftr.fs_size) {
            char value[PROPERTY_VALUE_MAX];
            property_get("ro.crypto.state", value, "");
            if (!strcmp(value, "")) {
                /* default encryption - continue first boot sequence */
                property_set("ro.crypto.state", "encrypted");
                property_set("ro.crypto.type", "block");
                release_wake_lock(lockid);
                if (rebootEncryption && crypt_ftr.crypt_type != CRYPT_TYPE_DEFAULT) {
                    // Bring up cryptkeeper that will check the password and set it
                    property_set("vold.decrypt", "trigger_shutdown_framework");
                    sleep(2);
                    property_set("vold.encrypt_progress", "");
                    cryptfs_trigger_restart_min_framework();
                } else {
                    cryptfs_check_passwd(DEFAULT_PASSWORD);
                    cryptfs_restart_internal(1);
                }
                return 0;
            } else {
                sleep(2); /* Give the UI a chance to show 100% progress */
                cryptfs_reboot(RebootType::reboot);
            }
        } else {
            sleep(2); /* Partially encrypted, ensure writes flushed to ssd */
            cryptfs_reboot(RebootType::shutdown);
        }
    } else {
        char value[PROPERTY_VALUE_MAX];

        property_get("ro.vold.wipe_on_crypt_fail", value, "0");
        if (!strcmp(value, "1")) {
            /* wipe data if encryption failed */
            SLOGE("encryption failed - rebooting into recovery to wipe data\n");
            std::string err;
            const std::vector<std::string> options = {
                "--wipe_data\n--reason=cryptfs_enable_internal\n"
            };
            if (!write_bootloader_message(options, &err)) {
                SLOGE("could not write bootloader message: %s", err.c_str());
            }
            cryptfs_reboot(RebootType::recovery);
        } else {
            /* set property to trigger dialog */
            property_set("vold.encrypt_progress", "error_partially_encrypted");
            release_wake_lock(lockid);
        }
        return -1;
    }

    /* hrm, the encrypt step claims success, but the reboot failed.
     * This should not happen.
     * Set the property and return.  Hope the framework can deal with it.
     */
    property_set("vold.encrypt_progress", "error_reboot_failed");
    release_wake_lock(lockid);
    return rc;

error_unencrypted:
    property_set("vold.encrypt_progress", "error_not_encrypted");
    if (lockid[0]) {
        release_wake_lock(lockid);
    }
    return -1;

error_shutting_down:
    /* we failed, and have not encrypted anthing, so the users's data is still intact,
     * but the framework is stopped and not restarted to show the error, so it's up to
     * vold to restart the system.
     */
    SLOGE("Error enabling encryption after framework is shutdown, no data changed, restarting system");
    cryptfs_reboot(RebootType::reboot);

    /* shouldn't get here */
    property_set("vold.encrypt_progress", "error_shutting_down");
    if (lockid[0]) {
        release_wake_lock(lockid);
    }
    return -1;
}

int cryptfs_enable(int type, const char* passwd, int no_ui) {
    return cryptfs_enable_internal(type, passwd, no_ui);
}

int cryptfs_enable_default(int no_ui) {
    return cryptfs_enable_internal(CRYPT_TYPE_DEFAULT, DEFAULT_PASSWORD, no_ui);
}

int cryptfs_changepw(int crypt_type, const char *newpw)
{
    if (e4crypt_is_native()) {
        SLOGE("cryptfs_changepw not valid for file encryption");
        return -1;
    }

    struct crypt_mnt_ftr crypt_ftr;
    int rc;

    /* This is only allowed after we've successfully decrypted the master key */
    if (!master_key_saved) {
        SLOGE("Key not saved, aborting");
        return -1;
    }

    if (crypt_type < 0 || crypt_type > CRYPT_TYPE_MAX_TYPE) {
        SLOGE("Invalid crypt_type %d", crypt_type);
        return -1;
    }

    /* get key */
    if (get_crypt_ftr_and_key(&crypt_ftr)) {
        SLOGE("Error getting crypt footer and key");
        return -1;
    }

    crypt_ftr.crypt_type = crypt_type;

    rc = encrypt_master_key(crypt_type == CRYPT_TYPE_DEFAULT ? DEFAULT_PASSWORD
                                                        : newpw,
                       crypt_ftr.salt,
                       saved_master_key,
                       crypt_ftr.master_key,
                       &crypt_ftr);
    if (rc) {
        SLOGE("Encrypt master key failed: %d", rc);
        return -1;
    }
    /* save the key */
    put_crypt_ftr_and_key(&crypt_ftr);

    return 0;
}

static unsigned int persist_get_max_entries(int encrypted) {
    struct crypt_mnt_ftr crypt_ftr;
    unsigned int dsize;
    unsigned int max_persistent_entries;

    /* If encrypted, use the values from the crypt_ftr, otherwise
     * use the values for the current spec.
     */
    if (encrypted) {
        if (get_crypt_ftr_and_key(&crypt_ftr)) {
            return -1;
        }
        dsize = crypt_ftr.persist_data_size;
    } else {
        dsize = CRYPT_PERSIST_DATA_SIZE;
    }

    max_persistent_entries = (dsize - sizeof(struct crypt_persist_data)) /
        sizeof(struct crypt_persist_entry);

    return max_persistent_entries;
}

static int persist_get_key(const char *fieldname, char *value)
{
    unsigned int i;

    if (persist_data == NULL) {
        return -1;
    }
    for (i = 0; i < persist_data->persist_valid_entries; i++) {
        if (!strncmp(persist_data->persist_entry[i].key, fieldname, PROPERTY_KEY_MAX)) {
            /* We found it! */
            strlcpy(value, persist_data->persist_entry[i].val, PROPERTY_VALUE_MAX);
            return 0;
        }
    }

    return -1;
}

static int persist_set_key(const char *fieldname, const char *value, int encrypted)
{
    unsigned int i;
    unsigned int num;
    unsigned int max_persistent_entries;

    if (persist_data == NULL) {
        return -1;
    }

    max_persistent_entries = persist_get_max_entries(encrypted);

    num = persist_data->persist_valid_entries;

    for (i = 0; i < num; i++) {
        if (!strncmp(persist_data->persist_entry[i].key, fieldname, PROPERTY_KEY_MAX)) {
            /* We found an existing entry, update it! */
            memset(persist_data->persist_entry[i].val, 0, PROPERTY_VALUE_MAX);
            strlcpy(persist_data->persist_entry[i].val, value, PROPERTY_VALUE_MAX);
            return 0;
        }
    }

    /* We didn't find it, add it to the end, if there is room */
    if (persist_data->persist_valid_entries < max_persistent_entries) {
        memset(&persist_data->persist_entry[num], 0, sizeof(struct crypt_persist_entry));
        strlcpy(persist_data->persist_entry[num].key, fieldname, PROPERTY_KEY_MAX);
        strlcpy(persist_data->persist_entry[num].val, value, PROPERTY_VALUE_MAX);
        persist_data->persist_valid_entries++;
        return 0;
    }

    return -1;
}

/**
 * Test if key is part of the multi-entry (field, index) sequence. Return non-zero if key is in the
 * sequence and its index is greater than or equal to index. Return 0 otherwise.
 */
int match_multi_entry(const char *key, const char *field, unsigned index) {
    std::string key_ = key;
    std::string field_ = field;

    std::string parsed_field;
    unsigned parsed_index;

    std::string::size_type split = key_.find_last_of('_');
    if (split == std::string::npos) {
        parsed_field = key_;
        parsed_index = 0;
    } else {
        parsed_field = key_.substr(0, split);
        parsed_index = std::stoi(key_.substr(split + 1));
    }

    return parsed_field == field_ && parsed_index >= index;
}

/*
 * Delete entry/entries from persist_data. If the entries are part of a multi-segment field, all
 * remaining entries starting from index will be deleted.
 * returns PERSIST_DEL_KEY_OK if deletion succeeds,
 * PERSIST_DEL_KEY_ERROR_NO_FIELD if the field does not exist,
 * and PERSIST_DEL_KEY_ERROR_OTHER if error occurs.
 *
 */
static int persist_del_keys(const char *fieldname, unsigned index)
{
    unsigned int i;
    unsigned int j;
    unsigned int num;

    if (persist_data == NULL) {
        return PERSIST_DEL_KEY_ERROR_OTHER;
    }

    num = persist_data->persist_valid_entries;

    j = 0; // points to the end of non-deleted entries.
    // Filter out to-be-deleted entries in place.
    for (i = 0; i < num; i++) {
        if (!match_multi_entry(persist_data->persist_entry[i].key, fieldname, index)) {
            persist_data->persist_entry[j] = persist_data->persist_entry[i];
            j++;
        }
    }

    if (j < num) {
        persist_data->persist_valid_entries = j;
        // Zeroise the remaining entries
        memset(&persist_data->persist_entry[j], 0, (num - j) * sizeof(struct crypt_persist_entry));
        return PERSIST_DEL_KEY_OK;
    } else {
        // Did not find an entry matching the given fieldname
        return PERSIST_DEL_KEY_ERROR_NO_FIELD;
    }
}

static int persist_count_keys(const char *fieldname)
{
    unsigned int i;
    unsigned int count;

    if (persist_data == NULL) {
        return -1;
    }

    count = 0;
    for (i = 0; i < persist_data->persist_valid_entries; i++) {
        if (match_multi_entry(persist_data->persist_entry[i].key, fieldname, 0)) {
            count++;
        }
    }

    return count;
}

/* Return the value of the specified field. */
int cryptfs_getfield(const char *fieldname, char *value, int len)
{
    if (e4crypt_is_native()) {
        SLOGE("Cannot get field when file encrypted");
        return -1;
    }

    char temp_value[PROPERTY_VALUE_MAX];
    /* CRYPTO_GETFIELD_OK is success,
     * CRYPTO_GETFIELD_ERROR_NO_FIELD is value not set,
     * CRYPTO_GETFIELD_ERROR_BUF_TOO_SMALL is buffer (as given by len) too small,
     * CRYPTO_GETFIELD_ERROR_OTHER is any other error
     */
    int rc = CRYPTO_GETFIELD_ERROR_OTHER;
    int i;
    char temp_field[PROPERTY_KEY_MAX];

    if (persist_data == NULL) {
        load_persistent_data();
        if (persist_data == NULL) {
            SLOGE("Getfield error, cannot load persistent data");
            goto out;
        }
    }

    // Read value from persistent entries. If the original value is split into multiple entries,
    // stitch them back together.
    if (!persist_get_key(fieldname, temp_value)) {
        // We found it, copy it to the caller's buffer and keep going until all entries are read.
        if (strlcpy(value, temp_value, len) >= (unsigned) len) {
            // value too small
            rc = CRYPTO_GETFIELD_ERROR_BUF_TOO_SMALL;
            goto out;
        }
        rc = CRYPTO_GETFIELD_OK;

        for (i = 1; /* break explicitly */; i++) {
            if (snprintf(temp_field, sizeof(temp_field), "%s_%d", fieldname, i) >=
                    (int) sizeof(temp_field)) {
                // If the fieldname is very long, we stop as soon as it begins to overflow the
                // maximum field length. At this point we have in fact fully read out the original
                // value because cryptfs_setfield would not allow fields with longer names to be
                // written in the first place.
                break;
            }
            if (!persist_get_key(temp_field, temp_value)) {
                  if (strlcat(value, temp_value, len) >= (unsigned)len) {
                      // value too small.
                      rc = CRYPTO_GETFIELD_ERROR_BUF_TOO_SMALL;
                      goto out;
                  }
            } else {
                // Exhaust all entries.
                break;
            }
        }
    } else {
        /* Sadness, it's not there.  Return the error */
        rc = CRYPTO_GETFIELD_ERROR_NO_FIELD;
    }

out:
    return rc;
}

/* Set the value of the specified field. */
int cryptfs_setfield(const char *fieldname, const char *value)
{
    if (e4crypt_is_native()) {
        SLOGE("Cannot set field when file encrypted");
        return -1;
    }

    char encrypted_state[PROPERTY_VALUE_MAX];
    /* 0 is success, negative values are error */
    int rc = CRYPTO_SETFIELD_ERROR_OTHER;
    int encrypted = 0;
    unsigned int field_id;
    char temp_field[PROPERTY_KEY_MAX];
    unsigned int num_entries;
    unsigned int max_keylen;

    if (persist_data == NULL) {
        load_persistent_data();
        if (persist_data == NULL) {
            SLOGE("Setfield error, cannot load persistent data");
            goto out;
        }
    }

    property_get("ro.crypto.state", encrypted_state, "");
    if (!strcmp(encrypted_state, "encrypted") ) {
        encrypted = 1;
    }

    // Compute the number of entries required to store value, each entry can store up to
    // (PROPERTY_VALUE_MAX - 1) chars
    if (strlen(value) == 0) {
        // Empty value also needs one entry to store.
        num_entries = 1;
    } else {
        num_entries = (strlen(value) + (PROPERTY_VALUE_MAX - 1) - 1) / (PROPERTY_VALUE_MAX - 1);
    }

    max_keylen = strlen(fieldname);
    if (num_entries > 1) {
        // Need an extra "_%d" suffix.
        max_keylen += 1 + log10(num_entries);
    }
    if (max_keylen > PROPERTY_KEY_MAX - 1) {
        rc = CRYPTO_SETFIELD_ERROR_FIELD_TOO_LONG;
        goto out;
    }

    // Make sure we have enough space to write the new value
    if (persist_data->persist_valid_entries + num_entries - persist_count_keys(fieldname) >
        persist_get_max_entries(encrypted)) {
        rc = CRYPTO_SETFIELD_ERROR_VALUE_TOO_LONG;
        goto out;
    }

    // Now that we know persist_data has enough space for value, let's delete the old field first
    // to make up space.
    persist_del_keys(fieldname, 0);

    if (persist_set_key(fieldname, value, encrypted)) {
        // fail to set key, should not happen as we have already checked the available space
        SLOGE("persist_set_key() error during setfield()");
        goto out;
    }

    for (field_id = 1; field_id < num_entries; field_id++) {
        snprintf(temp_field, sizeof(temp_field), "%s_%u", fieldname, field_id);

        if (persist_set_key(temp_field, value + field_id * (PROPERTY_VALUE_MAX - 1), encrypted)) {
            // fail to set key, should not happen as we have already checked the available space.
            SLOGE("persist_set_key() error during setfield()");
            goto out;
        }
    }

    /* If we are running encrypted, save the persistent data now */
    if (encrypted) {
        if (save_persistent_data()) {
            SLOGE("Setfield error, cannot save persistent data");
            goto out;
        }
    }

    rc = CRYPTO_SETFIELD_OK;

out:
    return rc;
}

/* Checks userdata. Attempt to mount the volume if default-
 * encrypted.
 * On success trigger next init phase and return 0.
 * Currently do not handle failure - see TODO below.
 */
int cryptfs_mount_default_encrypted(void)
{
    int crypt_type = cryptfs_get_password_type();
    if (crypt_type < 0 || crypt_type > CRYPT_TYPE_MAX_TYPE) {
        SLOGE("Bad crypt type - error");
    } else if (crypt_type != CRYPT_TYPE_DEFAULT) {
        SLOGD("Password is not default - "
              "starting min framework to prompt");
        property_set("vold.decrypt", "trigger_restart_min_framework");
        return 0;
    } else if (cryptfs_check_passwd(DEFAULT_PASSWORD) == 0) {
        SLOGD("Password is default - restarting filesystem");
        cryptfs_restart_internal(0);
        return 0;
    } else {
        SLOGE("Encrypted, default crypt type but can't decrypt");
    }

    /** Corrupt. Allow us to boot into framework, which will detect bad
        crypto when it calls do_crypto_complete, then do a factory reset
     */
    property_set("vold.decrypt", "trigger_restart_min_framework");
    return 0;
}

/* Returns type of the password, default, pattern, pin or password.
 */
int cryptfs_get_password_type(void)
{
    if (e4crypt_is_native()) {
        SLOGE("cryptfs_get_password_type not valid for file encryption");
        return -1;
    }

    struct crypt_mnt_ftr crypt_ftr;

    if (get_crypt_ftr_and_key(&crypt_ftr)) {
        SLOGE("Error getting crypt footer and key\n");
        return -1;
    }

    if (crypt_ftr.flags & CRYPT_INCONSISTENT_STATE) {
        return -1;
    }

    return crypt_ftr.crypt_type;
}

const char* cryptfs_get_password()
{
    if (e4crypt_is_native()) {
        SLOGE("cryptfs_get_password not valid for file encryption");
        return 0;
    }

    struct timespec now;
    clock_gettime(CLOCK_BOOTTIME, &now);
    if (now.tv_sec < password_expiry_time) {
        return password;
    } else {
        cryptfs_clear_password();
        return 0;
    }
}

void cryptfs_clear_password()
{
    if (password) {
        size_t len = strlen(password);
        memset(password, 0, len);
        free(password);
        password = 0;
        password_expiry_time = 0;
    }
}

int cryptfs_isConvertibleToFBE()
{
<<<<<<< HEAD
    struct fstab_rec* rec = fs_mgr_get_entry_for_mount_point(fstab_default, DATA_MNT_POINT);
    return fs_mgr_is_convertible_to_fbe(rec) ? 1 : 0;
=======
    struct fstab_rec* rec = fs_mgr_get_entry_for_mount_point(fstab, DATA_MNT_POINT);
    return (rec && fs_mgr_is_convertible_to_fbe(rec)) ? 1 : 0;
}

int cryptfs_create_default_ftr(struct crypt_mnt_ftr* crypt_ftr, __attribute__((unused))int key_length)
{
    if (cryptfs_init_crypt_mnt_ftr(crypt_ftr)) {
        SLOGE("Failed to initialize crypt_ftr");
        return -1;
    }

    if (create_encrypted_random_key(DEFAULT_PASSWORD, crypt_ftr->master_key,
                                    crypt_ftr->salt, crypt_ftr)) {
        SLOGE("Cannot create encrypted master key\n");
        return -1;
    }

    //crypt_ftr->keysize = key_length / 8;
    return 0;
}

int cryptfs_get_master_key(struct crypt_mnt_ftr* ftr, const char* password,
                           unsigned char* master_key)
{
    int rc;

    unsigned char* intermediate_key = 0;
    size_t intermediate_key_size = 0;

    if (password == 0 || *password == 0) {
        password = DEFAULT_PASSWORD;
    }

    rc = decrypt_master_key(password, master_key, ftr, &intermediate_key,
                            &intermediate_key_size);

    if (rc) {
        SLOGE("Can't calculate intermediate key");
        return rc;
    }

    int N = 1 << ftr->N_factor;
    int r = 1 << ftr->r_factor;
    int p = 1 << ftr->p_factor;

    unsigned char scrypted_intermediate_key[sizeof(ftr->scrypted_intermediate_key)];

    rc = crypto_scrypt(intermediate_key, intermediate_key_size,
                       ftr->salt, sizeof(ftr->salt), N, r, p,
                       scrypted_intermediate_key,
                       sizeof(scrypted_intermediate_key));

    free(intermediate_key);

    if (rc) {
        SLOGE("Can't scrypt intermediate key");
        return rc;
    }

    return memcmp(scrypted_intermediate_key, ftr->scrypted_intermediate_key,
                  intermediate_key_size);
}

int cryptfs_set_password(struct crypt_mnt_ftr* ftr, const char* password,
                         const unsigned char* master_key)
{
    return encrypt_master_key(password, ftr->salt, master_key, ftr->master_key,
                              ftr);
}

void cryptfs_get_file_encryption_modes(const char **contents_mode_ret,
                                       const char **filenames_mode_ret)
{
    struct fstab_rec* rec = fs_mgr_get_entry_for_mount_point(fstab, DATA_MNT_POINT);
    if (!rec) {
        *contents_mode_ret = nullptr;
        *filenames_mode_ret = nullptr;
        return;
    }
    fs_mgr_get_file_encryption_modes(rec, contents_mode_ret, filenames_mode_ret);
>>>>>>> 7bf98aa8
}<|MERGE_RESOLUTION|>--- conflicted
+++ resolved
@@ -1605,17 +1605,11 @@
          */
         char ro_prop[PROPERTY_VALUE_MAX];
         property_get("ro.crypto.readonly", ro_prop, "");
-<<<<<<< HEAD
         if (strlen(ro_prop) > 0 && std::stoi(ro_prop)) {
             struct fstab_rec* rec = fs_mgr_get_entry_for_mount_point(fstab_default, DATA_MNT_POINT);
-            rec->flags |= MS_RDONLY;
-=======
-        if (strlen(ro_prop) > 0 && atoi(ro_prop)) {
-            struct fstab_rec* rec = fs_mgr_get_entry_for_mount_point(fstab, DATA_MNT_POINT);
             if (rec) {
                 rec->flags |= MS_RDONLY;
             }
->>>>>>> 7bf98aa8
         }
 
         /* If that succeeded, then mount the decrypted filesystem */
@@ -2133,34 +2127,8 @@
     /* The size of the userdata partition, and add in the vold volumes below */
     tot_encryption_size = crypt_ftr->fs_size;
 
-<<<<<<< HEAD
     rc = cryptfs_enable_inplace(crypto_blkdev, real_blkdev, crypt_ftr->fs_size, &cur_encryption_done,
                                 tot_encryption_size, previously_encrypted_upto, true);
-=======
-    if (how == CRYPTO_ENABLE_WIPE) {
-        struct fstab_rec* rec = fs_mgr_get_entry_for_mount_point(fstab, DATA_MNT_POINT);
-        if (!rec) {
-            SLOGE("cryptfs_enable: missing %s entry in fstab\n", DATA_MNT_POINT);
-            return -1;
-        }
-        int fs_type = get_fs_type(rec);
-        if (fs_type < 0) {
-            SLOGE("cryptfs_enable: unsupported fs type %s\n", rec->fs_type);
-            return -1;
-        }
-        rc = cryptfs_enable_wipe(crypto_blkdev, crypt_ftr->fs_size, fs_type);
-    } else if (how == CRYPTO_ENABLE_INPLACE) {
-        rc = cryptfs_enable_inplace(crypto_blkdev, real_blkdev,
-                                    crypt_ftr->fs_size, &cur_encryption_done,
-                                    tot_encryption_size,
-                                    previously_encrypted_upto);
-
-        if (rc == ENABLE_INPLACE_ERR_DEV) {
-            /* Hack for b/17898962 */
-            SLOGE("cryptfs_enable: crypto block dev failure. Must reboot...\n");
-            cryptfs_reboot(RebootType::reboot);
-        }
->>>>>>> 7bf98aa8
 
     if (rc == ENABLE_INPLACE_ERR_DEV) {
         /* Hack for b/17898962 */
@@ -2981,89 +2949,6 @@
 
 int cryptfs_isConvertibleToFBE()
 {
-<<<<<<< HEAD
     struct fstab_rec* rec = fs_mgr_get_entry_for_mount_point(fstab_default, DATA_MNT_POINT);
-    return fs_mgr_is_convertible_to_fbe(rec) ? 1 : 0;
-=======
-    struct fstab_rec* rec = fs_mgr_get_entry_for_mount_point(fstab, DATA_MNT_POINT);
     return (rec && fs_mgr_is_convertible_to_fbe(rec)) ? 1 : 0;
-}
-
-int cryptfs_create_default_ftr(struct crypt_mnt_ftr* crypt_ftr, __attribute__((unused))int key_length)
-{
-    if (cryptfs_init_crypt_mnt_ftr(crypt_ftr)) {
-        SLOGE("Failed to initialize crypt_ftr");
-        return -1;
-    }
-
-    if (create_encrypted_random_key(DEFAULT_PASSWORD, crypt_ftr->master_key,
-                                    crypt_ftr->salt, crypt_ftr)) {
-        SLOGE("Cannot create encrypted master key\n");
-        return -1;
-    }
-
-    //crypt_ftr->keysize = key_length / 8;
-    return 0;
-}
-
-int cryptfs_get_master_key(struct crypt_mnt_ftr* ftr, const char* password,
-                           unsigned char* master_key)
-{
-    int rc;
-
-    unsigned char* intermediate_key = 0;
-    size_t intermediate_key_size = 0;
-
-    if (password == 0 || *password == 0) {
-        password = DEFAULT_PASSWORD;
-    }
-
-    rc = decrypt_master_key(password, master_key, ftr, &intermediate_key,
-                            &intermediate_key_size);
-
-    if (rc) {
-        SLOGE("Can't calculate intermediate key");
-        return rc;
-    }
-
-    int N = 1 << ftr->N_factor;
-    int r = 1 << ftr->r_factor;
-    int p = 1 << ftr->p_factor;
-
-    unsigned char scrypted_intermediate_key[sizeof(ftr->scrypted_intermediate_key)];
-
-    rc = crypto_scrypt(intermediate_key, intermediate_key_size,
-                       ftr->salt, sizeof(ftr->salt), N, r, p,
-                       scrypted_intermediate_key,
-                       sizeof(scrypted_intermediate_key));
-
-    free(intermediate_key);
-
-    if (rc) {
-        SLOGE("Can't scrypt intermediate key");
-        return rc;
-    }
-
-    return memcmp(scrypted_intermediate_key, ftr->scrypted_intermediate_key,
-                  intermediate_key_size);
-}
-
-int cryptfs_set_password(struct crypt_mnt_ftr* ftr, const char* password,
-                         const unsigned char* master_key)
-{
-    return encrypt_master_key(password, ftr->salt, master_key, ftr->master_key,
-                              ftr);
-}
-
-void cryptfs_get_file_encryption_modes(const char **contents_mode_ret,
-                                       const char **filenames_mode_ret)
-{
-    struct fstab_rec* rec = fs_mgr_get_entry_for_mount_point(fstab, DATA_MNT_POINT);
-    if (!rec) {
-        *contents_mode_ret = nullptr;
-        *filenames_mode_ret = nullptr;
-        return;
-    }
-    fs_mgr_get_file_encryption_modes(rec, contents_mode_ret, filenames_mode_ret);
->>>>>>> 7bf98aa8
 }