/*
 * Copyright (C) 2010 The Android Open Source Project
 *
 * Licensed under the Apache License, Version 2.0 (the "License");
 * you may not use this file except in compliance with the License.
 * You may obtain a copy of the License at
 *
 *      http://www.apache.org/licenses/LICENSE-2.0
 *
 * Unless required by applicable law or agreed to in writing, software
 * distributed under the License is distributed on an "AS IS" BASIS,
 * WITHOUT WARRANTIES OR CONDITIONS OF ANY KIND, either express or implied.
 * See the License for the specific language governing permissions and
 * limitations under the License.
 */

#define LOG_TAG "Cryptfs"

#include "cryptfs.h"

#include "Checkpoint.h"
#include "CryptoType.h"
#include "EncryptInplace.h"
#include "FsCrypt.h"
#include "Keymaster.h"
#include "Process.h"
#include "ScryptParameters.h"
#include "Utils.h"
#include "VoldUtil.h"
#include "VolumeManager.h"

#include <android-base/logging.h>
#include <android-base/parseint.h>
#include <android-base/properties.h>
#include <android-base/stringprintf.h>
#include <android-base/strings.h>
#include <bootloader_message/bootloader_message.h>
#include <cutils/android_reboot.h>
#include <cutils/properties.h>
#include <ext4_utils/ext4_utils.h>
#include <f2fs_sparseblock.h>
#include <fs_mgr.h>
#include <fscrypt/fscrypt.h>
#include <libdm/dm.h>
#include <log/log.h>
#include <logwrap/logwrap.h>
#include <openssl/evp.h>
#include <openssl/sha.h>
#include <selinux/selinux.h>
#include <wakelock/wakelock.h>

#include <ctype.h>
#include <errno.h>
#include <fcntl.h>
#include <inttypes.h>
#include <libgen.h>
#include <linux/kdev_t.h>
#include <math.h>
#include <mntent.h>
#include <stdio.h>
#include <stdlib.h>
#include <string.h>
#include <sys/mount.h>
#include <sys/param.h>
#include <sys/stat.h>
#include <sys/types.h>
#include <sys/wait.h>
#include <time.h>
#include <unistd.h>

#include <chrono>
#include <thread>

#ifdef CONFIG_HW_DISK_ENCRYPTION
#include <linux/dm-ioctl.h>
#include <sys/ioctl.h>
#include <cryptfs_hw.h>
#endif
extern "C" {
#include <crypto_scrypt.h>
}

using android::base::ParseUint;
using android::base::StringPrintf;
using android::fs_mgr::GetEntryForMountPoint;
using android::vold::CryptoType;
using android::vold::KeyBuffer;
using android::vold::KeyGeneration;
using namespace android::vold;
using namespace android::dm;
using namespace std::chrono_literals;

/* The current cryptfs version */
#define CURRENT_MAJOR_VERSION 1
#define CURRENT_MINOR_VERSION 3

#define CRYPT_FOOTER_TO_PERSIST_OFFSET 0x1000
#define CRYPT_PERSIST_DATA_SIZE 0x1000

#define CRYPT_SECTOR_SIZE 512

#define MAX_CRYPTO_TYPE_NAME_LEN 64

#define MAX_KEY_LEN 48
#define SALT_LEN 16
#define SCRYPT_LEN 32

/* definitions of flags in the structure below */
#define CRYPT_MNT_KEY_UNENCRYPTED 0x1 /* The key for the partition is not encrypted. */
#define CRYPT_ENCRYPTION_IN_PROGRESS 0x2 /* no longer used */
#define CRYPT_INCONSISTENT_STATE                    \
    0x4 /* Set when starting encryption, clear when \
           exit cleanly, either through success or  \
           correctly marked partial encryption */
#define CRYPT_DATA_CORRUPT                      \
    0x8 /* Set when encryption is fine, but the \
           underlying volume is corrupt */
#define CRYPT_FORCE_ENCRYPTION                        \
    0x10 /* Set when it is time to encrypt this       \
            volume on boot. Everything in this        \
            structure is set up correctly as          \
            though device is encrypted except         \
            that the master key is encrypted with the \
            default password. */
#define CRYPT_FORCE_COMPLETE                           \
    0x20 /* Set when the above encryption cycle is     \
            complete. On next cryptkeeper entry, match \
            the password. If it matches fix the master \
            key and remove this flag. */

/* Allowed values for type in the structure below */
#define CRYPT_TYPE_PASSWORD                       \
    0 /* master_key is encrypted with a password  \
       * Must be zero to be compatible with pre-L \
       * devices where type is always password.*/
#define CRYPT_TYPE_DEFAULT                                            \
    1                         /* master_key is encrypted with default \
                               * password */
#define CRYPT_TYPE_PATTERN 2  /* master_key is encrypted with a pattern */
#define CRYPT_TYPE_PIN 3      /* master_key is encrypted with a pin */
#define CRYPT_TYPE_MAX_TYPE 3 /* type cannot be larger than this value */

#define CRYPT_MNT_MAGIC 0xD0B5B1C4
#define PERSIST_DATA_MAGIC 0xE950CD44

/* Key Derivation Function algorithms */
#define KDF_PBKDF2 1
#define KDF_SCRYPT 2
/* Algorithms 3 & 4 deprecated before shipping outside of google, so removed */
#define KDF_SCRYPT_KEYMASTER 5

/* Maximum allowed keymaster blob size. */
#define KEYMASTER_BLOB_SIZE 2048

/* __le32 and __le16 defined in system/extras/ext4_utils/ext4_utils.h */
#define __le8 unsigned char

#if !defined(SHA256_DIGEST_LENGTH)
#define SHA256_DIGEST_LENGTH 32
#endif

/* This structure starts 16,384 bytes before the end of a hardware
 * partition that is encrypted, or in a separate partition.  It's location
 * is specified by a property set in init.<device>.rc.
 * The structure allocates 48 bytes for a key, but the real key size is
 * specified in the struct.  Currently, the code is hardcoded to use 128
 * bit keys.
 * The fields after salt are only valid in rev 1.1 and later stuctures.
 * Obviously, the filesystem does not include the last 16 kbytes
 * of the partition if the crypt_mnt_ftr lives at the end of the
 * partition.
 */

struct crypt_mnt_ftr {
    __le32 magic; /* See above */
    __le16 major_version;
    __le16 minor_version;
    __le32 ftr_size;             /* in bytes, not including key following */
    __le32 flags;                /* See above */
    __le32 keysize;              /* in bytes */
    __le32 crypt_type;           /* how master_key is encrypted. Must be a
                                  * CRYPT_TYPE_XXX value */
    __le64 fs_size;              /* Size of the encrypted fs, in 512 byte sectors */
    __le32 failed_decrypt_count; /* count of # of failed attempts to decrypt and
                                    mount, set to 0 on successful mount */
    unsigned char crypto_type_name[MAX_CRYPTO_TYPE_NAME_LEN]; /* The type of encryption
                                                                 needed to decrypt this
                                                                 partition, null terminated */
    __le32 spare2;                                            /* ignored */
    unsigned char master_key[MAX_KEY_LEN]; /* The encrypted key for decrypting the filesystem */
    unsigned char salt[SALT_LEN];          /* The salt used for this encryption */
    __le64 persist_data_offset[2];         /* Absolute offset to both copies of crypt_persist_data
                                            * on device with that info, either the footer of the
                                            * real_blkdevice or the metadata partition. */

    __le32 persist_data_size; /* The number of bytes allocated to each copy of the
                               * persistent data table*/

    __le8 kdf_type; /* The key derivation function used. */

    /* scrypt parameters. See www.tarsnap.com/scrypt/scrypt.pdf */
    __le8 N_factor;        /* (1 << N) */
    __le8 r_factor;        /* (1 << r) */
    __le8 p_factor;        /* (1 << p) */
    __le64 encrypted_upto; /* no longer used */
    __le8 hash_first_block[SHA256_DIGEST_LENGTH]; /* no longer used */

    /* key_master key, used to sign the derived key which is then used to generate
     * the intermediate key
     * This key should be used for no other purposes! We use this key to sign unpadded
     * data, which is acceptable but only if the key is not reused elsewhere. */
    __le8 keymaster_blob[KEYMASTER_BLOB_SIZE];
    __le32 keymaster_blob_size;

    /* Store scrypt of salted intermediate key. When decryption fails, we can
       check if this matches, and if it does, we know that the problem is with the
       drive, and there is no point in asking the user for more passwords.

       Note that if any part of this structure is corrupt, this will not match and
       we will continue to believe the user entered the wrong password. In that
       case the only solution is for the user to enter a password enough times to
       force a wipe.

       Note also that there is no need to worry about migration. If this data is
       wrong, we simply won't recognise a right password, and will continue to
       prompt. On the first password change, this value will be populated and
       then we will be OK.
     */
    unsigned char scrypted_intermediate_key[SCRYPT_LEN];

    /* sha of this structure with this element set to zero
       Used when encrypting on reboot to validate structure before doing something
       fatal
     */
    unsigned char sha256[SHA256_DIGEST_LENGTH];
};

/* Persistant data that should be available before decryption.
 * Things like airplane mode, locale and timezone are kept
 * here and can be retrieved by the CryptKeeper UI to properly
 * configure the phone before asking for the password
 * This is only valid if the major and minor version above
 * is set to 1.1 or higher.
 *
 * This is a 4K structure.  There are 2 copies, and the code alternates
 * writing one and then clearing the previous one.  The reading
 * code reads the first valid copy it finds, based on the magic number.
 * The absolute offset to the first of the two copies is kept in rev 1.1
 * and higher crypt_mnt_ftr structures.
 */
struct crypt_persist_entry {
    char key[PROPERTY_KEY_MAX];
    char val[PROPERTY_VALUE_MAX];
};

/* Should be exactly 4K in size */
struct crypt_persist_data {
    __le32 persist_magic;
    __le32 persist_valid_entries;
    __le32 persist_spare[30];
    struct crypt_persist_entry persist_entry[0];
};

typedef int (*kdf_func)(const char* passwd, const unsigned char* salt, unsigned char* ikey,
                        void* params);

#define UNUSED __attribute__((unused))

#define HASH_COUNT 2000

constexpr size_t INTERMEDIATE_KEY_LEN_BYTES = 16;
constexpr size_t INTERMEDIATE_IV_LEN_BYTES = 16;
constexpr size_t INTERMEDIATE_BUF_SIZE = (INTERMEDIATE_KEY_LEN_BYTES + INTERMEDIATE_IV_LEN_BYTES);

// SCRYPT_LEN is used by struct crypt_mnt_ftr for its intermediate key.
static_assert(INTERMEDIATE_BUF_SIZE == SCRYPT_LEN, "Mismatch of intermediate key sizes");

#define KEY_IN_FOOTER "footer"

#define DEFAULT_HEX_PASSWORD "64656661756c745f70617373776f7264"
#define DEFAULT_PASSWORD "default_password"

#define CRYPTO_BLOCK_DEVICE "userdata"

#define BREADCRUMB_FILE "/data/misc/vold/convert_fde"

#define EXT4_FS 1
#define F2FS_FS 2

#define TABLE_LOAD_RETRIES 10

#define RSA_KEY_SIZE 2048
#define RSA_KEY_SIZE_BYTES (RSA_KEY_SIZE / 8)
#define RSA_EXPONENT 0x10001
#define KEYMASTER_CRYPTFS_RATE_LIMIT 1  // Maximum one try per second
#define KEY_LEN_BYTES 16

#define RETRY_MOUNT_ATTEMPTS 10
#define RETRY_MOUNT_DELAY_SECONDS 1

#define CREATE_CRYPTO_BLK_DEV_FLAGS_ALLOW_ENCRYPT_OVERRIDE (1)

static int put_crypt_ftr_and_key(struct crypt_mnt_ftr* crypt_ftr);

static unsigned char saved_master_key[MAX_KEY_LEN];
static char* saved_mount_point;
static int master_key_saved = 0;
static struct crypt_persist_data* persist_data = NULL;

static int previous_type;

#ifdef CONFIG_HW_DISK_ENCRYPTION
static int scrypt_keymaster(const char *passwd, const unsigned char *salt,
                            unsigned char *ikey, void *params);
static void convert_key_to_hex_ascii(const unsigned char *master_key,
                                     unsigned int keysize, char *master_key_ascii);
static int put_crypt_ftr_and_key(struct crypt_mnt_ftr *crypt_ftr);
static int test_mount_hw_encrypted_fs(struct crypt_mnt_ftr* crypt_ftr,
                const char *passwd, const char *mount_point, const char *label);
int cryptfs_changepw_hw_fde(int crypt_type, const char *currentpw,
                                   const char *newpw);
int cryptfs_check_passwd_hw(char *passwd);
int cryptfs_get_master_key(struct crypt_mnt_ftr* ftr, const char* password,
                                   unsigned char* master_key);

static void convert_key_to_hex_ascii_for_upgrade(const unsigned char *master_key,
                                     unsigned int keysize, char *master_key_ascii)
{
    unsigned int i, a;
    unsigned char nibble;

    for (i = 0, a = 0; i < keysize; i++, a += 2) {
        /* For each byte, write out two ascii hex digits */
        nibble = (master_key[i] >> 4) & 0xf;
        master_key_ascii[a] = nibble + (nibble > 9 ? 0x57 : 0x30);

        nibble = master_key[i] & 0xf;
        master_key_ascii[a + 1] = nibble + (nibble > 9 ? 0x57 : 0x30);
    }

    /* Add the null termination */
    master_key_ascii[a] = '\0';
}

static int get_keymaster_hw_fde_passwd(const char* passwd, unsigned char* newpw,
                                  unsigned char* salt,
                                  const struct crypt_mnt_ftr *ftr)
{
    /* if newpw updated, return 0
     * if newpw not updated return -1
     */
    int rc = -1;

    if (should_use_keymaster()) {
        if (scrypt_keymaster(passwd, salt, newpw, (void*)ftr)) {
            SLOGE("scrypt failed");
        } else {
            rc = 0;
        }
    }

    return rc;
}

static int verify_hw_fde_passwd(const char *passwd, struct crypt_mnt_ftr* crypt_ftr)
{
    unsigned char newpw[32] = {0};
    int key_index;
    if (get_keymaster_hw_fde_passwd(passwd, newpw, crypt_ftr->salt, crypt_ftr))
        key_index = set_hw_device_encryption_key(passwd,
                                           (char*) crypt_ftr->crypto_type_name);
    else
        key_index = set_hw_device_encryption_key((const char*)newpw,
                                           (char*) crypt_ftr->crypto_type_name);
    return key_index;
}

static int verify_and_update_hw_fde_passwd(const char *passwd,
                                           struct crypt_mnt_ftr* crypt_ftr)
{
    char* new_passwd = NULL;
    unsigned char newpw[32] = {0};
    int key_index = -1;
    int passwd_updated = -1;
    int ascii_passwd_updated = (crypt_ftr->flags & CRYPT_ASCII_PASSWORD_UPDATED);

    key_index = verify_hw_fde_passwd(passwd, crypt_ftr);
    if (key_index < 0) {
        ++crypt_ftr->failed_decrypt_count;

        if (ascii_passwd_updated) {
            SLOGI("Ascii password was updated");
        } else {
            /* Code in else part would execute only once:
             * When device is upgraded from L->M release.
             * Once upgraded, code flow should never come here.
             * L release passed actual password in hex, so try with hex
             * Each nible of passwd was encoded as a byte, so allocate memory
             * twice of password len plus one more byte for null termination
             */
            if (crypt_ftr->crypt_type == CRYPT_TYPE_DEFAULT) {
                new_passwd = (char*)malloc(strlen(DEFAULT_HEX_PASSWORD) + 1);
                if (new_passwd == NULL) {
                    SLOGE("System out of memory. Password verification  incomplete");
                    goto out;
                }
                strlcpy(new_passwd, DEFAULT_HEX_PASSWORD, strlen(DEFAULT_HEX_PASSWORD) + 1);
            } else {
                new_passwd = (char*)malloc(strlen(passwd) * 2 + 1);
                if (new_passwd == NULL) {
                    SLOGE("System out of memory. Password verification  incomplete");
                    goto out;
                }
                convert_key_to_hex_ascii_for_upgrade((const unsigned char*)passwd,
                                       strlen(passwd), new_passwd);
            }
            key_index = set_hw_device_encryption_key((const char*)new_passwd,
                                       (char*) crypt_ftr->crypto_type_name);
            if (key_index >=0) {
                crypt_ftr->failed_decrypt_count = 0;
                SLOGI("Hex password verified...will try to update with Ascii value");
                /* Before updating password, tie that with keymaster to tie with ROT */

                if (get_keymaster_hw_fde_passwd(passwd, newpw,
                                                crypt_ftr->salt, crypt_ftr)) {
                    passwd_updated = update_hw_device_encryption_key(new_passwd,
                                     passwd, (char*)crypt_ftr->crypto_type_name);
                } else {
                    passwd_updated = update_hw_device_encryption_key(new_passwd,
                                     (const char*)newpw, (char*)crypt_ftr->crypto_type_name);
                }

                if (passwd_updated >= 0) {
                    crypt_ftr->flags |= CRYPT_ASCII_PASSWORD_UPDATED;
                    SLOGI("Ascii password recorded and updated");
                } else {
                    SLOGI("Passwd verified, could not update...Will try next time");
                }
            } else {
                ++crypt_ftr->failed_decrypt_count;
            }
            free(new_passwd);
        }
    } else {
        if (!ascii_passwd_updated)
            crypt_ftr->flags |= CRYPT_ASCII_PASSWORD_UPDATED;
    }
out:
    // update footer before leaving
    put_crypt_ftr_and_key(crypt_ftr);
    return key_index;
}
#endif

constexpr CryptoType aes_128_cbc = CryptoType()
                                           .set_config_name("AES-128-CBC")
                                           .set_kernel_name("aes-cbc-essiv:sha256")
                                           .set_keysize(16);

constexpr CryptoType supported_crypto_types[] = {aes_128_cbc, android::vold::adiantum};

static_assert(validateSupportedCryptoTypes(MAX_KEY_LEN, supported_crypto_types,
                                           array_length(supported_crypto_types)),
              "We have a CryptoType with keysize > MAX_KEY_LEN or which was "
              "incompletely constructed.");

static const CryptoType& get_crypto_type() {
    // We only want to parse this read-only property once.  But we need to wait
    // until the system is initialized before we can read it.  So we use a static
    // scoped within this function to get it only once.
    static CryptoType crypto_type =
            lookup_crypto_algorithm(supported_crypto_types, array_length(supported_crypto_types),
                                    aes_128_cbc, "ro.crypto.fde_algorithm");
    return crypto_type;
}

const KeyGeneration cryptfs_get_keygen() {
    return KeyGeneration{get_crypto_type().get_keysize(), true, false};
}

static bool write_string_to_buf(const std::string& towrite, uint8_t* buffer, uint32_t buffer_size,
                                uint32_t* out_size) {
    if (!buffer || !out_size) {
        LOG(ERROR) << "Missing target pointers";
        return false;
    }
    *out_size = towrite.size();
    if (buffer_size < towrite.size()) {
        LOG(ERROR) << "Buffer too small " << buffer_size << " < " << towrite.size();
        return false;
    }
    memset(buffer, '\0', buffer_size);
    std::copy(towrite.begin(), towrite.end(), buffer);
    return true;
}

static int keymaster_create_key_for_cryptfs_scrypt(uint32_t rsa_key_size, uint64_t rsa_exponent,
                                                   uint32_t ratelimit, uint8_t* key_buffer,
                                                   uint32_t key_buffer_size,
                                                   uint32_t* key_out_size) {
    if (key_out_size) {
        *key_out_size = 0;
    }
    Keymaster dev;
    if (!dev) {
        LOG(ERROR) << "Failed to initiate keymaster session";
        return -1;
    }
    auto keyParams = km::AuthorizationSetBuilder()
                             .RsaSigningKey(rsa_key_size, rsa_exponent)
                             .NoDigestOrPadding()
                             .Authorization(km::TAG_NO_AUTH_REQUIRED)
                             .Authorization(km::TAG_MIN_SECONDS_BETWEEN_OPS, ratelimit);
    std::string key;
    if (!dev.generateKey(keyParams, &key)) return -1;
    if (!write_string_to_buf(key, key_buffer, key_buffer_size, key_out_size)) return -1;
    return 0;
}

/* Create a new keymaster key and store it in this footer */
static int keymaster_create_key(struct crypt_mnt_ftr* ftr) {
    if (ftr->keymaster_blob_size) {
        SLOGI("Already have key");
        return 0;
    }

    int rc = keymaster_create_key_for_cryptfs_scrypt(
        RSA_KEY_SIZE, RSA_EXPONENT, KEYMASTER_CRYPTFS_RATE_LIMIT, ftr->keymaster_blob,
        KEYMASTER_BLOB_SIZE, &ftr->keymaster_blob_size);
    if (rc) {
        if (ftr->keymaster_blob_size > KEYMASTER_BLOB_SIZE) {
            SLOGE("Keymaster key blob too large");
            ftr->keymaster_blob_size = 0;
        }
        SLOGE("Failed to generate keypair");
        return -1;
    }
    return 0;
}

static int keymaster_sign_object_for_cryptfs_scrypt(struct crypt_mnt_ftr* ftr, uint32_t ratelimit,
                                                    const uint8_t* object, const size_t object_size,
                                                    uint8_t** signature_buffer,
                                                    size_t* signature_buffer_size) {
    if (!object || !signature_buffer || !signature_buffer_size) {
        LOG(ERROR) << __FILE__ << ":" << __LINE__ << ":Invalid argument";
        return -1;
    }

    Keymaster dev;
    if (!dev) {
        LOG(ERROR) << "Failed to initiate keymaster session";
        return -1;
    }

    km::AuthorizationSet outParams;
    std::string key(reinterpret_cast<const char*>(ftr->keymaster_blob), ftr->keymaster_blob_size);
    std::string input(reinterpret_cast<const char*>(object), object_size);
    std::string output;
    KeymasterOperation op;

    auto paramBuilder = km::AuthorizationSetBuilder().NoDigestOrPadding().Authorization(
            km::TAG_PURPOSE, km::KeyPurpose::SIGN);
    while (true) {
        op = dev.begin(key, paramBuilder, &outParams);
        if (op.getErrorCode() == km::ErrorCode::KEY_RATE_LIMIT_EXCEEDED) {
            sleep(ratelimit);
            continue;
        } else
            break;
    }

    if (!op) {
        LOG(ERROR) << "Error starting keymaster signature transaction: "
                   << int32_t(op.getErrorCode());
        return -1;
    }

    if (op.getUpgradedBlob()) {
        write_string_to_buf(*op.getUpgradedBlob(), ftr->keymaster_blob, KEYMASTER_BLOB_SIZE,
                            &ftr->keymaster_blob_size);

        SLOGD("Upgrading key");
        if (put_crypt_ftr_and_key(ftr) != 0) {
            SLOGE("Failed to write upgraded key to disk");
            return -1;
        }
        SLOGD("Key upgraded successfully");
    }

    if (!op.updateCompletely(input, &output)) {
        LOG(ERROR) << "Error sending data to keymaster signature transaction: "
                   << int32_t(op.getErrorCode());
        return -1;
    }

    if (!op.finish(&output)) {
        LOG(ERROR) << "Error finalizing keymaster signature transaction: "
                   << int32_t(op.getErrorCode());
        return -1;
    }

    *signature_buffer = reinterpret_cast<uint8_t*>(malloc(output.size()));
    if (*signature_buffer == nullptr) {
        LOG(ERROR) << "Error allocation buffer for keymaster signature";
        return -1;
    }
    *signature_buffer_size = output.size();
    std::copy(output.data(), output.data() + output.size(), *signature_buffer);

    return 0;
}

/* This signs the given object using the keymaster key. */
static int keymaster_sign_object(struct crypt_mnt_ftr* ftr, const unsigned char* object,
                                 const size_t object_size, unsigned char** signature,
                                 size_t* signature_size) {
    unsigned char to_sign[RSA_KEY_SIZE_BYTES];
    size_t to_sign_size = sizeof(to_sign);
    memset(to_sign, 0, RSA_KEY_SIZE_BYTES);

    // To sign a message with RSA, the message must satisfy two
    // constraints:
    //
    // 1. The message, when interpreted as a big-endian numeric value, must
    //    be strictly less than the public modulus of the RSA key.  Note
    //    that because the most significant bit of the public modulus is
    //    guaranteed to be 1 (else it's an (n-1)-bit key, not an n-bit
    //    key), an n-bit message with most significant bit 0 always
    //    satisfies this requirement.
    //
    // 2. The message must have the same length in bits as the public
    //    modulus of the RSA key.  This requirement isn't mathematically
    //    necessary, but is necessary to ensure consistency in
    //    implementations.
    switch (ftr->kdf_type) {
        case KDF_SCRYPT_KEYMASTER:
            // This ensures the most significant byte of the signed message
            // is zero.  We could have zero-padded to the left instead, but
            // this approach is slightly more robust against changes in
            // object size.  However, it's still broken (but not unusably
            // so) because we really should be using a proper deterministic
            // RSA padding function, such as PKCS1.
            memcpy(to_sign + 1, object, std::min((size_t)RSA_KEY_SIZE_BYTES - 1, object_size));
            SLOGI("Signing safely-padded object");
            break;
        default:
            SLOGE("Unknown KDF type %d", ftr->kdf_type);
            return -1;
    }
    return keymaster_sign_object_for_cryptfs_scrypt(ftr, KEYMASTER_CRYPTFS_RATE_LIMIT, to_sign,
                                                    to_sign_size, signature, signature_size);
}

/* Store password when userdata is successfully decrypted and mounted.
 * Cleared by cryptfs_clear_password
 *
 * To avoid a double prompt at boot, we need to store the CryptKeeper
 * password and pass it to KeyGuard, which uses it to unlock KeyStore.
 * Since the entire framework is torn down and rebuilt after encryption,
 * we have to use a daemon or similar to store the password. Since vold
 * is secured against IPC except from system processes, it seems a reasonable
 * place to store this.
 *
 * password should be cleared once it has been used.
 *
 * password is aged out after password_max_age_seconds seconds.
 */
static char* password = 0;
static int password_expiry_time = 0;
static const int password_max_age_seconds = 60;

enum class RebootType { reboot, recovery, shutdown };
static void cryptfs_reboot(RebootType rt) {
    switch (rt) {
        case RebootType::reboot:
            property_set(ANDROID_RB_PROPERTY, "reboot");
            break;

        case RebootType::recovery:
            property_set(ANDROID_RB_PROPERTY, "reboot,recovery");
            break;

        case RebootType::shutdown:
            property_set(ANDROID_RB_PROPERTY, "shutdown");
            break;
    }

    sleep(20);

    /* Shouldn't get here, reboot should happen before sleep times out */
    return;
}

/**
 * Gets the default device scrypt parameters for key derivation time tuning.
 * The parameters should lead to about one second derivation time for the
 * given device.
 */
static void get_device_scrypt_params(struct crypt_mnt_ftr* ftr) {
    char paramstr[PROPERTY_VALUE_MAX];
    int Nf, rf, pf;

    property_get(SCRYPT_PROP, paramstr, SCRYPT_DEFAULTS);
    if (!parse_scrypt_parameters(paramstr, &Nf, &rf, &pf)) {
        SLOGW("bad scrypt parameters '%s' should be like '12:8:1'; using defaults", paramstr);
        parse_scrypt_parameters(SCRYPT_DEFAULTS, &Nf, &rf, &pf);
    }
    ftr->N_factor = Nf;
    ftr->r_factor = rf;
    ftr->p_factor = pf;
}

static uint64_t get_fs_size(const char* dev) {
    int fd, block_size;
    struct ext4_super_block sb;
    uint64_t len;

    if ((fd = open(dev, O_RDONLY | O_CLOEXEC)) < 0) {
        SLOGE("Cannot open device to get filesystem size ");
        return 0;
    }

    if (lseek64(fd, 1024, SEEK_SET) < 0) {
        SLOGE("Cannot seek to superblock");
        return 0;
    }

    if (read(fd, &sb, sizeof(sb)) != sizeof(sb)) {
        SLOGE("Cannot read superblock");
        return 0;
    }

    close(fd);

    if (le32_to_cpu(sb.s_magic) != EXT4_SUPER_MAGIC) {
        SLOGE("Not a valid ext4 superblock");
        return 0;
    }
    block_size = 1024 << sb.s_log_block_size;
    /* compute length in bytes */
    len = (((uint64_t)sb.s_blocks_count_hi << 32) + sb.s_blocks_count_lo) * block_size;

    /* return length in sectors */
    return len / 512;
}

static void get_crypt_info(std::string* key_loc, std::string* real_blk_device) {
    for (const auto& entry : fstab_default) {
        if (!entry.fs_mgr_flags.vold_managed &&
            (entry.fs_mgr_flags.crypt || entry.fs_mgr_flags.force_crypt ||
             entry.fs_mgr_flags.force_fde_or_fbe || entry.fs_mgr_flags.file_encryption)) {
            if (key_loc != nullptr) {
                *key_loc = entry.key_loc;
            }
            if (real_blk_device != nullptr) {
                *real_blk_device = entry.blk_device;
            }
            return;
        }
    }
}

static int get_crypt_ftr_info(char** metadata_fname, off64_t* off) {
    static int cached_data = 0;
    static uint64_t cached_off = 0;
    static char cached_metadata_fname[PROPERTY_VALUE_MAX] = "";
    char key_loc[PROPERTY_VALUE_MAX];
    char real_blkdev[PROPERTY_VALUE_MAX];
    int rc = -1;

    if (!cached_data) {
        std::string key_loc;
        std::string real_blkdev;
        get_crypt_info(&key_loc, &real_blkdev);

        if (key_loc == KEY_IN_FOOTER) {
            if (android::vold::GetBlockDevSize(real_blkdev, &cached_off) == android::OK) {
                /* If it's an encrypted Android partition, the last 16 Kbytes contain the
                 * encryption info footer and key, and plenty of bytes to spare for future
                 * growth.
                 */
                strlcpy(cached_metadata_fname, real_blkdev.c_str(), sizeof(cached_metadata_fname));
                cached_off -= CRYPT_FOOTER_OFFSET;
                cached_data = 1;
            } else {
                SLOGE("Cannot get size of block device %s\n", real_blkdev.c_str());
            }
        } else {
            strlcpy(cached_metadata_fname, key_loc.c_str(), sizeof(cached_metadata_fname));
            cached_off = 0;
            cached_data = 1;
        }
    }

    if (cached_data) {
        if (metadata_fname) {
            *metadata_fname = cached_metadata_fname;
        }
        if (off) {
            *off = cached_off;
        }
        rc = 0;
    }

    return rc;
}

/* Set sha256 checksum in structure */
static void set_ftr_sha(struct crypt_mnt_ftr* crypt_ftr) {
    SHA256_CTX c;
    SHA256_Init(&c);
    memset(crypt_ftr->sha256, 0, sizeof(crypt_ftr->sha256));
    SHA256_Update(&c, crypt_ftr, sizeof(*crypt_ftr));
    SHA256_Final(crypt_ftr->sha256, &c);
}

/* key or salt can be NULL, in which case just skip writing that value.  Useful to
 * update the failed mount count but not change the key.
 */
static int put_crypt_ftr_and_key(struct crypt_mnt_ftr* crypt_ftr) {
    int fd;
    unsigned int cnt;
    /* starting_off is set to the SEEK_SET offset
     * where the crypto structure starts
     */
    off64_t starting_off;
    int rc = -1;
    char* fname = NULL;
    struct stat statbuf;

    set_ftr_sha(crypt_ftr);

    if (get_crypt_ftr_info(&fname, &starting_off)) {
        SLOGE("Unable to get crypt_ftr_info\n");
        return -1;
    }
    if (fname[0] != '/') {
        SLOGE("Unexpected value for crypto key location\n");
        return -1;
    }
    if ((fd = open(fname, O_RDWR | O_CREAT | O_CLOEXEC, 0600)) < 0) {
        SLOGE("Cannot open footer file %s for put\n", fname);
        return -1;
    }

    /* Seek to the start of the crypt footer */
    if (lseek64(fd, starting_off, SEEK_SET) == -1) {
        SLOGE("Cannot seek to real block device footer\n");
        goto errout;
    }

    if ((cnt = write(fd, crypt_ftr, sizeof(struct crypt_mnt_ftr))) != sizeof(struct crypt_mnt_ftr)) {
        SLOGE("Cannot write real block device footer\n");
        goto errout;
    }

    fstat(fd, &statbuf);
    /* If the keys are kept on a raw block device, do not try to truncate it. */
    if (S_ISREG(statbuf.st_mode)) {
        if (ftruncate(fd, 0x4000)) {
            SLOGE("Cannot set footer file size\n");
            goto errout;
        }
    }

    /* Success! */
    rc = 0;

errout:
    close(fd);
    return rc;
}

static bool check_ftr_sha(const struct crypt_mnt_ftr* crypt_ftr) {
    struct crypt_mnt_ftr copy;
    memcpy(&copy, crypt_ftr, sizeof(copy));
    set_ftr_sha(&copy);
    return memcmp(copy.sha256, crypt_ftr->sha256, sizeof(copy.sha256)) == 0;
}

static inline int unix_read(int fd, void* buff, int len) {
    return TEMP_FAILURE_RETRY(read(fd, buff, len));
}

static inline int unix_write(int fd, const void* buff, int len) {
    return TEMP_FAILURE_RETRY(write(fd, buff, len));
}

static void init_empty_persist_data(struct crypt_persist_data* pdata, int len) {
    memset(pdata, 0, len);
    pdata->persist_magic = PERSIST_DATA_MAGIC;
    pdata->persist_valid_entries = 0;
}

/* A routine to update the passed in crypt_ftr to the lastest version.
 * fd is open read/write on the device that holds the crypto footer and persistent
 * data, crypt_ftr is a pointer to the struct to be updated, and offset is the
 * absolute offset to the start of the crypt_mnt_ftr on the passed in fd.
 */
static void upgrade_crypt_ftr(int fd, struct crypt_mnt_ftr* crypt_ftr, off64_t offset) {
    int orig_major = crypt_ftr->major_version;
    int orig_minor = crypt_ftr->minor_version;

    if ((crypt_ftr->major_version == 1) && (crypt_ftr->minor_version == 0)) {
        struct crypt_persist_data* pdata;
        off64_t pdata_offset = offset + CRYPT_FOOTER_TO_PERSIST_OFFSET;

        SLOGW("upgrading crypto footer to 1.1");

        pdata = (crypt_persist_data*)malloc(CRYPT_PERSIST_DATA_SIZE);
        if (pdata == NULL) {
            SLOGE("Cannot allocate persisent data\n");
            return;
        }
        memset(pdata, 0, CRYPT_PERSIST_DATA_SIZE);

        /* Need to initialize the persistent data area */
        if (lseek64(fd, pdata_offset, SEEK_SET) == -1) {
            SLOGE("Cannot seek to persisent data offset\n");
            free(pdata);
            return;
        }
        /* Write all zeros to the first copy, making it invalid */
        unix_write(fd, pdata, CRYPT_PERSIST_DATA_SIZE);

        /* Write a valid but empty structure to the second copy */
        init_empty_persist_data(pdata, CRYPT_PERSIST_DATA_SIZE);
        unix_write(fd, pdata, CRYPT_PERSIST_DATA_SIZE);

        /* Update the footer */
        crypt_ftr->persist_data_size = CRYPT_PERSIST_DATA_SIZE;
        crypt_ftr->persist_data_offset[0] = pdata_offset;
        crypt_ftr->persist_data_offset[1] = pdata_offset + CRYPT_PERSIST_DATA_SIZE;
        crypt_ftr->minor_version = 1;
        free(pdata);
    }

    if ((crypt_ftr->major_version == 1) && (crypt_ftr->minor_version == 1)) {
        SLOGW("upgrading crypto footer to 1.2");
        /* But keep the old kdf_type.
         * It will get updated later to KDF_SCRYPT after the password has been verified.
         */
        crypt_ftr->kdf_type = KDF_PBKDF2;
        get_device_scrypt_params(crypt_ftr);
        crypt_ftr->minor_version = 2;
    }

    if ((crypt_ftr->major_version == 1) && (crypt_ftr->minor_version == 2)) {
        SLOGW("upgrading crypto footer to 1.3");
        crypt_ftr->crypt_type = CRYPT_TYPE_PASSWORD;
        crypt_ftr->minor_version = 3;
    }

    if ((orig_major != crypt_ftr->major_version) || (orig_minor != crypt_ftr->minor_version)) {
        if (lseek64(fd, offset, SEEK_SET) == -1) {
            SLOGE("Cannot seek to crypt footer\n");
            return;
        }
        unix_write(fd, crypt_ftr, sizeof(struct crypt_mnt_ftr));
    }
}

static int get_crypt_ftr_and_key(struct crypt_mnt_ftr* crypt_ftr) {
    int fd;
    unsigned int cnt;
    off64_t starting_off;
    int rc = -1;
    char* fname = NULL;
    struct stat statbuf;

    if (get_crypt_ftr_info(&fname, &starting_off)) {
        SLOGE("Unable to get crypt_ftr_info\n");
        return -1;
    }
    if (fname[0] != '/') {
        SLOGE("Unexpected value for crypto key location\n");
        return -1;
    }
    if ((fd = open(fname, O_RDWR | O_CLOEXEC)) < 0) {
        SLOGE("Cannot open footer file %s for get\n", fname);
        return -1;
    }

    /* Make sure it's 16 Kbytes in length */
    fstat(fd, &statbuf);
    if (S_ISREG(statbuf.st_mode) && (statbuf.st_size != 0x4000)) {
        SLOGE("footer file %s is not the expected size!\n", fname);
        goto errout;
    }

    /* Seek to the start of the crypt footer */
    if (lseek64(fd, starting_off, SEEK_SET) == -1) {
        SLOGE("Cannot seek to real block device footer\n");
        goto errout;
    }

    if ((cnt = read(fd, crypt_ftr, sizeof(struct crypt_mnt_ftr))) != sizeof(struct crypt_mnt_ftr)) {
        SLOGE("Cannot read real block device footer\n");
        goto errout;
    }

    if (crypt_ftr->magic != CRYPT_MNT_MAGIC) {
        SLOGE("Bad magic for real block device %s\n", fname);
        goto errout;
    }

    if (crypt_ftr->major_version != CURRENT_MAJOR_VERSION) {
        SLOGE("Cannot understand major version %d real block device footer; expected %d\n",
              crypt_ftr->major_version, CURRENT_MAJOR_VERSION);
        goto errout;
    }

    // We risk buffer overflows with oversized keys, so we just reject them.
    // 0-sized keys are problematic (essentially by-passing encryption), and
    // AES-CBC key wrapping only works for multiples of 16 bytes.
    if ((crypt_ftr->keysize == 0) || ((crypt_ftr->keysize % 16) != 0) ||
        (crypt_ftr->keysize > MAX_KEY_LEN)) {
        SLOGE(
            "Invalid keysize (%u) for block device %s; Must be non-zero, "
            "divisible by 16, and <= %d\n",
            crypt_ftr->keysize, fname, MAX_KEY_LEN);
        goto errout;
    }

    if (crypt_ftr->minor_version > CURRENT_MINOR_VERSION) {
        SLOGW("Warning: crypto footer minor version %d, expected <= %d, continuing...\n",
              crypt_ftr->minor_version, CURRENT_MINOR_VERSION);
    }

    /* If this is a verion 1.0 crypt_ftr, make it a 1.1 crypt footer, and update the
     * copy on disk before returning.
     */
    if (crypt_ftr->minor_version < CURRENT_MINOR_VERSION) {
        upgrade_crypt_ftr(fd, crypt_ftr, starting_off);
    }

    /* Success! */
    rc = 0;

errout:
    close(fd);
    return rc;
}

static int validate_persistent_data_storage(struct crypt_mnt_ftr* crypt_ftr) {
    if (crypt_ftr->persist_data_offset[0] + crypt_ftr->persist_data_size >
        crypt_ftr->persist_data_offset[1]) {
        SLOGE("Crypt_ftr persist data regions overlap");
        return -1;
    }

    if (crypt_ftr->persist_data_offset[0] >= crypt_ftr->persist_data_offset[1]) {
        SLOGE("Crypt_ftr persist data region 0 starts after region 1");
        return -1;
    }

    if (((crypt_ftr->persist_data_offset[1] + crypt_ftr->persist_data_size) -
         (crypt_ftr->persist_data_offset[0] - CRYPT_FOOTER_TO_PERSIST_OFFSET)) >
        CRYPT_FOOTER_OFFSET) {
        SLOGE("Persistent data extends past crypto footer");
        return -1;
    }

    return 0;
}

static int load_persistent_data(void) {
    struct crypt_mnt_ftr crypt_ftr;
    struct crypt_persist_data* pdata = NULL;
    char encrypted_state[PROPERTY_VALUE_MAX];
    char* fname;
    int found = 0;
    int fd;
    int ret;
    int i;

    if (persist_data) {
        /* Nothing to do, we've already loaded or initialized it */
        return 0;
    }

    /* If not encrypted, just allocate an empty table and initialize it */
    property_get("ro.crypto.state", encrypted_state, "");
    if (strcmp(encrypted_state, "encrypted")) {
        pdata = (crypt_persist_data*)malloc(CRYPT_PERSIST_DATA_SIZE);
        if (pdata) {
            init_empty_persist_data(pdata, CRYPT_PERSIST_DATA_SIZE);
            persist_data = pdata;
            return 0;
        }
        return -1;
    }

    if (get_crypt_ftr_and_key(&crypt_ftr)) {
        return -1;
    }

    if ((crypt_ftr.major_version < 1) ||
        (crypt_ftr.major_version == 1 && crypt_ftr.minor_version < 1)) {
        SLOGE("Crypt_ftr version doesn't support persistent data");
        return -1;
    }

    if (get_crypt_ftr_info(&fname, NULL)) {
        return -1;
    }

    ret = validate_persistent_data_storage(&crypt_ftr);
    if (ret) {
        return -1;
    }

    fd = open(fname, O_RDONLY | O_CLOEXEC);
    if (fd < 0) {
        SLOGE("Cannot open %s metadata file", fname);
        return -1;
    }

    pdata = (crypt_persist_data*)malloc(crypt_ftr.persist_data_size);
    if (pdata == NULL) {
        SLOGE("Cannot allocate memory for persistent data");
        goto err;
    }

    for (i = 0; i < 2; i++) {
        if (lseek64(fd, crypt_ftr.persist_data_offset[i], SEEK_SET) < 0) {
            SLOGE("Cannot seek to read persistent data on %s", fname);
            goto err2;
        }
        if (unix_read(fd, pdata, crypt_ftr.persist_data_size) < 0) {
            SLOGE("Error reading persistent data on iteration %d", i);
            goto err2;
        }
        if (pdata->persist_magic == PERSIST_DATA_MAGIC) {
            found = 1;
            break;
        }
    }

    if (!found) {
        SLOGI("Could not find valid persistent data, creating");
        init_empty_persist_data(pdata, crypt_ftr.persist_data_size);
    }

    /* Success */
    persist_data = pdata;
    close(fd);
    return 0;

err2:
    free(pdata);

err:
    close(fd);
    return -1;
}

static int save_persistent_data(void) {
    struct crypt_mnt_ftr crypt_ftr;
    struct crypt_persist_data* pdata;
    char* fname;
    off64_t write_offset;
    off64_t erase_offset;
    int fd;
    int ret;

    if (persist_data == NULL) {
        SLOGE("No persistent data to save");
        return -1;
    }

    if (get_crypt_ftr_and_key(&crypt_ftr)) {
        return -1;
    }

    if ((crypt_ftr.major_version < 1) ||
        (crypt_ftr.major_version == 1 && crypt_ftr.minor_version < 1)) {
        SLOGE("Crypt_ftr version doesn't support persistent data");
        return -1;
    }

    ret = validate_persistent_data_storage(&crypt_ftr);
    if (ret) {
        return -1;
    }

    if (get_crypt_ftr_info(&fname, NULL)) {
        return -1;
    }

    fd = open(fname, O_RDWR | O_CLOEXEC);
    if (fd < 0) {
        SLOGE("Cannot open %s metadata file", fname);
        return -1;
    }

    pdata = (crypt_persist_data*)malloc(crypt_ftr.persist_data_size);
    if (pdata == NULL) {
        SLOGE("Cannot allocate persistant data");
        goto err;
    }

    if (lseek64(fd, crypt_ftr.persist_data_offset[0], SEEK_SET) < 0) {
        SLOGE("Cannot seek to read persistent data on %s", fname);
        goto err2;
    }

    if (unix_read(fd, pdata, crypt_ftr.persist_data_size) < 0) {
        SLOGE("Error reading persistent data before save");
        goto err2;
    }

    if (pdata->persist_magic == PERSIST_DATA_MAGIC) {
        /* The first copy is the curent valid copy, so write to
         * the second copy and erase this one */
        write_offset = crypt_ftr.persist_data_offset[1];
        erase_offset = crypt_ftr.persist_data_offset[0];
    } else {
        /* The second copy must be the valid copy, so write to
         * the first copy, and erase the second */
        write_offset = crypt_ftr.persist_data_offset[0];
        erase_offset = crypt_ftr.persist_data_offset[1];
    }

    /* Write the new copy first, if successful, then erase the old copy */
    if (lseek64(fd, write_offset, SEEK_SET) < 0) {
        SLOGE("Cannot seek to write persistent data");
        goto err2;
    }
    if (unix_write(fd, persist_data, crypt_ftr.persist_data_size) ==
        (int)crypt_ftr.persist_data_size) {
        if (lseek64(fd, erase_offset, SEEK_SET) < 0) {
            SLOGE("Cannot seek to erase previous persistent data");
            goto err2;
        }
        fsync(fd);
        memset(pdata, 0, crypt_ftr.persist_data_size);
        if (unix_write(fd, pdata, crypt_ftr.persist_data_size) != (int)crypt_ftr.persist_data_size) {
            SLOGE("Cannot write to erase previous persistent data");
            goto err2;
        }
        fsync(fd);
    } else {
        SLOGE("Cannot write to save persistent data");
        goto err2;
    }

    /* Success */
    free(pdata);
    close(fd);
    return 0;

err2:
    free(pdata);
err:
    close(fd);
    return -1;
}

/* Convert a binary key of specified length into an ascii hex string equivalent,
 * without the leading 0x and with null termination
 */
static void convert_key_to_hex_ascii(const unsigned char* master_key, unsigned int keysize,
                                     char* master_key_ascii) {
    unsigned int i, a;
    unsigned char nibble;

    for (i = 0, a = 0; i < keysize; i++, a += 2) {
        /* For each byte, write out two ascii hex digits */
        nibble = (master_key[i] >> 4) & 0xf;
        master_key_ascii[a] = nibble + (nibble > 9 ? 0x37 : 0x30);

        nibble = master_key[i] & 0xf;
        master_key_ascii[a + 1] = nibble + (nibble > 9 ? 0x37 : 0x30);
    }

    /* Add the null termination */
    master_key_ascii[a] = '\0';
}

/*
 * If the ro.crypto.fde_sector_size system property is set, append the
 * parameters to make dm-crypt use the specified crypto sector size and round
 * the crypto device size down to a crypto sector boundary.
 */
static int add_sector_size_param(DmTargetCrypt* target, struct crypt_mnt_ftr* ftr) {
    constexpr char DM_CRYPT_SECTOR_SIZE[] = "ro.crypto.fde_sector_size";
    char value[PROPERTY_VALUE_MAX];

    if (property_get(DM_CRYPT_SECTOR_SIZE, value, "") > 0) {
        unsigned int sector_size;

        if (!ParseUint(value, &sector_size) || sector_size < 512 || sector_size > 4096 ||
            (sector_size & (sector_size - 1)) != 0) {
            SLOGE("Invalid value for %s: %s.  Must be >= 512, <= 4096, and a power of 2\n",
                  DM_CRYPT_SECTOR_SIZE, value);
            return -1;
        }

        target->SetSectorSize(sector_size);

        // With this option, IVs will match the sector numbering, instead
        // of being hard-coded to being based on 512-byte sectors.
        target->SetIvLargeSectors();

        // Round the crypto device size down to a crypto sector boundary.
        ftr->fs_size &= ~((sector_size / 512) - 1);
    }
    return 0;
}

#if defined(CONFIG_HW_DISK_ENCRYPTION) && !defined(CONFIG_HW_DISK_ENCRYPT_PERF)
#define DM_CRYPT_BUF_SIZE 4096

static void ioctl_init(struct dm_ioctl* io, size_t dataSize, const char* name, unsigned flags) {
    memset(io, 0, dataSize);
    io->data_size = dataSize;
    io->data_start = sizeof(struct dm_ioctl);
    io->version[0] = 4;
    io->version[1] = 0;
    io->version[2] = 0;
    io->flags = flags;
    if (name) {
        strlcpy(io->name, name, sizeof(io->name));
    }
}

static int load_crypto_mapping_table(struct crypt_mnt_ftr* crypt_ftr,
                                     const unsigned char* master_key, const char* real_blk_name,
                                     const char* name, int fd, const char* extra_params) {
    alignas(struct dm_ioctl) char buffer[DM_CRYPT_BUF_SIZE];
    struct dm_ioctl* io;
    struct dm_target_spec* tgt;
    char* crypt_params;
    // We need two ASCII characters to represent each byte, and need space for
    // the '\0' terminator.
    char master_key_ascii[MAX_KEY_LEN * 2 + 1];
    size_t buff_offset;
    int i;

    io = (struct dm_ioctl*)buffer;

    /* Load the mapping table for this device */
    tgt = (struct dm_target_spec*)&buffer[sizeof(struct dm_ioctl)];

    ioctl_init(io, DM_CRYPT_BUF_SIZE, name, 0);
    io->target_count = 1;
    tgt->status = 0;
    tgt->sector_start = 0;
    tgt->length = crypt_ftr->fs_size;
    crypt_params = buffer + sizeof(struct dm_ioctl) + sizeof(struct dm_target_spec);
    buff_offset = crypt_params - buffer;
    SLOGI(
        "Creating crypto dev \"%s\"; cipher=%s, keysize=%u, real_dev=%s, len=%llu, params=\"%s\"\n",
        name, crypt_ftr->crypto_type_name, crypt_ftr->keysize, real_blk_name, tgt->length * 512,
        extra_params);
    if(is_hw_disk_encryption((char*)crypt_ftr->crypto_type_name)) {
        strlcpy(tgt->target_type, "req-crypt",DM_MAX_TYPE_NAME);
        if (is_ice_enabled())
            convert_key_to_hex_ascii(master_key, sizeof(int), master_key_ascii);
        else
            convert_key_to_hex_ascii(master_key, crypt_ftr->keysize, master_key_ascii);
    }
    snprintf(crypt_params, sizeof(buffer) - buff_offset, "%s %s 0 %s 0 %s 0",
             crypt_ftr->crypto_type_name, master_key_ascii,
             real_blk_name, extra_params);

    SLOGI("target_type = %s", tgt->target_type);
    SLOGI("real_blk_name = %s, extra_params = %s", real_blk_name, extra_params);

    crypt_params += strlen(crypt_params) + 1;
    crypt_params =
        (char*)(((unsigned long)crypt_params + 7) & ~8); /* Align to an 8 byte boundary */
    tgt->next = crypt_params - buffer;

    for (i = 0; i < TABLE_LOAD_RETRIES; i++) {
        if (!ioctl(fd, DM_TABLE_LOAD, io)) {
            break;
        }
        usleep(500000);
    }

    if (i == TABLE_LOAD_RETRIES) {
        /* We failed to load the table, return an error */
        return -1;
    } else {
        return i + 1;
    }
}

static int create_crypto_blk_dev_hw(struct crypt_mnt_ftr* crypt_ftr, const unsigned char* master_key,
                                 const char* real_blk_name, std::string* crypto_blk_name,
                                 const char* name, uint32_t flags) {
    char buffer[DM_CRYPT_BUF_SIZE];
    struct dm_ioctl* io;
    unsigned int minor;
    int fd = 0;
    int err;
    int retval = -1;
    int version[3];
    int load_count = 0;
    char encrypted_state[PROPERTY_VALUE_MAX] = {0};
    char progress[PROPERTY_VALUE_MAX] = {0};
    const char *extra_params;

    if ((fd = open("/dev/device-mapper", O_RDWR | O_CLOEXEC)) < 0) {
        SLOGE("Cannot open device-mapper\n");
        goto errout;
    }

    io = (struct dm_ioctl*)buffer;

    ioctl_init(io, DM_CRYPT_BUF_SIZE, name, 0);
    err = ioctl(fd, DM_DEV_CREATE, io);
    if (err) {
        SLOGE("Cannot create dm-crypt device %s: %s\n", name, strerror(errno));
        goto errout;
    }

    /* Get the device status, in particular, the name of it's device file */
    ioctl_init(io, DM_CRYPT_BUF_SIZE, name, 0);
    if (ioctl(fd, DM_DEV_STATUS, io)) {
        SLOGE("Cannot retrieve dm-crypt device status\n");
        goto errout;
    }
    minor = (io->dev & 0xff) | ((io->dev >> 12) & 0xfff00);
    snprintf(crypto_blk_name->data(), MAXPATHLEN, "/dev/block/dm-%u", minor);

    if(is_hw_disk_encryption((char*)crypt_ftr->crypto_type_name)) {
      /* Set fde_enabled if either FDE completed or in-progress */
      property_get("ro.crypto.state", encrypted_state, ""); /* FDE completed */
      property_get("vold.encrypt_progress", progress, ""); /* FDE in progress */
      if (!strcmp(encrypted_state, "encrypted") || strcmp(progress, "")) {
        if (is_ice_enabled()) {
          extra_params = "fde_enabled ice allow_encrypt_override";
        } else {
          extra_params = "fde_enabled allow_encrypt_override";
        }
      } else {
          extra_params = "fde_enabled allow_encrypt_override";
      }
      load_count = load_crypto_mapping_table(crypt_ftr, master_key, real_blk_name, name, fd,
                                           extra_params);
    }

    if (load_count < 0) {
        SLOGE("Cannot load dm-crypt mapping table.\n");
        goto errout;
    } else if (load_count > 1) {
        SLOGI("Took %d tries to load dmcrypt table.\n", load_count);
    }

    /* Resume this device to activate it */
    ioctl_init(io, DM_CRYPT_BUF_SIZE, name, 0);

    if (ioctl(fd, DM_DEV_SUSPEND, io)) {
        SLOGE("Cannot resume the dm-crypt device\n");
        goto errout;
    }

    /* Ensure the dm device has been created before returning. */
    if (android::vold::WaitForFile(crypto_blk_name->c_str(), 1s) < 0) {
        // WaitForFile generates a suitable log message
        goto errout;
    }

    /* We made it here with no errors.  Woot! */
    retval = 0;

errout:
    close(fd); /* If fd is <0 from a failed open call, it's safe to just ignore the close error */

    return retval;
}
#endif

static int create_crypto_blk_dev(struct crypt_mnt_ftr* crypt_ftr, const unsigned char* master_key,
                                 const char* real_blk_name, std::string* crypto_blk_name,
                                 const char* name, uint32_t flags) {
    auto& dm = DeviceMapper::Instance();

    // We need two ASCII characters to represent each byte, and need space for
    // the '\0' terminator.
    char master_key_ascii[MAX_KEY_LEN * 2 + 1];
    convert_key_to_hex_ascii(master_key, crypt_ftr->keysize, master_key_ascii);

    auto target = std::make_unique<DmTargetCrypt>(0, crypt_ftr->fs_size,
                                                  (const char*)crypt_ftr->crypto_type_name,
                                                  master_key_ascii, 0, real_blk_name, 0);
    target->AllowDiscards();

    if (flags & CREATE_CRYPTO_BLK_DEV_FLAGS_ALLOW_ENCRYPT_OVERRIDE) {
        target->AllowEncryptOverride();
    }
    if (add_sector_size_param(target.get(), crypt_ftr)) {
        SLOGE("Error processing dm-crypt sector size param\n");
        return -1;
    }

    DmTable table;
    table.AddTarget(std::move(target));

    int load_count = 1;
    while (load_count < TABLE_LOAD_RETRIES) {
        if (dm.CreateDevice(name, table)) {
            break;
        }
        load_count++;
    }

    if (load_count >= TABLE_LOAD_RETRIES) {
        SLOGE("Cannot load dm-crypt mapping table.\n");
        return -1;
    }
    if (load_count > 1) {
        SLOGI("Took %d tries to load dmcrypt table.\n", load_count);
    }

    if (!dm.GetDmDevicePathByName(name, crypto_blk_name)) {
        SLOGE("Cannot determine dm-crypt path for %s.\n", name);
        return -1;
    }

    /* Ensure the dm device has been created before returning. */
    if (android::vold::WaitForFile(crypto_blk_name->c_str(), 1s) < 0) {
        // WaitForFile generates a suitable log message
        return -1;
    }
    return 0;
}

static int delete_crypto_blk_dev(const std::string& name) {
    bool ret;
    auto& dm = DeviceMapper::Instance();
    // TODO(b/149396179) there appears to be a race somewhere in the system where trying
    // to delete the device fails with EBUSY; for now, work around this by retrying.
    int tries = 5;
    while (tries-- > 0) {
        ret = dm.DeleteDevice(name);
        if (ret || errno != EBUSY) {
            break;
        }
        SLOGW("DM_DEV Cannot remove dm-crypt device %s: %s, retrying...\n", name.c_str(),
              strerror(errno));
        std::this_thread::sleep_for(std::chrono::milliseconds(100));
    }
    if (!ret) {
        SLOGE("DM_DEV Cannot remove dm-crypt device %s: %s\n", name.c_str(), strerror(errno));
        return -1;
    }
    return 0;
}

static int pbkdf2(const char* passwd, const unsigned char* salt, unsigned char* ikey,
                  void* params UNUSED) {
    SLOGI("Using pbkdf2 for cryptfs KDF");

    /* Turn the password into a key and IV that can decrypt the master key */
    return PKCS5_PBKDF2_HMAC_SHA1(passwd, strlen(passwd), salt, SALT_LEN, HASH_COUNT,
                                  INTERMEDIATE_BUF_SIZE, ikey) != 1;
}

static int scrypt(const char* passwd, const unsigned char* salt, unsigned char* ikey, void* params) {
    SLOGI("Using scrypt for cryptfs KDF");

    struct crypt_mnt_ftr* ftr = (struct crypt_mnt_ftr*)params;

    int N = 1 << ftr->N_factor;
    int r = 1 << ftr->r_factor;
    int p = 1 << ftr->p_factor;

    /* Turn the password into a key and IV that can decrypt the master key */
    crypto_scrypt((const uint8_t*)passwd, strlen(passwd), salt, SALT_LEN, N, r, p, ikey,
                  INTERMEDIATE_BUF_SIZE);

    return 0;
}

static int scrypt_keymaster(const char* passwd, const unsigned char* salt, unsigned char* ikey,
                            void* params) {
    SLOGI("Using scrypt with keymaster for cryptfs KDF");

    int rc;
    size_t signature_size;
    unsigned char* signature;
    struct crypt_mnt_ftr* ftr = (struct crypt_mnt_ftr*)params;

    int N = 1 << ftr->N_factor;
    int r = 1 << ftr->r_factor;
    int p = 1 << ftr->p_factor;

    rc = crypto_scrypt((const uint8_t*)passwd, strlen(passwd), salt, SALT_LEN, N, r, p, ikey,
                       INTERMEDIATE_BUF_SIZE);

    if (rc) {
        SLOGE("scrypt failed");
        return -1;
    }

    if (keymaster_sign_object(ftr, ikey, INTERMEDIATE_BUF_SIZE, &signature, &signature_size)) {
        SLOGE("Signing failed");
        return -1;
    }

    rc = crypto_scrypt(signature, signature_size, salt, SALT_LEN, N, r, p, ikey,
                       INTERMEDIATE_BUF_SIZE);
    free(signature);

    if (rc) {
        SLOGE("scrypt failed");
        return -1;
    }

    return 0;
}

static int encrypt_master_key(const char* passwd, const unsigned char* salt,
                              const unsigned char* decrypted_master_key,
                              unsigned char* encrypted_master_key, struct crypt_mnt_ftr* crypt_ftr,
                              bool create_keymaster_key) {
    unsigned char ikey[INTERMEDIATE_BUF_SIZE] = {0};
    EVP_CIPHER_CTX e_ctx;
    int encrypted_len, final_len;
    int rc = 0;

    /* Turn the password into an intermediate key and IV that can decrypt the master key */
    get_device_scrypt_params(crypt_ftr);

    switch (crypt_ftr->kdf_type) {
        case KDF_SCRYPT_KEYMASTER:
            if (create_keymaster_key && keymaster_create_key(crypt_ftr)) {
                SLOGE("keymaster_create_key failed");
                return -1;
            }

            if (scrypt_keymaster(passwd, salt, ikey, crypt_ftr)) {
                SLOGE("scrypt failed");
                return -1;
            }
            break;

        case KDF_SCRYPT:
            if (scrypt(passwd, salt, ikey, crypt_ftr)) {
                SLOGE("scrypt failed");
                return -1;
            }
            break;

        default:
            SLOGE("Invalid kdf_type");
            return -1;
    }

    /* Initialize the decryption engine */
    EVP_CIPHER_CTX_init(&e_ctx);
    if (!EVP_EncryptInit_ex(&e_ctx, EVP_aes_128_cbc(), NULL, ikey,
                            ikey + INTERMEDIATE_KEY_LEN_BYTES)) {
        SLOGE("EVP_EncryptInit failed\n");
        return -1;
    }
    EVP_CIPHER_CTX_set_padding(&e_ctx, 0); /* Turn off padding as our data is block aligned */

    /* Encrypt the master key */
    if (!EVP_EncryptUpdate(&e_ctx, encrypted_master_key, &encrypted_len, decrypted_master_key,
                           crypt_ftr->keysize)) {
        SLOGE("EVP_EncryptUpdate failed\n");
        return -1;
    }
    if (!EVP_EncryptFinal_ex(&e_ctx, encrypted_master_key + encrypted_len, &final_len)) {
        SLOGE("EVP_EncryptFinal failed\n");
        return -1;
    }

    if (encrypted_len + final_len != static_cast<int>(crypt_ftr->keysize)) {
        SLOGE("EVP_Encryption length check failed with %d, %d bytes\n", encrypted_len, final_len);
        return -1;
    }

    /* Store the scrypt of the intermediate key, so we can validate if it's a
       password error or mount error when things go wrong.
       Note there's no need to check for errors, since if this is incorrect, we
       simply won't wipe userdata, which is the correct default behavior
    */
    int N = 1 << crypt_ftr->N_factor;
    int r = 1 << crypt_ftr->r_factor;
    int p = 1 << crypt_ftr->p_factor;

    rc = crypto_scrypt(ikey, INTERMEDIATE_KEY_LEN_BYTES, crypt_ftr->salt, sizeof(crypt_ftr->salt),
                       N, r, p, crypt_ftr->scrypted_intermediate_key,
                       sizeof(crypt_ftr->scrypted_intermediate_key));

    if (rc) {
        SLOGE("encrypt_master_key: crypto_scrypt failed");
    }

    EVP_CIPHER_CTX_cleanup(&e_ctx);

    return 0;
}

static int decrypt_master_key_aux(const char* passwd, unsigned char* salt,
                                  const unsigned char* encrypted_master_key, size_t keysize,
                                  unsigned char* decrypted_master_key, kdf_func kdf,
                                  void* kdf_params, unsigned char** intermediate_key,
                                  size_t* intermediate_key_size) {
    unsigned char ikey[INTERMEDIATE_BUF_SIZE] = {0};
    EVP_CIPHER_CTX d_ctx;
    int decrypted_len, final_len;

    /* Turn the password into an intermediate key and IV that can decrypt the
       master key */
    if (kdf(passwd, salt, ikey, kdf_params)) {
        SLOGE("kdf failed");
        return -1;
    }

    /* Initialize the decryption engine */
    EVP_CIPHER_CTX_init(&d_ctx);
    if (!EVP_DecryptInit_ex(&d_ctx, EVP_aes_128_cbc(), NULL, ikey,
                            ikey + INTERMEDIATE_KEY_LEN_BYTES)) {
        return -1;
    }
    EVP_CIPHER_CTX_set_padding(&d_ctx, 0); /* Turn off padding as our data is block aligned */
    /* Decrypt the master key */
    if (!EVP_DecryptUpdate(&d_ctx, decrypted_master_key, &decrypted_len, encrypted_master_key,
                           keysize)) {
        return -1;
    }
    if (!EVP_DecryptFinal_ex(&d_ctx, decrypted_master_key + decrypted_len, &final_len)) {
        return -1;
    }

    if (decrypted_len + final_len != static_cast<int>(keysize)) {
        return -1;
    }

    /* Copy intermediate key if needed by params */
    if (intermediate_key && intermediate_key_size) {
        *intermediate_key = (unsigned char*)malloc(INTERMEDIATE_KEY_LEN_BYTES);
        if (*intermediate_key) {
            memcpy(*intermediate_key, ikey, INTERMEDIATE_KEY_LEN_BYTES);
            *intermediate_key_size = INTERMEDIATE_KEY_LEN_BYTES;
        }
    }

    EVP_CIPHER_CTX_cleanup(&d_ctx);

    return 0;
}

static void get_kdf_func(struct crypt_mnt_ftr* ftr, kdf_func* kdf, void** kdf_params) {
    if (ftr->kdf_type == KDF_SCRYPT_KEYMASTER) {
        *kdf = scrypt_keymaster;
        *kdf_params = ftr;
    } else if (ftr->kdf_type == KDF_SCRYPT) {
        *kdf = scrypt;
        *kdf_params = ftr;
    } else {
        *kdf = pbkdf2;
        *kdf_params = NULL;
    }
}

static int decrypt_master_key(const char* passwd, unsigned char* decrypted_master_key,
                              struct crypt_mnt_ftr* crypt_ftr, unsigned char** intermediate_key,
                              size_t* intermediate_key_size) {
    kdf_func kdf;
    void* kdf_params;
    int ret;

    get_kdf_func(crypt_ftr, &kdf, &kdf_params);
    ret = decrypt_master_key_aux(passwd, crypt_ftr->salt, crypt_ftr->master_key, crypt_ftr->keysize,
                                 decrypted_master_key, kdf, kdf_params, intermediate_key,
                                 intermediate_key_size);
    if (ret != 0) {
        SLOGW("failure decrypting master key");
    }

    return ret;
}

static int create_encrypted_random_key(const char* passwd, unsigned char* master_key,
                                       unsigned char* salt, struct crypt_mnt_ftr* crypt_ftr) {
    unsigned char key_buf[MAX_KEY_LEN];

    /* Get some random bits for a key and salt */
    if (android::vold::ReadRandomBytes(sizeof(key_buf), reinterpret_cast<char*>(key_buf)) != 0) {
        return -1;
    }
    if (android::vold::ReadRandomBytes(SALT_LEN, reinterpret_cast<char*>(salt)) != 0) {
        return -1;
    }

    /* Now encrypt it with the password */
    return encrypt_master_key(passwd, salt, key_buf, master_key, crypt_ftr, true);
}

static void ensure_subdirectory_unmounted(const char *prefix) {
    std::vector<std::string> umount_points;
    std::unique_ptr<FILE, int (*)(FILE*)> mnts(setmntent("/proc/mounts", "r"), endmntent);
    if (!mnts) {
        SLOGW("could not read mount files");
        return;
    }

    //Find sudirectory mount point
    mntent* mentry;
    std::string top_directory(prefix);
    if (!android::base::EndsWith(prefix, "/")) {
        top_directory = top_directory + "/";
    }
    while ((mentry = getmntent(mnts.get())) != nullptr) {
        if (strcmp(mentry->mnt_dir, top_directory.c_str()) == 0) {
            continue;
        }

        if (android::base::StartsWith(mentry->mnt_dir, top_directory)) {
            SLOGW("found sub-directory mount %s - %s\n", prefix, mentry->mnt_dir);
            umount_points.push_back(mentry->mnt_dir);
        }
    }

    //Sort by path length to umount longest path first
    std::sort(std::begin(umount_points), std::end(umount_points),
        [](const std::string& s1, const std::string& s2) {return s1.length() > s2.length(); });

    for (std::string& mount_point : umount_points) {
        umount(mount_point.c_str());
        SLOGW("umount sub-directory mount %s\n", mount_point.c_str());
    }
}

static int wait_and_unmount(const char* mountpoint) {
    int i, err, rc;

    // Subdirectory mount will cause a failure of umount.
    ensure_subdirectory_unmounted(mountpoint);
#define WAIT_UNMOUNT_COUNT 200

    /*  Now umount the tmpfs filesystem */
    for (i = 0; i < WAIT_UNMOUNT_COUNT; i++) {
        if (umount(mountpoint) == 0) {
            break;
        }

        if (errno == EINVAL) {
            /* EINVAL is returned if the directory is not a mountpoint,
             * i.e. there is no filesystem mounted there.  So just get out.
             */
            break;
        }

        err = errno;

<<<<<<< HEAD
        /* If allowed, be increasingly aggressive before the last 2 seconds */
        if (kill) {
            if (i == (WAIT_UNMOUNT_COUNT - 30)) {
                SLOGW("sending SIGHUP to processes with open files\n");
                android::vold::KillProcessesWithOpenFiles(mountpoint, SIGTERM);
            } else if (i == (WAIT_UNMOUNT_COUNT - 20)) {
                SLOGW("sending SIGKILL to processes with open files\n");
                android::vold::KillProcessesWithOpenFiles(mountpoint, SIGKILL);
            }
=======
        // If it's taking too long, kill the processes with open files.
        //
        // Originally this logic was only a fail-safe, but now it's relied on to
        // kill certain processes that aren't stopped by init because they
        // aren't in the main or late_start classes.  So to avoid waiting for
        // too long, we now are fairly aggressive in starting to kill processes.
        static_assert(WAIT_UNMOUNT_COUNT >= 4);
        if (i == 2) {
            SLOGW("sending SIGTERM to processes with open files\n");
            android::vold::KillProcessesWithOpenFiles(mountpoint, SIGTERM);
        } else if (i >= 3) {
            SLOGW("sending SIGKILL to processes with open files\n");
            android::vold::KillProcessesWithOpenFiles(mountpoint, SIGKILL);
>>>>>>> 1c4eb22e
        }

        usleep(100000);
    }

    if (i < WAIT_UNMOUNT_COUNT) {
        SLOGD("unmounting %s succeeded\n", mountpoint);
        rc = 0;
    } else {
        android::vold::KillProcessesWithOpenFiles(mountpoint, 0);
        SLOGE("unmounting %s failed: %s\n", mountpoint, strerror(err));
        rc = -1;
    }

    return rc;
}

static void prep_data_fs(void) {
    // NOTE: post_fs_data results in init calling back around to vold, so all
    // callers to this method must be async

    /* Do the prep of the /data filesystem */
    property_set("vold.post_fs_data_done", "0");
    property_set("vold.decrypt", "trigger_post_fs_data");
    SLOGD("Just triggered post_fs_data");

    /* Wait a max of 50 seconds, hopefully it takes much less */
    while (!android::base::WaitForProperty("vold.post_fs_data_done", "1", std::chrono::seconds(15))) {
        /* We timed out to prep /data in time.  Continue wait. */
        SLOGE("waited 15s for vold.post_fs_data_done, still waiting...");
    }
    SLOGD("post_fs_data done");
}

static void cryptfs_set_corrupt() {
    // Mark the footer as bad
    struct crypt_mnt_ftr crypt_ftr;
    if (get_crypt_ftr_and_key(&crypt_ftr)) {
        SLOGE("Failed to get crypto footer - panic");
        return;
    }

    crypt_ftr.flags |= CRYPT_DATA_CORRUPT;
    if (put_crypt_ftr_and_key(&crypt_ftr)) {
        SLOGE("Failed to set crypto footer - panic");
        return;
    }
}

static void cryptfs_trigger_restart_min_framework() {
    if (fs_mgr_do_tmpfs_mount(DATA_MNT_POINT)) {
        SLOGE("Failed to mount tmpfs on data - panic");
        return;
    }

    if (property_set("vold.decrypt", "trigger_post_fs_data")) {
        SLOGE("Failed to trigger post fs data - panic");
        return;
    }

    if (property_set("vold.decrypt", "trigger_restart_min_framework")) {
        SLOGE("Failed to trigger restart min framework - panic");
        return;
    }
}

/* returns < 0 on failure */
static int cryptfs_restart_internal(int restart_main) {
    std::string crypto_blkdev;
#ifdef CONFIG_HW_DISK_ENCRYPTION
    std::string blkdev;
#endif
    int rc = -1;
    static int restart_successful = 0;

    /* Validate that it's OK to call this routine */
    if (!master_key_saved) {
        SLOGE("Encrypted filesystem not validated, aborting");
        return -1;
    }

    if (restart_successful) {
        SLOGE("System already restarted with encrypted disk, aborting");
        return -1;
    }

    if (restart_main) {
        /* Here is where we shut down the framework.  The init scripts
         * start all services in one of these classes: core, early_hal, hal,
         * main and late_start. To get to the minimal UI for PIN entry, we
         * need to start core, early_hal, hal and main. When we want to
         * shutdown the framework again, we need to stop most of the services in
         * these classes, but only those services that were started after
         * /data was mounted. This excludes critical services like vold and
         * ueventd, which need to keep running. We could possible stop
         * even fewer services, but because we want services to pick up APEX
         * libraries from the real /data, restarting is better, as it makes
         * these devices consistent with FBE devices and lets them use the
         * most recent code.
         *
         * Once these services have stopped, we should be able
         * to umount the tmpfs /data, then mount the encrypted /data.
         * We then restart the class core, hal, main, and also the class
         * late_start.
         *
         * At the moment, I've only put a few things in late_start that I know
         * are not needed to bring up the framework, and that also cause problems
         * with unmounting the tmpfs /data, but I hope to add add more services
         * to the late_start class as we optimize this to decrease the delay
         * till the user is asked for the password to the filesystem.
         */

        /* The init files are setup to stop the right set of services when
         * vold.decrypt is set to trigger_shutdown_framework.
         */
        property_set("vold.decrypt", "trigger_shutdown_framework");
        SLOGD("Just asked init to shut down class main\n");

        /* Ugh, shutting down the framework is not synchronous, so until it
         * can be fixed, this horrible hack will wait a moment for it all to
         * shut down before proceeding.  Without it, some devices cannot
         * restart the graphics services.
         */
        sleep(2);
    }

    /* Now that the framework is shutdown, we should be able to umount()
     * the tmpfs filesystem, and mount the real one.
     */

#if defined(CONFIG_HW_DISK_ENCRYPTION)
#if defined(CONFIG_HW_DISK_ENCRYPT_PERF)
    if (is_ice_enabled()) {
        get_crypt_info(nullptr, &blkdev);
        if (set_ice_param(START_ENCDEC)) {
             SLOGE("Failed to set ICE data");
             return -1;
        }
    }
#else
    blkdev = android::base::GetProperty("ro.crypto.fs_crypto_blkdev", "");
    if (blkdev.empty()) {
         SLOGE("fs_crypto_blkdev not set\n");
         return -1;
    }
    if (!(rc = wait_and_unmount(DATA_MNT_POINT, true))) {
#endif
#else
    crypto_blkdev = android::base::GetProperty("ro.crypto.fs_crypto_blkdev", "");
    if (crypto_blkdev.empty()) {
        SLOGE("fs_crypto_blkdev not set\n");
        return -1;
    }

<<<<<<< HEAD
    if (!(rc = wait_and_unmount(DATA_MNT_POINT, true))) {
#endif
=======
    if (!(rc = wait_and_unmount(DATA_MNT_POINT))) {
>>>>>>> 1c4eb22e
        /* If ro.crypto.readonly is set to 1, mount the decrypted
         * filesystem readonly.  This is used when /data is mounted by
         * recovery mode.
         */
        char ro_prop[PROPERTY_VALUE_MAX];
        property_get("ro.crypto.readonly", ro_prop, "");
        if (strlen(ro_prop) > 0 && std::stoi(ro_prop)) {
            auto entry = GetEntryForMountPoint(&fstab_default, DATA_MNT_POINT);
            if (entry != nullptr) {
                entry->flags |= MS_RDONLY;
            }
        }

        /* If that succeeded, then mount the decrypted filesystem */
        int retries = RETRY_MOUNT_ATTEMPTS;
        int mount_rc;

        /*
         * fs_mgr_do_mount runs fsck. Use setexeccon to run trusted
         * partitions in the fsck domain.
         */
        if (setexeccon(android::vold::sFsckContext)) {
            SLOGE("Failed to setexeccon");
            return -1;
        }
        bool needs_cp = android::vold::cp_needsCheckpoint();
#ifdef CONFIG_HW_DISK_ENCRYPTION
        while ((mount_rc = fs_mgr_do_mount(&fstab_default, DATA_MNT_POINT, blkdev.data(), 0,
                                           needs_cp, false)) != 0) {
#else
        while ((mount_rc = fs_mgr_do_mount(&fstab_default, DATA_MNT_POINT, crypto_blkdev.data(), 0,
                                           needs_cp, false)) != 0) {
#endif
            if (mount_rc == FS_MGR_DOMNT_BUSY) {
                /* TODO: invoke something similar to
                   Process::killProcessWithOpenFiles(DATA_MNT_POINT,
                                   retries > RETRY_MOUNT_ATTEMPT/2 ? 1 : 2 ) */
#ifdef CONFIG_HW_DISK_ENCRYPTION
                SLOGI("Failed to mount %s because it is busy - waiting", blkdev.c_str());
#else
                SLOGI("Failed to mount %s because it is busy - waiting", crypto_blkdev.c_str());
#endif
                if (--retries) {
                    sleep(RETRY_MOUNT_DELAY_SECONDS);
                } else {
                    /* Let's hope that a reboot clears away whatever is keeping
                       the mount busy */
                    cryptfs_reboot(RebootType::reboot);
                }
            } else {
#ifdef CONFIG_HW_DISK_ENCRYPTION
                if (--retries) {
                    sleep(RETRY_MOUNT_DELAY_SECONDS);
                } else {
                    SLOGE("Failed to mount decrypted data");
                    cryptfs_set_corrupt();
                    cryptfs_trigger_restart_min_framework();
                    SLOGI("Started framework to offer wipe");
                    return -1;
                }
#else
                SLOGE("Failed to mount decrypted data");
                cryptfs_set_corrupt();
                cryptfs_trigger_restart_min_framework();
                SLOGI("Started framework to offer wipe");
                if (setexeccon(NULL)) {
                    SLOGE("Failed to setexeccon");
                }
                return -1;
#endif
            }
        }
        if (setexeccon(NULL)) {
            SLOGE("Failed to setexeccon");
            return -1;
        }

        /* Create necessary paths on /data */
        prep_data_fs();
        property_set("vold.decrypt", "trigger_load_persist_props");

        /* startup service classes main and late_start */
        property_set("vold.decrypt", "trigger_restart_framework");
        SLOGD("Just triggered restart_framework\n");

        /* Give it a few moments to get started */
        sleep(1);
#ifndef CONFIG_HW_DISK_ENCRYPT_PERF
    }
#endif

    if (rc == 0) {
        restart_successful = 1;
    }

    return rc;
}

int cryptfs_restart(void) {
    SLOGI("cryptfs_restart");
    if (fscrypt_is_native()) {
        SLOGE("cryptfs_restart not valid for file encryption:");
        return -1;
    }

    /* Call internal implementation forcing a restart of main service group */
    return cryptfs_restart_internal(1);
}

static int do_crypto_complete(const char* mount_point) {
    struct crypt_mnt_ftr crypt_ftr;
    char encrypted_state[PROPERTY_VALUE_MAX];

    property_get("ro.crypto.state", encrypted_state, "");
    if (strcmp(encrypted_state, "encrypted")) {
        SLOGE("not running with encryption, aborting");
        return CRYPTO_COMPLETE_NOT_ENCRYPTED;
    }

    // crypto_complete is full disk encrypted status
    if (fscrypt_is_native()) {
        return CRYPTO_COMPLETE_NOT_ENCRYPTED;
    }

    if (get_crypt_ftr_and_key(&crypt_ftr)) {
        std::string key_loc;
        get_crypt_info(&key_loc, nullptr);

        /*
         * Only report this error if key_loc is a file and it exists.
         * If the device was never encrypted, and /data is not mountable for
         * some reason, returning 1 should prevent the UI from presenting the
         * a "enter password" screen, or worse, a "press button to wipe the
         * device" screen.
         */
        if (!key_loc.empty() && key_loc[0] == '/' && (access("key_loc", F_OK) == -1)) {
            SLOGE("master key file does not exist, aborting");
            return CRYPTO_COMPLETE_NOT_ENCRYPTED;
        } else {
            SLOGE("Error getting crypt footer and key\n");
            return CRYPTO_COMPLETE_BAD_METADATA;
        }
    }

    // Test for possible error flags
    if (crypt_ftr.flags & CRYPT_ENCRYPTION_IN_PROGRESS) {
        SLOGE("Encryption process is partway completed\n");
        return CRYPTO_COMPLETE_PARTIAL;
    }

    if (crypt_ftr.flags & CRYPT_INCONSISTENT_STATE) {
        SLOGE("Encryption process was interrupted but cannot continue\n");
        return CRYPTO_COMPLETE_INCONSISTENT;
    }

    if (crypt_ftr.flags & CRYPT_DATA_CORRUPT) {
        SLOGE("Encryption is successful but data is corrupt\n");
        return CRYPTO_COMPLETE_CORRUPT;
    }

    /* We passed the test! We shall diminish, and return to the west */
    return CRYPTO_COMPLETE_ENCRYPTED;
}

#ifdef CONFIG_HW_DISK_ENCRYPTION
static int test_mount_hw_encrypted_fs(struct crypt_mnt_ftr* crypt_ftr,
             const char *passwd, const char *mount_point, const char *label)
{
    /* Allocate enough space for a 256 bit key, but we may use less */
    unsigned char decrypted_master_key[32];
    std::string crypto_blkdev_hw;
    std::string crypto_blkdev;
    std::string real_blkdev;
    unsigned int orig_failed_decrypt_count;
    int rc = 0;

    SLOGD("crypt_ftr->fs_size = %lld\n", crypt_ftr->fs_size);
    orig_failed_decrypt_count = crypt_ftr->failed_decrypt_count;

    get_crypt_info(nullptr, &real_blkdev);

    int key_index = 0;
    if(is_hw_disk_encryption((char*)crypt_ftr->crypto_type_name)) {
        key_index = verify_and_update_hw_fde_passwd(passwd, crypt_ftr);
        if (key_index < 0) {
            rc = crypt_ftr->failed_decrypt_count;
            goto errout;
        }
        else {
            if (is_ice_enabled()) {
#ifndef CONFIG_HW_DISK_ENCRYPT_PERF
                if (create_crypto_blk_dev_hw(crypt_ftr, (unsigned char*)&key_index,
                                          real_blkdev.c_str(), &crypto_blkdev_hw, label, 0)) {
                    SLOGE("Error creating decrypted block device");
                    rc = -1;
                    goto errout;
                }
#endif
            } else {
                if (create_crypto_blk_dev(crypt_ftr, decrypted_master_key,
                                          real_blkdev.c_str(), &crypto_blkdev, label, 0)) {
                    SLOGE("Error creating decrypted block device");
                    rc = -1;
                    goto errout;
                }
            }
        }
    }

    if (rc == 0) {
        crypt_ftr->failed_decrypt_count = 0;
        if (orig_failed_decrypt_count != 0) {
            put_crypt_ftr_and_key(crypt_ftr);
        }

        /* Save the name of the crypto block device
         * so we can mount it when restarting the framework. */
        if (is_ice_enabled()) {
#ifndef CONFIG_HW_DISK_ENCRYPT_PERF
            property_set("ro.crypto.fs_crypto_blkdev", crypto_blkdev_hw.c_str());
#endif
        } else {
            property_set("ro.crypto.fs_crypto_blkdev", crypto_blkdev.c_str());
        }
        master_key_saved = 1;
    }

  errout:
    return rc;
}
#endif

static int test_mount_encrypted_fs(struct crypt_mnt_ftr* crypt_ftr, const char* passwd,
                                   const char* mount_point, const char* label) {
    unsigned char decrypted_master_key[MAX_KEY_LEN];
    std::string crypto_blkdev;
    std::string real_blkdev;
    char tmp_mount_point[64];
    unsigned int orig_failed_decrypt_count;
    int rc;
    int upgrade = 0;
    unsigned char* intermediate_key = 0;
    size_t intermediate_key_size = 0;
    int N = 1 << crypt_ftr->N_factor;
    int r = 1 << crypt_ftr->r_factor;
    int p = 1 << crypt_ftr->p_factor;

    SLOGD("crypt_ftr->fs_size = %lld\n", crypt_ftr->fs_size);
    orig_failed_decrypt_count = crypt_ftr->failed_decrypt_count;

    if (!(crypt_ftr->flags & CRYPT_MNT_KEY_UNENCRYPTED)) {
        if (decrypt_master_key(passwd, decrypted_master_key, crypt_ftr, &intermediate_key,
                               &intermediate_key_size)) {
            SLOGE("Failed to decrypt master key\n");
            rc = -1;
            goto errout;
        }
    }

    get_crypt_info(nullptr, &real_blkdev);

    // Create crypto block device - all (non fatal) code paths
    // need it
    if (create_crypto_blk_dev(crypt_ftr, decrypted_master_key, real_blkdev.c_str(), &crypto_blkdev,
                              label, 0)) {
        SLOGE("Error creating decrypted block device\n");
        rc = -1;
        goto errout;
    }

    /* Work out if the problem is the password or the data */
    unsigned char scrypted_intermediate_key[sizeof(crypt_ftr->scrypted_intermediate_key)];

    rc = crypto_scrypt(intermediate_key, intermediate_key_size, crypt_ftr->salt,
                       sizeof(crypt_ftr->salt), N, r, p, scrypted_intermediate_key,
                       sizeof(scrypted_intermediate_key));

    // Does the key match the crypto footer?
    if (rc == 0 && memcmp(scrypted_intermediate_key, crypt_ftr->scrypted_intermediate_key,
                          sizeof(scrypted_intermediate_key)) == 0) {
        SLOGI("Password matches");
        rc = 0;
    } else {
        /* Try mounting the file system anyway, just in case the problem's with
         * the footer, not the key. */
        snprintf(tmp_mount_point, sizeof(tmp_mount_point), "%s/tmp_mnt", mount_point);
        mkdir(tmp_mount_point, 0755);
        if (fs_mgr_do_mount(&fstab_default, DATA_MNT_POINT,
                            const_cast<char*>(crypto_blkdev.c_str()), tmp_mount_point)) {
            SLOGE("Error temp mounting decrypted block device\n");
            delete_crypto_blk_dev(label);

            rc = ++crypt_ftr->failed_decrypt_count;
            put_crypt_ftr_and_key(crypt_ftr);
        } else {
            /* Success! */
            SLOGI("Password did not match but decrypted drive mounted - continue");
            umount(tmp_mount_point);
            rc = 0;
        }
    }

    if (rc == 0) {
        crypt_ftr->failed_decrypt_count = 0;
        if (orig_failed_decrypt_count != 0) {
            put_crypt_ftr_and_key(crypt_ftr);
        }

        /* Save the name of the crypto block device
         * so we can mount it when restarting the framework. */
        property_set("ro.crypto.fs_crypto_blkdev", crypto_blkdev.c_str());

        /* Also save a the master key so we can reencrypted the key
         * the key when we want to change the password on it. */
        memcpy(saved_master_key, decrypted_master_key, crypt_ftr->keysize);
        saved_mount_point = strdup(mount_point);
        master_key_saved = 1;
        SLOGD("%s(): Master key saved\n", __FUNCTION__);
        rc = 0;

        // Upgrade if we're not using the latest KDF.
        if (crypt_ftr->kdf_type != KDF_SCRYPT_KEYMASTER) {
            crypt_ftr->kdf_type = KDF_SCRYPT_KEYMASTER;
            upgrade = 1;
        }

        if (upgrade) {
            rc = encrypt_master_key(passwd, crypt_ftr->salt, saved_master_key,
                                    crypt_ftr->master_key, crypt_ftr, true);
            if (!rc) {
                rc = put_crypt_ftr_and_key(crypt_ftr);
            }
            SLOGD("Key Derivation Function upgrade: rc=%d\n", rc);

            // Do not fail even if upgrade failed - machine is bootable
            // Note that if this code is ever hit, there is a *serious* problem
            // since KDFs should never fail. You *must* fix the kdf before
            // proceeding!
            if (rc) {
                SLOGW(
                    "Upgrade failed with error %d,"
                    " but continuing with previous state",
                    rc);
                rc = 0;
            }
        }
    }

errout:
    if (intermediate_key) {
        memset(intermediate_key, 0, intermediate_key_size);
        free(intermediate_key);
    }
    return rc;
}

/*
 * Called by vold when it's asked to mount an encrypted external
 * storage volume. The incoming partition has no crypto header/footer,
 * as any metadata is been stored in a separate, small partition.  We
 * assume it must be using our same crypt type and keysize.
 */
int cryptfs_setup_ext_volume(const char* label, const char* real_blkdev, const KeyBuffer& key,
                             std::string* out_crypto_blkdev) {
    auto crypto_type = get_crypto_type();
    if (key.size() != crypto_type.get_keysize()) {
        SLOGE("Raw keysize %zu does not match crypt keysize %zu", key.size(),
              crypto_type.get_keysize());
        return -1;
    }
    uint64_t nr_sec = 0;
    if (android::vold::GetBlockDev512Sectors(real_blkdev, &nr_sec) != android::OK) {
        SLOGE("Failed to get size of %s: %s", real_blkdev, strerror(errno));
        return -1;
    }

    struct crypt_mnt_ftr ext_crypt_ftr;
    memset(&ext_crypt_ftr, 0, sizeof(ext_crypt_ftr));
    ext_crypt_ftr.fs_size = nr_sec;
    ext_crypt_ftr.keysize = crypto_type.get_keysize();
    strlcpy((char*)ext_crypt_ftr.crypto_type_name, crypto_type.get_kernel_name(),
            MAX_CRYPTO_TYPE_NAME_LEN);
    uint32_t flags = 0;
    if (fscrypt_is_native() &&
        android::base::GetBoolProperty("ro.crypto.allow_encrypt_override", false))
        flags |= CREATE_CRYPTO_BLK_DEV_FLAGS_ALLOW_ENCRYPT_OVERRIDE;

    return create_crypto_blk_dev(&ext_crypt_ftr, reinterpret_cast<const unsigned char*>(key.data()),
                                 real_blkdev, out_crypto_blkdev, label, flags);
}

int cryptfs_crypto_complete(void) {
    return do_crypto_complete("/data");
}

int check_unmounted_and_get_ftr(struct crypt_mnt_ftr* crypt_ftr) {
    char encrypted_state[PROPERTY_VALUE_MAX];
    property_get("ro.crypto.state", encrypted_state, "");
    if (master_key_saved || strcmp(encrypted_state, "encrypted")) {
        SLOGE(
            "encrypted fs already validated or not running with encryption,"
            " aborting");
        return -1;
    }

    if (get_crypt_ftr_and_key(crypt_ftr)) {
        SLOGE("Error getting crypt footer and key");
        return -1;
    }

    return 0;
}

#ifdef CONFIG_HW_DISK_ENCRYPTION
int cryptfs_check_passwd_hw(const char* passwd)
{
    struct crypt_mnt_ftr crypt_ftr;
    int rc;
    unsigned char master_key[KEY_LEN_BYTES];

    /* get key */
    if (get_crypt_ftr_and_key(&crypt_ftr)) {
        SLOGE("Error getting crypt footer and key");
        return -1;
    }

    /*
     * in case of manual encryption (from GUI), the encryption is done with
     * default password
     */
    if (crypt_ftr.flags & CRYPT_FORCE_COMPLETE) {
        /* compare scrypted_intermediate_key with stored scrypted_intermediate_key
         * which was created with actual password before reboot.
         */
        rc = cryptfs_get_master_key(&crypt_ftr, passwd, master_key);
        if (rc) {
            SLOGE("password doesn't match");
            rc = ++crypt_ftr.failed_decrypt_count;
            put_crypt_ftr_and_key(&crypt_ftr);
            return rc;
        }

        rc = test_mount_hw_encrypted_fs(&crypt_ftr, DEFAULT_PASSWORD,
            DATA_MNT_POINT, CRYPTO_BLOCK_DEVICE);

        if (rc) {
            SLOGE("Default password did not match on reboot encryption");
            return rc;
        }

        crypt_ftr.flags &= ~CRYPT_FORCE_COMPLETE;
        put_crypt_ftr_and_key(&crypt_ftr);
        rc = cryptfs_changepw(crypt_ftr.crypt_type, DEFAULT_PASSWORD, passwd);
        if (rc) {
            SLOGE("Could not change password on reboot encryption");
            return rc;
        }
    } else
        rc = test_mount_hw_encrypted_fs(&crypt_ftr, passwd,
            DATA_MNT_POINT, CRYPTO_BLOCK_DEVICE);

    if (crypt_ftr.crypt_type != CRYPT_TYPE_DEFAULT) {
        cryptfs_clear_password();
        password = strdup(passwd);
        struct timespec now;
        clock_gettime(CLOCK_BOOTTIME, &now);
        password_expiry_time = now.tv_sec + password_max_age_seconds;
    }

    return rc;
}
#endif

int cryptfs_check_passwd(const char* passwd) {
    SLOGI("cryptfs_check_passwd");
    if (fscrypt_is_native()) {
        SLOGE("cryptfs_check_passwd not valid for file encryption");
        return -1;
    }

    struct crypt_mnt_ftr crypt_ftr;
    int rc;

    rc = check_unmounted_and_get_ftr(&crypt_ftr);
    if (rc) {
        SLOGE("Could not get footer");
        return rc;
    }

#ifdef CONFIG_HW_DISK_ENCRYPTION
    if (is_hw_disk_encryption((char*)crypt_ftr.crypto_type_name))
        return cryptfs_check_passwd_hw(passwd);
#endif

    rc = test_mount_encrypted_fs(&crypt_ftr, passwd, DATA_MNT_POINT, CRYPTO_BLOCK_DEVICE);
    if (rc) {
        SLOGE("Password did not match");
        return rc;
    }

    if (crypt_ftr.flags & CRYPT_FORCE_COMPLETE) {
        // Here we have a default actual password but a real password
        // we must test against the scrypted value
        // First, we must delete the crypto block device that
        // test_mount_encrypted_fs leaves behind as a side effect
        delete_crypto_blk_dev(CRYPTO_BLOCK_DEVICE);
        rc = test_mount_encrypted_fs(&crypt_ftr, DEFAULT_PASSWORD, DATA_MNT_POINT,
                                     CRYPTO_BLOCK_DEVICE);
        if (rc) {
            SLOGE("Default password did not match on reboot encryption");
            return rc;
        }

        crypt_ftr.flags &= ~CRYPT_FORCE_COMPLETE;
        put_crypt_ftr_and_key(&crypt_ftr);
        rc = cryptfs_changepw(crypt_ftr.crypt_type, DEFAULT_PASSWORD, passwd);
        if (rc) {
            SLOGE("Could not change password on reboot encryption");
            return rc;
        }
    }

    if (crypt_ftr.crypt_type != CRYPT_TYPE_DEFAULT) {
        cryptfs_clear_password();
        password = strdup(passwd);
        struct timespec now;
        clock_gettime(CLOCK_BOOTTIME, &now);
        password_expiry_time = now.tv_sec + password_max_age_seconds;
    }

    return rc;
}

int cryptfs_verify_passwd(const char* passwd) {
    struct crypt_mnt_ftr crypt_ftr;
    unsigned char decrypted_master_key[MAX_KEY_LEN];
    char encrypted_state[PROPERTY_VALUE_MAX];
    int rc;

    property_get("ro.crypto.state", encrypted_state, "");
    if (strcmp(encrypted_state, "encrypted")) {
        SLOGE("device not encrypted, aborting");
        return -2;
    }

    if (!master_key_saved) {
        SLOGE("encrypted fs not yet mounted, aborting");
        return -1;
    }

    if (!saved_mount_point) {
        SLOGE("encrypted fs failed to save mount point, aborting");
        return -1;
    }

    if (get_crypt_ftr_and_key(&crypt_ftr)) {
        SLOGE("Error getting crypt footer and key\n");
        return -1;
    }

    if (crypt_ftr.flags & CRYPT_MNT_KEY_UNENCRYPTED) {
        /* If the device has no password, then just say the password is valid */
        rc = 0;
    } else {
#ifdef CONFIG_HW_DISK_ENCRYPTION
        if(is_hw_disk_encryption((char*)crypt_ftr.crypto_type_name)) {
            if (verify_hw_fde_passwd(passwd, &crypt_ftr) >= 0)
              rc = 0;
            else
              rc = -1;
        } else {
            decrypt_master_key(passwd, decrypted_master_key, &crypt_ftr, 0, 0);
            if (!memcmp(decrypted_master_key, saved_master_key, crypt_ftr.keysize)) {
                /* They match, the password is correct */
                rc = 0;
            } else {
              /* If incorrect, sleep for a bit to prevent dictionary attacks */
                sleep(1);
                rc = 1;
            }
        }
#else
        decrypt_master_key(passwd, decrypted_master_key, &crypt_ftr, 0, 0);
        if (!memcmp(decrypted_master_key, saved_master_key, crypt_ftr.keysize)) {
            /* They match, the password is correct */
            rc = 0;
        } else {
            /* If incorrect, sleep for a bit to prevent dictionary attacks */
            sleep(1);
            rc = 1;
        }
#endif
    }

    return rc;
}

/* Initialize a crypt_mnt_ftr structure.  The keysize is
 * defaulted to get_crypto_type().get_keysize() bytes, and the filesystem size to 0.
 * Presumably, at a minimum, the caller will update the
 * filesystem size and crypto_type_name after calling this function.
 */
static int cryptfs_init_crypt_mnt_ftr(struct crypt_mnt_ftr* ftr) {
    off64_t off;

    memset(ftr, 0, sizeof(struct crypt_mnt_ftr));
    ftr->magic = CRYPT_MNT_MAGIC;
    ftr->major_version = CURRENT_MAJOR_VERSION;
    ftr->minor_version = CURRENT_MINOR_VERSION;
    ftr->ftr_size = sizeof(struct crypt_mnt_ftr);
    ftr->keysize = get_crypto_type().get_keysize();
    ftr->kdf_type = KDF_SCRYPT_KEYMASTER;

    get_device_scrypt_params(ftr);

    ftr->persist_data_size = CRYPT_PERSIST_DATA_SIZE;
    if (get_crypt_ftr_info(NULL, &off) == 0) {
        ftr->persist_data_offset[0] = off + CRYPT_FOOTER_TO_PERSIST_OFFSET;
        ftr->persist_data_offset[1] = off + CRYPT_FOOTER_TO_PERSIST_OFFSET + ftr->persist_data_size;
    }

    return 0;
}

#define FRAMEWORK_BOOT_WAIT 60

static int vold_unmountAll(void) {
    VolumeManager* vm = VolumeManager::Instance();
    return vm->unmountAll();
}

int cryptfs_enable_internal(int crypt_type, const char* passwd, int no_ui) {
    std::string crypto_blkdev;
    std::string real_blkdev;
    unsigned char decrypted_master_key[MAX_KEY_LEN];
    int rc = -1, i;
    struct crypt_mnt_ftr crypt_ftr;
    struct crypt_persist_data* pdata;
    char encrypted_state[PROPERTY_VALUE_MAX];
    char lockid[32] = {0};
    std::string key_loc;
    int num_vols;
    bool rebootEncryption = false;
    bool onlyCreateHeader = false;
#ifdef CONFIG_HW_DISK_ENCRYPTION
    unsigned char newpw[32];
    int key_index = 0;
#endif
    int index = 0;

    /* Get a wakelock as this may take a while, and we don't want the
     * device to sleep on us.  We'll grab a partial wakelock, and if the UI
     * wants to keep the screen on, it can grab a full wakelock.
     */
    snprintf(lockid, sizeof(lockid), "enablecrypto%d", (int)getpid());
    auto wl = android::wakelock::WakeLock::tryGet(lockid);
    if (!wl.has_value()) {
        return android::UNEXPECTED_NULL;
    }

    if (get_crypt_ftr_and_key(&crypt_ftr) == 0) {
        if (crypt_ftr.flags & CRYPT_FORCE_ENCRYPTION) {
            if (!check_ftr_sha(&crypt_ftr)) {
                memset(&crypt_ftr, 0, sizeof(crypt_ftr));
                put_crypt_ftr_and_key(&crypt_ftr);
                goto error_unencrypted;
            }

            /* Doing a reboot-encryption*/
            crypt_ftr.flags &= ~CRYPT_FORCE_ENCRYPTION;
            crypt_ftr.flags |= CRYPT_FORCE_COMPLETE;
            rebootEncryption = true;
        }
    } else {
        // We don't want to accidentally reference invalid data.
        memset(&crypt_ftr, 0, sizeof(crypt_ftr));
    }

    property_get("ro.crypto.state", encrypted_state, "");
    if (!strcmp(encrypted_state, "encrypted")) {
        SLOGE("Device is already running encrypted, aborting");
        goto error_unencrypted;
    }

    get_crypt_info(&key_loc, &real_blkdev);

    /* Get the size of the real block device */
    uint64_t nr_sec;
    if (android::vold::GetBlockDev512Sectors(real_blkdev, &nr_sec) != android::OK) {
        SLOGE("Cannot get size of block device %s\n", real_blkdev.c_str());
        goto error_unencrypted;
    }

    /* If doing inplace encryption, make sure the orig fs doesn't include the crypto footer */
    if (key_loc == KEY_IN_FOOTER) {
        uint64_t fs_size_sec, max_fs_size_sec;
        fs_size_sec = get_fs_size(real_blkdev.c_str());
        if (fs_size_sec == 0) fs_size_sec = get_f2fs_filesystem_size_sec(real_blkdev.data());

        max_fs_size_sec = nr_sec - (CRYPT_FOOTER_OFFSET / CRYPT_SECTOR_SIZE);

        if (fs_size_sec > max_fs_size_sec) {
            SLOGE("Orig filesystem overlaps crypto footer region.  Cannot encrypt in place.");
            goto error_unencrypted;
        }
    }

    /* The init files are setup to stop the class main and late start when
     * vold sets trigger_shutdown_framework.
     */
    property_set("vold.decrypt", "trigger_shutdown_framework");
    SLOGD("Just asked init to shut down class main\n");

    /* Ask vold to unmount all devices that it manages */
    if (vold_unmountAll()) {
        SLOGE("Failed to unmount all vold managed devices");
    }

    /* no_ui means we are being called from init, not settings.
       Now we always reboot from settings, so !no_ui means reboot
     */
    if (!no_ui) {
        /* Try fallback, which is to reboot and try there */
        onlyCreateHeader = true;
        FILE* breadcrumb = fopen(BREADCRUMB_FILE, "we");
        if (breadcrumb == 0) {
            SLOGE("Failed to create breadcrumb file");
            goto error_shutting_down;
        }
        fclose(breadcrumb);
    }

    /* Do extra work for a better UX when doing the long inplace encryption */
    if (!onlyCreateHeader) {
        /* Now that /data is unmounted, we need to mount a tmpfs
         * /data, set a property saying we're doing inplace encryption,
         * and restart the framework.
         */
        wait_and_unmount(DATA_MNT_POINT);
        if (fs_mgr_do_tmpfs_mount(DATA_MNT_POINT)) {
            goto error_shutting_down;
        }
        /* Tells the framework that inplace encryption is starting */
        property_set("vold.encrypt_progress", "0");

        /* restart the framework. */
        /* Create necessary paths on /data */
        prep_data_fs();

        /* Ugh, shutting down the framework is not synchronous, so until it
         * can be fixed, this horrible hack will wait a moment for it all to
         * shut down before proceeding.  Without it, some devices cannot
         * restart the graphics services.
         */
        sleep(2);
    }

    /* Start the actual work of making an encrypted filesystem */
    /* Initialize a crypt_mnt_ftr for the partition */
    if (!rebootEncryption) {
        if (cryptfs_init_crypt_mnt_ftr(&crypt_ftr)) {
            goto error_shutting_down;
        }

        if (key_loc == KEY_IN_FOOTER) {
            crypt_ftr.fs_size = nr_sec - (CRYPT_FOOTER_OFFSET / CRYPT_SECTOR_SIZE);
        } else {
            crypt_ftr.fs_size = nr_sec;
        }
        /* At this point, we are in an inconsistent state. Until we successfully
           complete encryption, a reboot will leave us broken. So mark the
           encryption failed in case that happens.
           On successfully completing encryption, remove this flag */
        if (onlyCreateHeader) {
            crypt_ftr.flags |= CRYPT_FORCE_ENCRYPTION;
        } else {
            crypt_ftr.flags |= CRYPT_INCONSISTENT_STATE;
        }
        crypt_ftr.crypt_type = crypt_type;
#ifdef CONFIG_HW_DISK_ENCRYPTION
        strlcpy((char*)crypt_ftr.crypto_type_name, "aes-xts",
                MAX_CRYPTO_TYPE_NAME_LEN);
#else
        strlcpy((char*)crypt_ftr.crypto_type_name, get_crypto_type().get_kernel_name(),
                MAX_CRYPTO_TYPE_NAME_LEN);
#endif

        /* Make an encrypted master key */
        if (create_encrypted_random_key(onlyCreateHeader ? DEFAULT_PASSWORD : passwd,
                                        crypt_ftr.master_key, crypt_ftr.salt, &crypt_ftr)) {
            SLOGE("Cannot create encrypted master key\n");
            goto error_shutting_down;
        }

        /* Replace scrypted intermediate key if we are preparing for a reboot */
        if (onlyCreateHeader) {
            unsigned char fake_master_key[MAX_KEY_LEN];
            unsigned char encrypted_fake_master_key[MAX_KEY_LEN];
            memset(fake_master_key, 0, sizeof(fake_master_key));
            encrypt_master_key(passwd, crypt_ftr.salt, fake_master_key, encrypted_fake_master_key,
                               &crypt_ftr, true);
        }

        /* Write the key to the end of the partition */
        put_crypt_ftr_and_key(&crypt_ftr);

        /* If any persistent data has been remembered, save it.
         * If none, create a valid empty table and save that.
         */
        if (!persist_data) {
            pdata = (crypt_persist_data*)malloc(CRYPT_PERSIST_DATA_SIZE);
            if (pdata) {
                init_empty_persist_data(pdata, CRYPT_PERSIST_DATA_SIZE);
                persist_data = pdata;
            }
        }
        if (persist_data) {
            save_persistent_data();
        }
    }

    /* When encryption triggered from settings, encryption starts after reboot.
       So set the encryption key when the actual encryption starts.
     */
#ifdef CONFIG_HW_DISK_ENCRYPTION
    if (!rebootEncryption)
        clear_hw_device_encryption_key();

    if (get_keymaster_hw_fde_passwd(
                      onlyCreateHeader ? DEFAULT_PASSWORD : passwd,
                      newpw, crypt_ftr.salt, &crypt_ftr))
        key_index = set_hw_device_encryption_key(
                      onlyCreateHeader ? DEFAULT_PASSWORD : passwd,
                      (char*)crypt_ftr.crypto_type_name);
    else
        key_index = set_hw_device_encryption_key((const char*)newpw,
                            (char*) crypt_ftr.crypto_type_name);
    if (key_index < 0)
        goto error_shutting_down;

    crypt_ftr.flags |= CRYPT_ASCII_PASSWORD_UPDATED;
    put_crypt_ftr_and_key(&crypt_ftr);
#endif

    if (onlyCreateHeader) {
        sleep(2);
        cryptfs_reboot(RebootType::reboot);
    } else {
        /* Do extra work for a better UX when doing the long inplace encryption */
        /* Now that /data is unmounted, we need to mount a tmpfs
         * /data, set a property saying we're doing inplace encryption,
         * and restart the framework.
         */
        if (fs_mgr_do_tmpfs_mount(DATA_MNT_POINT)) {
            goto error_shutting_down;
        }
        /* Tells the framework that inplace encryption is starting */
        property_set("vold.encrypt_progress", "0");

        /* restart the framework. */
        /* Create necessary paths on /data */
        prep_data_fs();

        /* Ugh, shutting down the framework is not synchronous, so until it
         * can be fixed, this horrible hack will wait a moment for it all to
         * shut down before proceeding.  Without it, some devices cannot
         * restart the graphics services.
         */
        sleep(2);

        /* startup service classes main and late_start */
        property_set("vold.decrypt", "trigger_restart_min_framework");
        SLOGD("Just triggered restart_min_framework\n");

        /* OK, the framework is restarted and will soon be showing a
         * progress bar.  Time to setup an encrypted mapping, and
         * either write a new filesystem, or encrypt in place updating
         * the progress bar as we work.
         */
    }

    decrypt_master_key(passwd, decrypted_master_key, &crypt_ftr, 0, 0);
#ifdef CONFIG_HW_DISK_ENCRYPTION
    if (is_hw_disk_encryption((char*)crypt_ftr.crypto_type_name) && is_ice_enabled())
#ifdef CONFIG_HW_DISK_ENCRYPT_PERF
      crypto_blkdev = real_blkdev;
#else
      create_crypto_blk_dev_hw(&crypt_ftr, (unsigned char*)&key_index, real_blkdev.c_str(), &crypto_blkdev,
                          CRYPTO_BLOCK_DEVICE, 0);
#endif
    else
      create_crypto_blk_dev(&crypt_ftr, decrypted_master_key, real_blkdev.c_str(), &crypto_blkdev,
                          CRYPTO_BLOCK_DEVICE, 0);
#else
    create_crypto_blk_dev(&crypt_ftr, decrypted_master_key, real_blkdev.c_str(), &crypto_blkdev,
                          CRYPTO_BLOCK_DEVICE, 0);
#endif

#if defined(CONFIG_HW_DISK_ENCRYPTION) && defined(CONFIG_HW_DISK_ENCRYPT_PERF)
    if (set_ice_param(START_ENC)) {
        SLOGE("Failed to set ICE data");
        goto error_shutting_down;
    }
#endif
    if (!rc) {
        if (encrypt_inplace(crypto_blkdev, real_blkdev, crypt_ftr.fs_size, true)) {
            crypt_ftr.encrypted_upto = crypt_ftr.fs_size;
            rc = 0;
        } else {
            rc = -1;
        }
        /* Undo the dm-crypt mapping whether we succeed or not */
        delete_crypto_blk_dev(CRYPTO_BLOCK_DEVICE);
    }

    if (!rc) {
        /* Success */
        crypt_ftr.flags &= ~CRYPT_INCONSISTENT_STATE;

        put_crypt_ftr_and_key(&crypt_ftr);

        char value[PROPERTY_VALUE_MAX];
        property_get("ro.crypto.state", value, "");
        if (!strcmp(value, "")) {
            /* default encryption - continue first boot sequence */
            property_set("ro.crypto.state", "encrypted");
            property_set("ro.crypto.type", "block");
            wl.reset();
            if (rebootEncryption && crypt_ftr.crypt_type != CRYPT_TYPE_DEFAULT) {
                // Bring up cryptkeeper that will check the password and set it
                property_set("vold.decrypt", "trigger_shutdown_framework");
                sleep(2);
                property_set("vold.encrypt_progress", "");
                cryptfs_trigger_restart_min_framework();
            } else {
                cryptfs_check_passwd(DEFAULT_PASSWORD);
                cryptfs_restart_internal(1);
            }
            return 0;
        } else {
            sleep(2); /* Give the UI a chance to show 100% progress */
            cryptfs_reboot(RebootType::reboot);
        }
    } else {
        char value[PROPERTY_VALUE_MAX];

        property_get("ro.vold.wipe_on_crypt_fail", value, "0");
        if (!strcmp(value, "1")) {
            /* wipe data if encryption failed */
            SLOGE("encryption failed - rebooting into recovery to wipe data\n");
            std::string err;
            const std::vector<std::string> options = {
                "--wipe_data\n--reason=cryptfs_enable_internal\n"};
            if (!write_bootloader_message(options, &err)) {
                SLOGE("could not write bootloader message: %s", err.c_str());
            }
            cryptfs_reboot(RebootType::recovery);
        } else {
            /* set property to trigger dialog */
            property_set("vold.encrypt_progress", "error_partially_encrypted");
        }
        return -1;
    }

    /* hrm, the encrypt step claims success, but the reboot failed.
     * This should not happen.
     * Set the property and return.  Hope the framework can deal with it.
     */
    property_set("vold.encrypt_progress", "error_reboot_failed");
    return rc;

error_unencrypted:
    property_set("vold.encrypt_progress", "error_not_encrypted");
    return -1;

error_shutting_down:
    /* we failed, and have not encrypted anthing, so the users's data is still intact,
     * but the framework is stopped and not restarted to show the error, so it's up to
     * vold to restart the system.
     */
    SLOGE(
        "Error enabling encryption after framework is shutdown, no data changed, restarting "
        "system");
    cryptfs_reboot(RebootType::reboot);

    /* shouldn't get here */
    property_set("vold.encrypt_progress", "error_shutting_down");
    return -1;
}

int cryptfs_enable(int type, const char* passwd, int no_ui) {
    return cryptfs_enable_internal(type, passwd, no_ui);
}

int cryptfs_enable_default(int no_ui) {
    return cryptfs_enable_internal(CRYPT_TYPE_DEFAULT, DEFAULT_PASSWORD, no_ui);
}

int cryptfs_changepw(int crypt_type, const char* currentpw, const char* newpw) {
    if (fscrypt_is_native()) {
        SLOGE("cryptfs_changepw not valid for file encryption");
        return -1;
    }

    struct crypt_mnt_ftr crypt_ftr;
    int rc;

    /* This is only allowed after we've successfully decrypted the master key */
    if (!master_key_saved) {
        SLOGE("Key not saved, aborting");
        return -1;
    }

    if (crypt_type < 0 || crypt_type > CRYPT_TYPE_MAX_TYPE) {
        SLOGE("Invalid crypt_type %d", crypt_type);
        return -1;
    }

    /* get key */
    if (get_crypt_ftr_and_key(&crypt_ftr)) {
        SLOGE("Error getting crypt footer and key");
        return -1;
    }

#ifdef CONFIG_HW_DISK_ENCRYPTION
    if(is_hw_disk_encryption((char*)crypt_ftr.crypto_type_name))
        return  cryptfs_changepw_hw_fde(crypt_type, currentpw, newpw);
    else {
        crypt_ftr.crypt_type = crypt_type;

        rc = encrypt_master_key(crypt_type == CRYPT_TYPE_DEFAULT ?
                                     DEFAULT_PASSWORD : newpw,
                                     crypt_ftr.salt,
                                     saved_master_key,
                                     crypt_ftr.master_key,
                                     &crypt_ftr, false);
        if (rc) {
            SLOGE("Encrypt master key failed: %d", rc);
            return -1;
        }
        /* save the key */
        put_crypt_ftr_and_key(&crypt_ftr);

        return 0;
    }
#else
    crypt_ftr.crypt_type = crypt_type;

    rc = encrypt_master_key(crypt_type == CRYPT_TYPE_DEFAULT ? DEFAULT_PASSWORD : newpw,
                            crypt_ftr.salt, saved_master_key, crypt_ftr.master_key, &crypt_ftr,
                            false);
    if (rc) {
        SLOGE("Encrypt master key failed: %d", rc);
        return -1;
    }
    /* save the key */
    put_crypt_ftr_and_key(&crypt_ftr);

    return 0;
#endif
}

#ifdef CONFIG_HW_DISK_ENCRYPTION
int cryptfs_changepw_hw_fde(int crypt_type, const char *currentpw, const char *newpw)
{
    struct crypt_mnt_ftr crypt_ftr;
    int rc;
    int previous_type;

    /* get key */
    if (get_crypt_ftr_and_key(&crypt_ftr)) {
        SLOGE("Error getting crypt footer and key");
        return -1;
    }

    previous_type = crypt_ftr.crypt_type;
    int rc1;
    unsigned char tmp_curpw[32] = {0};
    rc1 = get_keymaster_hw_fde_passwd(crypt_ftr.crypt_type == CRYPT_TYPE_DEFAULT ?
                                      DEFAULT_PASSWORD : currentpw, tmp_curpw,
                                      crypt_ftr.salt, &crypt_ftr);

    crypt_ftr.crypt_type = crypt_type;

    int ret, rc2;
    unsigned char tmp_newpw[32] = {0};

    rc2 = get_keymaster_hw_fde_passwd(crypt_type == CRYPT_TYPE_DEFAULT ?
                                DEFAULT_PASSWORD : newpw , tmp_newpw,
                                crypt_ftr.salt, &crypt_ftr);

    if (is_hw_disk_encryption((char*)crypt_ftr.crypto_type_name)) {
        ret = update_hw_device_encryption_key(
                rc1 ? (previous_type == CRYPT_TYPE_DEFAULT ? DEFAULT_PASSWORD : currentpw) : (const char*)tmp_curpw,
                rc2 ? (crypt_type == CRYPT_TYPE_DEFAULT ? DEFAULT_PASSWORD : newpw): (const char*)tmp_newpw,
                                    (char*)crypt_ftr.crypto_type_name);
        if (ret) {
            SLOGE("Error updating device encryption hardware key ret %d", ret);
            return -1;
        } else {
            SLOGI("Encryption hardware key updated");
        }
    }

    /* save the key */
    put_crypt_ftr_and_key(&crypt_ftr);
    return 0;
}
#endif

static unsigned int persist_get_max_entries(int encrypted) {
    struct crypt_mnt_ftr crypt_ftr;
    unsigned int dsize;

    /* If encrypted, use the values from the crypt_ftr, otherwise
     * use the values for the current spec.
     */
    if (encrypted) {
        if (get_crypt_ftr_and_key(&crypt_ftr)) {
            /* Something is wrong, assume no space for entries */
            return 0;
        }
        dsize = crypt_ftr.persist_data_size;
    } else {
        dsize = CRYPT_PERSIST_DATA_SIZE;
    }

    if (dsize > sizeof(struct crypt_persist_data)) {
        return (dsize - sizeof(struct crypt_persist_data)) / sizeof(struct crypt_persist_entry);
    } else {
        return 0;
    }
}

static int persist_get_key(const char* fieldname, char* value) {
    unsigned int i;

    if (persist_data == NULL) {
        return -1;
    }
    for (i = 0; i < persist_data->persist_valid_entries; i++) {
        if (!strncmp(persist_data->persist_entry[i].key, fieldname, PROPERTY_KEY_MAX)) {
            /* We found it! */
            strlcpy(value, persist_data->persist_entry[i].val, PROPERTY_VALUE_MAX);
            return 0;
        }
    }

    return -1;
}

static int persist_set_key(const char* fieldname, const char* value, int encrypted) {
    unsigned int i;
    unsigned int num;
    unsigned int max_persistent_entries;

    if (persist_data == NULL) {
        return -1;
    }

    max_persistent_entries = persist_get_max_entries(encrypted);

    num = persist_data->persist_valid_entries;

    for (i = 0; i < num; i++) {
        if (!strncmp(persist_data->persist_entry[i].key, fieldname, PROPERTY_KEY_MAX)) {
            /* We found an existing entry, update it! */
            memset(persist_data->persist_entry[i].val, 0, PROPERTY_VALUE_MAX);
            strlcpy(persist_data->persist_entry[i].val, value, PROPERTY_VALUE_MAX);
            return 0;
        }
    }

    /* We didn't find it, add it to the end, if there is room */
    if (persist_data->persist_valid_entries < max_persistent_entries) {
        memset(&persist_data->persist_entry[num], 0, sizeof(struct crypt_persist_entry));
        strlcpy(persist_data->persist_entry[num].key, fieldname, PROPERTY_KEY_MAX);
        strlcpy(persist_data->persist_entry[num].val, value, PROPERTY_VALUE_MAX);
        persist_data->persist_valid_entries++;
        return 0;
    }

    return -1;
}

/**
 * Test if key is part of the multi-entry (field, index) sequence. Return non-zero if key is in the
 * sequence and its index is greater than or equal to index. Return 0 otherwise.
 */
int match_multi_entry(const char* key, const char* field, unsigned index) {
    std::string key_ = key;
    std::string field_ = field;

    std::string parsed_field;
    unsigned parsed_index;

    std::string::size_type split = key_.find_last_of('_');
    if (split == std::string::npos) {
        parsed_field = key_;
        parsed_index = 0;
    } else {
        parsed_field = key_.substr(0, split);
        parsed_index = std::stoi(key_.substr(split + 1));
    }

    return parsed_field == field_ && parsed_index >= index;
}

/*
 * Delete entry/entries from persist_data. If the entries are part of a multi-segment field, all
 * remaining entries starting from index will be deleted.
 * returns PERSIST_DEL_KEY_OK if deletion succeeds,
 * PERSIST_DEL_KEY_ERROR_NO_FIELD if the field does not exist,
 * and PERSIST_DEL_KEY_ERROR_OTHER if error occurs.
 *
 */
static int persist_del_keys(const char* fieldname, unsigned index) {
    unsigned int i;
    unsigned int j;
    unsigned int num;

    if (persist_data == NULL) {
        return PERSIST_DEL_KEY_ERROR_OTHER;
    }

    num = persist_data->persist_valid_entries;

    j = 0;  // points to the end of non-deleted entries.
    // Filter out to-be-deleted entries in place.
    for (i = 0; i < num; i++) {
        if (!match_multi_entry(persist_data->persist_entry[i].key, fieldname, index)) {
            persist_data->persist_entry[j] = persist_data->persist_entry[i];
            j++;
        }
    }

    if (j < num) {
        persist_data->persist_valid_entries = j;
        // Zeroise the remaining entries
        memset(&persist_data->persist_entry[j], 0, (num - j) * sizeof(struct crypt_persist_entry));
        return PERSIST_DEL_KEY_OK;
    } else {
        // Did not find an entry matching the given fieldname
        return PERSIST_DEL_KEY_ERROR_NO_FIELD;
    }
}

static int persist_count_keys(const char* fieldname) {
    unsigned int i;
    unsigned int count;

    if (persist_data == NULL) {
        return -1;
    }

    count = 0;
    for (i = 0; i < persist_data->persist_valid_entries; i++) {
        if (match_multi_entry(persist_data->persist_entry[i].key, fieldname, 0)) {
            count++;
        }
    }

    return count;
}

/* Return the value of the specified field. */
int cryptfs_getfield(const char* fieldname, char* value, int len) {
    if (fscrypt_is_native()) {
        SLOGE("Cannot get field when file encrypted");
        return -1;
    }

    char temp_value[PROPERTY_VALUE_MAX];
    /* CRYPTO_GETFIELD_OK is success,
     * CRYPTO_GETFIELD_ERROR_NO_FIELD is value not set,
     * CRYPTO_GETFIELD_ERROR_BUF_TOO_SMALL is buffer (as given by len) too small,
     * CRYPTO_GETFIELD_ERROR_OTHER is any other error
     */
    int rc = CRYPTO_GETFIELD_ERROR_OTHER;
    int i;
    char temp_field[PROPERTY_KEY_MAX];

    if (persist_data == NULL) {
        load_persistent_data();
        if (persist_data == NULL) {
            SLOGE("Getfield error, cannot load persistent data");
            goto out;
        }
    }

    // Read value from persistent entries. If the original value is split into multiple entries,
    // stitch them back together.
    if (!persist_get_key(fieldname, temp_value)) {
        // We found it, copy it to the caller's buffer and keep going until all entries are read.
        if (strlcpy(value, temp_value, len) >= (unsigned)len) {
            // value too small
            rc = CRYPTO_GETFIELD_ERROR_BUF_TOO_SMALL;
            goto out;
        }
        rc = CRYPTO_GETFIELD_OK;

        for (i = 1; /* break explicitly */; i++) {
            if (snprintf(temp_field, sizeof(temp_field), "%s_%d", fieldname, i) >=
                (int)sizeof(temp_field)) {
                // If the fieldname is very long, we stop as soon as it begins to overflow the
                // maximum field length. At this point we have in fact fully read out the original
                // value because cryptfs_setfield would not allow fields with longer names to be
                // written in the first place.
                break;
            }
            if (!persist_get_key(temp_field, temp_value)) {
                if (strlcat(value, temp_value, len) >= (unsigned)len) {
                    // value too small.
                    rc = CRYPTO_GETFIELD_ERROR_BUF_TOO_SMALL;
                    goto out;
                }
            } else {
                // Exhaust all entries.
                break;
            }
        }
    } else {
        /* Sadness, it's not there.  Return the error */
        rc = CRYPTO_GETFIELD_ERROR_NO_FIELD;
    }

out:
    return rc;
}

/* Set the value of the specified field. */
int cryptfs_setfield(const char* fieldname, const char* value) {
    if (fscrypt_is_native()) {
        SLOGE("Cannot set field when file encrypted");
        return -1;
    }

    char encrypted_state[PROPERTY_VALUE_MAX];
    /* 0 is success, negative values are error */
    int rc = CRYPTO_SETFIELD_ERROR_OTHER;
    int encrypted = 0;
    unsigned int field_id;
    char temp_field[PROPERTY_KEY_MAX];
    unsigned int num_entries;
    unsigned int max_keylen;

    if (persist_data == NULL) {
        load_persistent_data();
        if (persist_data == NULL) {
            SLOGE("Setfield error, cannot load persistent data");
            goto out;
        }
    }

    property_get("ro.crypto.state", encrypted_state, "");
    if (!strcmp(encrypted_state, "encrypted")) {
        encrypted = 1;
    }

    // Compute the number of entries required to store value, each entry can store up to
    // (PROPERTY_VALUE_MAX - 1) chars
    if (strlen(value) == 0) {
        // Empty value also needs one entry to store.
        num_entries = 1;
    } else {
        num_entries = (strlen(value) + (PROPERTY_VALUE_MAX - 1) - 1) / (PROPERTY_VALUE_MAX - 1);
    }

    max_keylen = strlen(fieldname);
    if (num_entries > 1) {
        // Need an extra "_%d" suffix.
        max_keylen += 1 + log10(num_entries);
    }
    if (max_keylen > PROPERTY_KEY_MAX - 1) {
        rc = CRYPTO_SETFIELD_ERROR_FIELD_TOO_LONG;
        goto out;
    }

    // Make sure we have enough space to write the new value
    if (persist_data->persist_valid_entries + num_entries - persist_count_keys(fieldname) >
        persist_get_max_entries(encrypted)) {
        rc = CRYPTO_SETFIELD_ERROR_VALUE_TOO_LONG;
        goto out;
    }

    // Now that we know persist_data has enough space for value, let's delete the old field first
    // to make up space.
    persist_del_keys(fieldname, 0);

    if (persist_set_key(fieldname, value, encrypted)) {
        // fail to set key, should not happen as we have already checked the available space
        SLOGE("persist_set_key() error during setfield()");
        goto out;
    }

    for (field_id = 1; field_id < num_entries; field_id++) {
        snprintf(temp_field, sizeof(temp_field), "%s_%u", fieldname, field_id);

        if (persist_set_key(temp_field, value + field_id * (PROPERTY_VALUE_MAX - 1), encrypted)) {
            // fail to set key, should not happen as we have already checked the available space.
            SLOGE("persist_set_key() error during setfield()");
            goto out;
        }
    }

    /* If we are running encrypted, save the persistent data now */
    if (encrypted) {
        if (save_persistent_data()) {
            SLOGE("Setfield error, cannot save persistent data");
            goto out;
        }
    }

    rc = CRYPTO_SETFIELD_OK;

out:
    return rc;
}

/* Checks userdata. Attempt to mount the volume if default-
 * encrypted.
 * On success trigger next init phase and return 0.
 * Currently do not handle failure - see TODO below.
 */
int cryptfs_mount_default_encrypted(void) {
    int crypt_type = cryptfs_get_password_type();
    if (crypt_type < 0 || crypt_type > CRYPT_TYPE_MAX_TYPE) {
        SLOGE("Bad crypt type - error");
    } else if (crypt_type != CRYPT_TYPE_DEFAULT) {
        SLOGD(
            "Password is not default - "
            "starting min framework to prompt");
        property_set("vold.decrypt", "trigger_restart_min_framework");
        return 0;
    } else if (cryptfs_check_passwd(DEFAULT_PASSWORD) == 0) {
        SLOGD("Password is default - restarting filesystem");
        cryptfs_restart_internal(0);
        return 0;
    } else {
        SLOGE("Encrypted, default crypt type but can't decrypt");
    }

    /** Corrupt. Allow us to boot into framework, which will detect bad
        crypto when it calls do_crypto_complete, then do a factory reset
     */
    property_set("vold.decrypt", "trigger_restart_min_framework");
    return 0;
}

/* Returns type of the password, default, pattern, pin or password.
 */
int cryptfs_get_password_type(void) {
    if (fscrypt_is_native()) {
        SLOGE("cryptfs_get_password_type not valid for file encryption");
        return -1;
    }

    struct crypt_mnt_ftr crypt_ftr;

    if (get_crypt_ftr_and_key(&crypt_ftr)) {
        SLOGE("Error getting crypt footer and key\n");
        return -1;
    }

    if (crypt_ftr.flags & CRYPT_INCONSISTENT_STATE) {
        return -1;
    }

    return crypt_ftr.crypt_type;
}

const char* cryptfs_get_password() {
    if (fscrypt_is_native()) {
        SLOGE("cryptfs_get_password not valid for file encryption");
        return 0;
    }

    struct timespec now;
    clock_gettime(CLOCK_BOOTTIME, &now);
    if (now.tv_sec < password_expiry_time) {
        return password;
    } else {
        cryptfs_clear_password();
        return 0;
    }
}

void cryptfs_clear_password() {
    if (password) {
        size_t len = strlen(password);
        memset(password, 0, len);
        free(password);
        password = 0;
        password_expiry_time = 0;
    }
}

int cryptfs_isConvertibleToFBE() {
    auto entry = GetEntryForMountPoint(&fstab_default, DATA_MNT_POINT);
    return entry && entry->fs_mgr_flags.force_fde_or_fbe;
}

int cryptfs_create_default_ftr(struct crypt_mnt_ftr* crypt_ftr, __attribute__((unused))int key_length)
{
    if (cryptfs_init_crypt_mnt_ftr(crypt_ftr)) {
        SLOGE("Failed to initialize crypt_ftr");
        return -1;
    }

    if (create_encrypted_random_key(DEFAULT_PASSWORD, crypt_ftr->master_key,
                                    crypt_ftr->salt, crypt_ftr)) {
        SLOGE("Cannot create encrypted master key\n");
        return -1;
    }

    //crypt_ftr->keysize = key_length / 8;
    return 0;
}

int cryptfs_get_master_key(struct crypt_mnt_ftr* ftr, const char* password,
                           unsigned char* master_key)
{
    int rc;

    unsigned char* intermediate_key = 0;
    size_t intermediate_key_size = 0;

    if (password == 0 || *password == 0) {
        password = DEFAULT_PASSWORD;
    }

    rc = decrypt_master_key(password, master_key, ftr, &intermediate_key,
                            &intermediate_key_size);

    if (rc) {
        SLOGE("Can't calculate intermediate key");
        return rc;
    }

    int N = 1 << ftr->N_factor;
    int r = 1 << ftr->r_factor;
    int p = 1 << ftr->p_factor;

    unsigned char scrypted_intermediate_key[sizeof(ftr->scrypted_intermediate_key)];

    rc = crypto_scrypt(intermediate_key, intermediate_key_size,
                       ftr->salt, sizeof(ftr->salt), N, r, p,
                       scrypted_intermediate_key,
                       sizeof(scrypted_intermediate_key));

    free(intermediate_key);

    if (rc) {
        SLOGE("Can't scrypt intermediate key");
        return rc;
    }

    return memcmp(scrypted_intermediate_key, ftr->scrypted_intermediate_key,
                  intermediate_key_size);
}<|MERGE_RESOLUTION|>--- conflicted
+++ resolved
@@ -1853,17 +1853,6 @@
 
         err = errno;
 
-<<<<<<< HEAD
-        /* If allowed, be increasingly aggressive before the last 2 seconds */
-        if (kill) {
-            if (i == (WAIT_UNMOUNT_COUNT - 30)) {
-                SLOGW("sending SIGHUP to processes with open files\n");
-                android::vold::KillProcessesWithOpenFiles(mountpoint, SIGTERM);
-            } else if (i == (WAIT_UNMOUNT_COUNT - 20)) {
-                SLOGW("sending SIGKILL to processes with open files\n");
-                android::vold::KillProcessesWithOpenFiles(mountpoint, SIGKILL);
-            }
-=======
         // If it's taking too long, kill the processes with open files.
         //
         // Originally this logic was only a fail-safe, but now it's relied on to
@@ -1871,13 +1860,12 @@
         // aren't in the main or late_start classes.  So to avoid waiting for
         // too long, we now are fairly aggressive in starting to kill processes.
         static_assert(WAIT_UNMOUNT_COUNT >= 4);
-        if (i == 2) {
+        if (i == 20) {
             SLOGW("sending SIGTERM to processes with open files\n");
             android::vold::KillProcessesWithOpenFiles(mountpoint, SIGTERM);
-        } else if (i >= 3) {
+        } else if (i >= 30) {
             SLOGW("sending SIGKILL to processes with open files\n");
             android::vold::KillProcessesWithOpenFiles(mountpoint, SIGKILL);
->>>>>>> 1c4eb22e
         }
 
         usleep(100000);
@@ -2032,12 +2020,8 @@
         return -1;
     }
 
-<<<<<<< HEAD
-    if (!(rc = wait_and_unmount(DATA_MNT_POINT, true))) {
+    if (!(rc = wait_and_unmount(DATA_MNT_POINT))) {
 #endif
-=======
-    if (!(rc = wait_and_unmount(DATA_MNT_POINT))) {
->>>>>>> 1c4eb22e
         /* If ro.crypto.readonly is set to 1, mount the decrypted
          * filesystem readonly.  This is used when /data is mounted by
          * recovery mode.
