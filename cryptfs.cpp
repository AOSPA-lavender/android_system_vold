--- conflicted
+++ resolved
@@ -2898,13 +2898,8 @@
     return cryptfs_enable_internal(CRYPT_TYPE_DEFAULT, DEFAULT_PASSWORD, no_ui);
 }
 
-<<<<<<< HEAD
 int cryptfs_changepw(int crypt_type, const char* currentpw, const char* newpw) {
-    if (e4crypt_is_native()) {
-=======
-int cryptfs_changepw(int crypt_type, const char* newpw) {
     if (fscrypt_is_native()) {
->>>>>>> 0792bbc3
         SLOGE("cryptfs_changepw not valid for file encryption");
         return -1;
     }
