/*
 * Copyright (C) 2015 The Android Open Source Project
 *
 * Licensed under the Apache License, Version 2.0 (the "License");
 * you may not use this file except in compliance with the License.
 * You may obtain a copy of the License at
 *
 *      http://www.apache.org/licenses/LICENSE-2.0
 *
 * Unless required by applicable law or agreed to in writing, software
 * distributed under the License is distributed on an "AS IS" BASIS,
 * WITHOUT WARRANTIES OR CONDITIONS OF ANY KIND, either express or implied.
 * See the License for the specific language governing permissions and
 * limitations under the License.
 */

#include "IdleMaint.h"
#include "FileDeviceUtils.h"
#include "Utils.h"
#include "VoldUtil.h"
#include "VolumeManager.h"
#include "model/PrivateVolume.h"

#include <thread>
#include <utility>

#include <aidl/android/hardware/health/storage/BnGarbageCollectCallback.h>
#include <aidl/android/hardware/health/storage/IStorage.h>
#include <android-base/chrono_utils.h>
#include <android-base/file.h>
#include <android-base/logging.h>
#include <android-base/stringprintf.h>
#include <android-base/strings.h>
#include <android/binder_manager.h>
#include <android/hardware/health/storage/1.0/IStorage.h>
#include <fs_mgr.h>
#include <private/android_filesystem_config.h>
#include <wakelock/wakelock.h>

#include <dirent.h>
#include <fcntl.h>
#include <sys/mount.h>
#include <sys/stat.h>
#include <sys/types.h>
#include <sys/wait.h>

using android::base::Basename;
using android::base::ReadFileToString;
using android::base::Realpath;
using android::base::StringPrintf;
using android::base::Timer;
using android::base::WriteStringToFile;
using android::hardware::Return;
using android::hardware::Void;
<<<<<<< HEAD
using HStorage = android::hardware::health::storage::V1_0::IStorage;
using HGarbageCollectCallback = android::hardware::health::storage::V1_0::IGarbageCollectCallback;
using HResult = android::hardware::health::storage::V1_0::Result;
=======
using AStorage = aidl::android::hardware::health::storage::IStorage;
using ABnGarbageCollectCallback =
        aidl::android::hardware::health::storage::BnGarbageCollectCallback;
using AResult = aidl::android::hardware::health::storage::Result;
using HStorage = android::hardware::health::storage::V1_0::IStorage;
using HGarbageCollectCallback = android::hardware::health::storage::V1_0::IGarbageCollectCallback;
using HResult = android::hardware::health::storage::V1_0::Result;
using std::string_literals::operator""s;
>>>>>>> 3355ff77

namespace android {
namespace vold {

enum class PathTypes {
    kMountPoint = 1,
    kBlkDevice,
};

enum class IdleMaintStats {
    kStopped = 1,
    kRunning,
    kAbort,
};

static const char* kWakeLock = "IdleMaint";
static const int DIRTY_SEGMENTS_THRESHOLD = 100;
/*
 * Timing policy:
 *  1. F2FS_GC = 7 mins
 *  2. Trim = 1 min
 *  3. Dev GC = 2 mins
 */
static const int GC_TIMEOUT_SEC = 420;
static const int DEVGC_TIMEOUT_SEC = 120;

static IdleMaintStats idle_maint_stat(IdleMaintStats::kStopped);
static std::condition_variable cv_abort, cv_stop;
static std::mutex cv_m;

static void addFromVolumeManager(std::list<std::string>* paths, PathTypes path_type) {
    VolumeManager* vm = VolumeManager::Instance();
    std::list<std::string> privateIds;
    vm->listVolumes(VolumeBase::Type::kPrivate, privateIds);
    for (const auto& id : privateIds) {
        PrivateVolume* vol = static_cast<PrivateVolume*>(vm->findVolume(id).get());
        if (vol != nullptr && vol->getState() == VolumeBase::State::kMounted) {
            if (path_type == PathTypes::kMountPoint) {
                paths->push_back(vol->getPath());
            } else if (path_type == PathTypes::kBlkDevice) {
                std::string gc_path;
                const std::string& fs_type = vol->getFsType();
                if (fs_type == "f2fs" && (Realpath(vol->getRawDmDevPath(), &gc_path) ||
                                          Realpath(vol->getRawDevPath(), &gc_path))) {
                    paths->push_back(std::string("/sys/fs/") + fs_type + "/" + Basename(gc_path));
                }
            }
        }
    }
}

static void addFromFstab(std::list<std::string>* paths, PathTypes path_type) {
    std::string previous_mount_point;
    for (const auto& entry : fstab_default) {
        // Skip raw partitions and swap space.
        if (entry.fs_type == "emmc" || entry.fs_type == "mtd" || entry.fs_type == "swap") {
            continue;
        }
        // Skip read-only filesystems and bind mounts.
        if (entry.flags & (MS_RDONLY | MS_BIND)) {
            continue;
        }
        // Skip anything without an underlying block device, e.g. virtiofs.
        if (entry.blk_device[0] != '/') {
            continue;
        }
        if (entry.fs_mgr_flags.vold_managed) {
            continue;  // Should we trim fat32 filesystems?
        }
        if (entry.fs_mgr_flags.no_trim) {
            continue;
        }

        // Skip the multi-type partitions, which are required to be following each other.
        // See fs_mgr.c's mount_with_alternatives().
        if (entry.mount_point == previous_mount_point) {
            continue;
        }

        if (path_type == PathTypes::kMountPoint) {
            paths->push_back(entry.mount_point);
        } else if (path_type == PathTypes::kBlkDevice) {
            std::string gc_path;
            if (entry.fs_type == "f2fs" &&
                Realpath(android::vold::BlockDeviceForPath(entry.mount_point + "/"), &gc_path)) {
                paths->push_back("/sys/fs/" + entry.fs_type + "/" + Basename(gc_path));
            }
        }

        previous_mount_point = entry.mount_point;
    }
}

void Trim(const android::sp<android::os::IVoldTaskListener>& listener) {
    android::wakelock::WakeLock wl{kWakeLock};

    // Collect both fstab and vold volumes
    std::list<std::string> paths;
    addFromFstab(&paths, PathTypes::kMountPoint);
    addFromVolumeManager(&paths, PathTypes::kMountPoint);

    for (const auto& path : paths) {
        LOG(DEBUG) << "Starting trim of " << path;

        android::os::PersistableBundle extras;
        extras.putString(String16("path"), String16(path.c_str()));

        int fd = open(path.c_str(), O_RDONLY | O_DIRECTORY | O_CLOEXEC | O_NOFOLLOW);
        if (fd < 0) {
            PLOG(WARNING) << "Failed to open " << path;
            if (listener) {
                listener->onStatus(-1, extras);
            }
            continue;
        }

        struct fstrim_range range;
        memset(&range, 0, sizeof(range));
        range.len = ULLONG_MAX;

        nsecs_t start = systemTime(SYSTEM_TIME_BOOTTIME);
        if (ioctl(fd, FITRIM, &range)) {
            PLOG(WARNING) << "Trim failed on " << path;
            if (listener) {
                listener->onStatus(-1, extras);
            }
        } else {
            nsecs_t time = systemTime(SYSTEM_TIME_BOOTTIME) - start;
            LOG(INFO) << "Trimmed " << range.len << " bytes on " << path << " in "
                      << nanoseconds_to_milliseconds(time) << "ms";
            extras.putLong(String16("bytes"), range.len);
            extras.putLong(String16("time"), time);
            if (listener) {
                listener->onStatus(0, extras);
            }
        }
        close(fd);
    }

    if (listener) {
        android::os::PersistableBundle extras;
        listener->onFinished(0, extras);
    }

}

static bool waitForGc(const std::list<std::string>& paths) {
    std::unique_lock<std::mutex> lk(cv_m, std::defer_lock);
    bool stop = false, aborted = false;
    Timer timer;

    while (!stop && !aborted) {
        stop = true;
        for (const auto& path : paths) {
            std::string dirty_segments;
            if (!ReadFileToString(path + "/dirty_segments", &dirty_segments)) {
                PLOG(WARNING) << "Reading dirty_segments failed in " << path;
                continue;
            }
            if (std::stoi(dirty_segments) > DIRTY_SEGMENTS_THRESHOLD) {
                stop = false;
                break;
            }
        }

        if (stop) break;

        if (timer.duration() >= std::chrono::seconds(GC_TIMEOUT_SEC)) {
            LOG(WARNING) << "GC timeout";
            break;
        }

        lk.lock();
        aborted =
            cv_abort.wait_for(lk, 10s, [] { return idle_maint_stat == IdleMaintStats::kAbort; });
        lk.unlock();
    }

    return aborted;
}

static int startGc(const std::list<std::string>& paths) {
    for (const auto& path : paths) {
        LOG(DEBUG) << "Start GC on " << path;
        if (!WriteStringToFile("1", path + "/gc_urgent")) {
            PLOG(WARNING) << "Start GC failed on " << path;
        }
    }
    return android::OK;
}

static int stopGc(const std::list<std::string>& paths) {
    for (const auto& path : paths) {
        LOG(DEBUG) << "Stop GC on " << path;
        if (!WriteStringToFile("0", path + "/gc_urgent")) {
            PLOG(WARNING) << "Stop GC failed on " << path;
        }
    }
    return android::OK;
}

static void runDevGcFstab(void) {
    std::string path;
    for (const auto& entry : fstab_default) {
        if (!entry.sysfs_path.empty()) {
            path = entry.sysfs_path;
            break;
        }
    }

    if (path.empty()) {
        return;
    }

    path = path + "/manual_gc";
    Timer timer;

    LOG(DEBUG) << "Start Dev GC on " << path;
    while (1) {
        std::string require;
        if (!ReadFileToString(path, &require)) {
            PLOG(WARNING) << "Reading manual_gc failed in " << path;
            break;
        }
        require = android::base::Trim(require);
        if (require == "" || require == "off" || require == "disabled") {
            LOG(DEBUG) << "No more to do Dev GC";
            break;
        }

        LOG(DEBUG) << "Trigger Dev GC on " << path;
        if (!WriteStringToFile("1", path)) {
            PLOG(WARNING) << "Start Dev GC failed on " << path;
            break;
        }

        if (timer.duration() >= std::chrono::seconds(DEVGC_TIMEOUT_SEC)) {
            LOG(WARNING) << "Dev GC timeout";
            break;
        }
        sleep(2);
    }
    LOG(DEBUG) << "Stop Dev GC on " << path;
    if (!WriteStringToFile("0", path)) {
        PLOG(WARNING) << "Stop Dev GC failed on " << path;
    }
    return;
}

<<<<<<< HEAD
enum class IDL { HIDL };
std::ostream& operator<<(std::ostream& os, IDL idl) {
    return os << "HIDL";
=======
enum class IDL { HIDL, AIDL };
std::ostream& operator<<(std::ostream& os, IDL idl) {
    return os << (idl == IDL::HIDL ? "HIDL" : "AIDL");
>>>>>>> 3355ff77
}

template <IDL idl, typename Result>
class GcCallbackImpl {
  protected:
    void onFinishInternal(Result result) {
        std::unique_lock<std::mutex> lock(mMutex);
        mFinished = true;
        mResult = result;
        lock.unlock();
        mCv.notify_all();
    }

  public:
    void wait(uint64_t seconds) {
        std::unique_lock<std::mutex> lock(mMutex);
        mCv.wait_for(lock, std::chrono::seconds(seconds), [this] { return mFinished; });

        if (!mFinished) {
            LOG(WARNING) << "Dev GC on " << idl << " HAL timeout";
        } else if (mResult != Result::SUCCESS) {
            LOG(WARNING) << "Dev GC on " << idl << " HAL failed with " << toString(mResult);
        } else {
            LOG(INFO) << "Dev GC on " << idl << " HAL successful";
        }
    }

  private:
    std::mutex mMutex;
    std::condition_variable mCv;
    bool mFinished{false};
    Result mResult{Result::UNKNOWN_ERROR};
};

<<<<<<< HEAD
=======
class AGcCallbackImpl : public ABnGarbageCollectCallback,
                        public GcCallbackImpl<IDL::AIDL, AResult> {
    ndk::ScopedAStatus onFinish(AResult result) override {
        onFinishInternal(result);
        return ndk::ScopedAStatus::ok();
    }
};

>>>>>>> 3355ff77
class HGcCallbackImpl : public HGarbageCollectCallback, public GcCallbackImpl<IDL::HIDL, HResult> {
    Return<void> onFinish(HResult result) override {
        onFinishInternal(result);
        return Void();
    }
};

template <IDL idl, typename Service, typename GcCallbackImpl, typename GetDescription>
static void runDevGcOnHal(Service service, GcCallbackImpl cb, GetDescription get_description) {
    LOG(DEBUG) << "Start Dev GC on " << idl << " HAL";
    auto ret = service->garbageCollect(DEVGC_TIMEOUT_SEC, cb);
    if (!ret.isOk()) {
        LOG(WARNING) << "Cannot start Dev GC on " << idl
                     << " HAL: " << std::invoke(get_description, ret);
        return;
    }
    cb->wait(DEVGC_TIMEOUT_SEC);
}

static void runDevGc(void) {
<<<<<<< HEAD
=======
    auto aidl_service_name = AStorage::descriptor + "/default"s;
    if (AServiceManager_isDeclared(aidl_service_name.c_str())) {
        ndk::SpAIBinder binder(AServiceManager_waitForService(aidl_service_name.c_str()));
        if (binder.get() != nullptr) {
            std::shared_ptr<AStorage> aidl_service = AStorage::fromBinder(binder);
            if (aidl_service != nullptr) {
                runDevGcOnHal<IDL::AIDL>(aidl_service, ndk::SharedRefBase::make<AGcCallbackImpl>(),
                                         &ndk::ScopedAStatus::getDescription);
                return;
            }
        }
        LOG(WARNING) << "Device declares " << aidl_service_name
                     << " but it is not running, skip dev GC on AIDL HAL";
        return;
    }
>>>>>>> 3355ff77
    auto hidl_service = HStorage::getService();
    if (hidl_service != nullptr) {
        runDevGcOnHal<IDL::HIDL>(hidl_service, sp<HGcCallbackImpl>(new HGcCallbackImpl()),
                                 &Return<void>::description);
        return;
    }
    // fallback to legacy code path
    runDevGcFstab();
}

int RunIdleMaint(const android::sp<android::os::IVoldTaskListener>& listener) {
    std::unique_lock<std::mutex> lk(cv_m);
    if (idle_maint_stat != IdleMaintStats::kStopped) {
        LOG(DEBUG) << "idle maintenance is already running";
        if (listener) {
            android::os::PersistableBundle extras;
            listener->onFinished(0, extras);
        }
        return android::OK;
    }
    idle_maint_stat = IdleMaintStats::kRunning;
    lk.unlock();

    LOG(DEBUG) << "idle maintenance started";

    android::wakelock::WakeLock wl{kWakeLock};

    std::list<std::string> paths;
    addFromFstab(&paths, PathTypes::kBlkDevice);
    addFromVolumeManager(&paths, PathTypes::kBlkDevice);

    startGc(paths);

    bool gc_aborted = waitForGc(paths);

    stopGc(paths);

    lk.lock();
    idle_maint_stat = IdleMaintStats::kStopped;
    lk.unlock();

    cv_stop.notify_one();

    if (!gc_aborted) {
        Trim(nullptr);
        runDevGc();
    }

    if (listener) {
        android::os::PersistableBundle extras;
        listener->onFinished(0, extras);
    }

    LOG(DEBUG) << "idle maintenance completed";

    return android::OK;
}

int AbortIdleMaint(const android::sp<android::os::IVoldTaskListener>& listener) {
    android::wakelock::WakeLock wl{kWakeLock};

    std::unique_lock<std::mutex> lk(cv_m);
    if (idle_maint_stat != IdleMaintStats::kStopped) {
        idle_maint_stat = IdleMaintStats::kAbort;
        lk.unlock();
        cv_abort.notify_one();
        lk.lock();
        LOG(DEBUG) << "aborting idle maintenance";
        cv_stop.wait(lk, [] { return idle_maint_stat == IdleMaintStats::kStopped; });
    }
    lk.unlock();

    if (listener) {
        android::os::PersistableBundle extras;
        listener->onFinished(0, extras);
    }

    LOG(DEBUG) << "idle maintenance stopped";

    return android::OK;
}

}  // namespace vold
}  // namespace android<|MERGE_RESOLUTION|>--- conflicted
+++ resolved
@@ -52,11 +52,6 @@
 using android::base::WriteStringToFile;
 using android::hardware::Return;
 using android::hardware::Void;
-<<<<<<< HEAD
-using HStorage = android::hardware::health::storage::V1_0::IStorage;
-using HGarbageCollectCallback = android::hardware::health::storage::V1_0::IGarbageCollectCallback;
-using HResult = android::hardware::health::storage::V1_0::Result;
-=======
 using AStorage = aidl::android::hardware::health::storage::IStorage;
 using ABnGarbageCollectCallback =
         aidl::android::hardware::health::storage::BnGarbageCollectCallback;
@@ -65,7 +60,6 @@
 using HGarbageCollectCallback = android::hardware::health::storage::V1_0::IGarbageCollectCallback;
 using HResult = android::hardware::health::storage::V1_0::Result;
 using std::string_literals::operator""s;
->>>>>>> 3355ff77
 
 namespace android {
 namespace vold {
@@ -315,15 +309,9 @@
     return;
 }
 
-<<<<<<< HEAD
-enum class IDL { HIDL };
-std::ostream& operator<<(std::ostream& os, IDL idl) {
-    return os << "HIDL";
-=======
 enum class IDL { HIDL, AIDL };
 std::ostream& operator<<(std::ostream& os, IDL idl) {
     return os << (idl == IDL::HIDL ? "HIDL" : "AIDL");
->>>>>>> 3355ff77
 }
 
 template <IDL idl, typename Result>
@@ -358,8 +346,6 @@
     Result mResult{Result::UNKNOWN_ERROR};
 };
 
-<<<<<<< HEAD
-=======
 class AGcCallbackImpl : public ABnGarbageCollectCallback,
                         public GcCallbackImpl<IDL::AIDL, AResult> {
     ndk::ScopedAStatus onFinish(AResult result) override {
@@ -368,7 +354,6 @@
     }
 };
 
->>>>>>> 3355ff77
 class HGcCallbackImpl : public HGarbageCollectCallback, public GcCallbackImpl<IDL::HIDL, HResult> {
     Return<void> onFinish(HResult result) override {
         onFinishInternal(result);
@@ -389,8 +374,6 @@
 }
 
 static void runDevGc(void) {
-<<<<<<< HEAD
-=======
     auto aidl_service_name = AStorage::descriptor + "/default"s;
     if (AServiceManager_isDeclared(aidl_service_name.c_str())) {
         ndk::SpAIBinder binder(AServiceManager_waitForService(aidl_service_name.c_str()));
@@ -406,7 +389,6 @@
                      << " but it is not running, skip dev GC on AIDL HAL";
         return;
     }
->>>>>>> 3355ff77
     auto hidl_service = HStorage::getService();
     if (hidl_service != nullptr) {
         runDevGcOnHal<IDL::HIDL>(hidl_service, sp<HGcCallbackImpl>(new HGcCallbackImpl()),
