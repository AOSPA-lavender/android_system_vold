--- conflicted
+++ resolved
@@ -3203,35 +3203,8 @@
         }
     }
 
-<<<<<<< HEAD
-    /* Do extra work for a better UX when doing the long inplace encryption */
-    if (how == CRYPTO_ENABLE_INPLACE) {
-        /* Now that /data is unmounted, we need to mount a tmpfs
-         * /data, set a property saying we're doing inplace encryption,
-         * and restart the framework.
-         */
-        if (fs_mgr_do_tmpfs_mount(DATA_MNT_POINT)) {
-            goto error_shutting_down;
-        }
-        /* Tells the framework that inplace encryption is starting */
-        property_set("vold.encrypt_progress", "0");
-
-        /* restart the framework. */
-        /* Create necessary paths on /data */
-        if (prep_data_fs()) {
-            goto error_shutting_down;
-        }
-
-        /* Ugh, shutting down the framework is not synchronous, so until it
-         * can be fixed, this horrible hack will wait a moment for it all to
-         * shut down before proceeding.  Without it, some devices cannot
-         * restart the graphics services.
-         */
-        sleep(2);
-
-=======
+
     if (how == CRYPTO_ENABLE_INPLACE && !no_ui) {
->>>>>>> 2403b4d0
         /* startup service classes main and late_start */
         property_set("vold.decrypt", "trigger_restart_min_framework");
         SLOGD("Just triggered restart_min_framework\n");
