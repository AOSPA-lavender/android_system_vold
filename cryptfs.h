--- conflicted
+++ resolved
@@ -22,9 +22,6 @@
 #include "KeyBuffer.h"
 #include "KeyUtil.h"
 
-<<<<<<< HEAD
-#define CRYPT_FOOTER_OFFSET 0x4000
-
 #ifdef CONFIG_HW_DISK_ENCRYPTION
 /* This flag is used to transition from L->M upgrade. L release passed
  * a byte for every nible of user password while M release is passing
@@ -33,44 +30,6 @@
  */
 #define CRYPT_ASCII_PASSWORD_UPDATED 0x1000
 #endif
-
-/* Return values for cryptfs_crypto_complete */
-#define CRYPTO_COMPLETE_NOT_ENCRYPTED 1
-#define CRYPTO_COMPLETE_ENCRYPTED 0
-#define CRYPTO_COMPLETE_BAD_METADATA (-1)
-#define CRYPTO_COMPLETE_PARTIAL (-2)
-#define CRYPTO_COMPLETE_INCONSISTENT (-3)
-#define CRYPTO_COMPLETE_CORRUPT (-4)
-
-/* Return values for cryptfs_getfield */
-#define CRYPTO_GETFIELD_OK 0
-#define CRYPTO_GETFIELD_ERROR_NO_FIELD (-1)
-#define CRYPTO_GETFIELD_ERROR_OTHER (-2)
-#define CRYPTO_GETFIELD_ERROR_BUF_TOO_SMALL (-3)
-
-/* Return values for cryptfs_setfield */
-#define CRYPTO_SETFIELD_OK 0
-#define CRYPTO_SETFIELD_ERROR_OTHER (-1)
-#define CRYPTO_SETFIELD_ERROR_FIELD_TOO_LONG (-2)
-#define CRYPTO_SETFIELD_ERROR_VALUE_TOO_LONG (-3)
-
-/* Return values for persist_del_key */
-#define PERSIST_DEL_KEY_OK 0
-#define PERSIST_DEL_KEY_ERROR_OTHER (-1)
-#define PERSIST_DEL_KEY_ERROR_NO_FIELD (-2)
-
-// Exposed for testing only
-int match_multi_entry(const char* key, const char* field, unsigned index);
-
-int cryptfs_crypto_complete(void);
-int cryptfs_check_passwd(const char* pw);
-int cryptfs_verify_passwd(const char* pw);
-int cryptfs_restart(void);
-int cryptfs_enable(int type, const char* passwd, int no_ui);
-int cryptfs_changepw(int type, const char* currentpw, const char* newpw);
-int cryptfs_enable_default(int no_ui);
-=======
->>>>>>> 26258d32
 int cryptfs_setup_ext_volume(const char* label, const char* real_blkdev,
                              const android::vold::KeyBuffer& key, std::string* out_crypto_blkdev);
 const android::vold::KeyGeneration cryptfs_get_keygen();
